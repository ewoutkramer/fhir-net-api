--- conflicted
+++ resolved
@@ -5,18 +5,10 @@
 
 # Script to be run from 'build' directory
 
-<<<<<<< HEAD
 $server = "http://hl7.org/fhir/2020Sep/";
 $baseDir = Resolve-Path ..
 $srcdir = "$baseDir\src";
 
-=======
-$server = "http://hl7.org/fhir/";
-$baseDir = Resolve-Path ..
-$srcdir = "$baseDir\src";
-
-
->>>>>>> ef83a60a
 # These are all files from the spec that we need. Narratives are stripped after download
 $allFiles = @("conceptmaps.xml", 
 				"dataelements.xml", 
@@ -26,11 +18,6 @@
 				"profiles-resources.xml", 
 				"profiles-types.xml" 
 				"search-parameters.xml",
-<<<<<<< HEAD
-=======
-				"v2-tables.xml",
-				"v3-codesystems.xml",
->>>>>>> ef83a60a
 				"valuesets.xml"
 				"fhir-all-xsd.zip"
 				);
@@ -171,11 +158,8 @@
 }
 
 
-<<<<<<< HEAD
 Write-Host -ForegroundColor White "Copy files to project..."
 
-=======
->>>>>>> ef83a60a
 # Copy the files necessary for the specification library (specification.zip / data)
 Remove-Item "$srcdir\Hl7.Fhir.Specification\data\*.*" -Force
 CopySpecFile "conceptmaps.xml" "$srcdir\Hl7.Fhir.Specification\data"
@@ -198,9 +182,6 @@
 PowerCurl "$srcdir\Hl7.Fhir.Specification.Tests\TestData\careplan-example-integrated.xml" "$server/careplan-example-integrated.xml"
 PowerCurl "$srcdir\Hl7.Fhir.Specification.Tests\TestData\profiles-types.json" "$server/profiles-types.json"
 
-<<<<<<< HEAD
 
-=======
->>>>>>> ef83a60a
 # extract schemas and xsd from fhir-all.zip -> data
 ExtractXsdZipFile "$srcdir\Hl7.Fhir.Specification\data"