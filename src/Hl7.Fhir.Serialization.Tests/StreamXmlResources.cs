﻿using Hl7.Fhir.Model;
using Hl7.Fhir.Serialization;
using Hl7.Fhir.Specification.Source;
using Hl7.Fhir.Utility;
using Microsoft.VisualStudio.TestTools.UnitTesting;
using System.Diagnostics;
using System.IO;
using System.IO.Compression;
using System.Linq;
#if NET40
using ICSharpCode.SharpZipLib.Zip;
#endif

namespace Hl7.Fhir.Support.Tests.Serialization
{
    [TestClass]
    public class StreamXmlResources
    {
        [TestMethod]
        public void ScanThroughBundle()
        {
            var xmlBundle = Path.Combine(Directory.GetCurrentDirectory(), Path.Combine("TestData", "profiles-types.xml"));
            using (var stream = XmlNavigatorStream.FromPath(xmlBundle))
            {
                Assert.IsTrue(stream.IsBundle);
                Assert.IsNull(stream.Current);

                Assert.IsTrue(stream.MoveNext());
                Assert.IsTrue(stream.MoveNext());
                Assert.AreEqual("http://hl7.org/fhir/StructureDefinition/dateTime", stream.Position);

                var child = stream.Current.Children("name").FirstOrDefault();
                Assert.IsNotNull(child);
                Assert.AreEqual("dateTime", child.Text);

                var current = stream.Position;

                Assert.IsTrue(stream.MoveNext());
                Assert.IsTrue(stream.MoveNext());
                Assert.AreEqual("http://hl7.org/fhir/StructureDefinition/string", stream.Position);

                stream.Seek(current);
                Assert.AreEqual("http://hl7.org/fhir/StructureDefinition/dateTime", stream.Position);

                stream.Reset();
                Assert.IsTrue(stream.MoveNext());
                Assert.AreEqual("http://hl7.org/fhir/StructureDefinition/date", stream.Position);

                while (stream.MoveNext()) ;     // read to end

                Assert.AreEqual("http://hl7.org/fhir/StructureDefinition/Age", stream.Position);

                // Reading past end does not change position
                Assert.IsFalse(stream.MoveNext());
                Assert.AreEqual("http://hl7.org/fhir/StructureDefinition/Age", stream.Position);
            }
        }

        [TestMethod]
        public void ScanThroughSingle()
        {
            var xmlPatient = Path.Combine(Directory.GetCurrentDirectory(), Path.Combine("TestData", "fp-test-patient.xml"));
            using (var stream = XmlNavigatorStream.FromPath(xmlPatient))
            {
                Assert.IsFalse(stream.IsBundle);
                Assert.AreEqual("Patient", stream.ResourceType);
                Assert.IsNull(stream.Current);

                Assert.IsTrue(stream.MoveNext());
                Assert.AreEqual("http://example.org/Patient/pat1", stream.Position);
                var current = stream.Position;

                var child = stream.Current.Children("gender").FirstOrDefault();
                Assert.IsNotNull(child);
                Assert.AreEqual("male", child.Text);

                stream.Reset();
                stream.Seek(current);
                Assert.AreEqual("http://example.org/Patient/pat1", stream.Position);

                Assert.IsFalse(stream.MoveNext());
                Assert.AreEqual("http://example.org/Patient/pat1", stream.Position);
            }
        }

        [TestMethod]
        public void ReadCrap()
        {
            // Try a random other xml file
            var xmlfile = Path.Combine(Directory.GetCurrentDirectory(), Path.Combine("TestData", "source-test", "books.xml"));

            using (var stream = XmlNavigatorStream.FromPath(xmlfile))
            {
                Assert.IsNull(stream.ResourceType);
                Assert.IsFalse(stream.MoveNext());
            }
        }

        [TestMethod]
        public void ScanPerformance()
        {
            var xmlBundle = Path.Combine(Directory.GetCurrentDirectory(), Path.Combine("TestData", "profiles-types.xml"));

            var sw = new Stopwatch();
            sw.Start();

            for (int i = 0; i < 250; i++)
            {
                using (var stream = XmlNavigatorStream.FromPath(xmlBundle))
                {
                    Assert.IsTrue(stream.MoveNext("http://hl7.org/fhir/StructureDefinition/Age"));
                }
            }

            sw.Stop();
            Debug.WriteLine($"Scanning took {sw.ElapsedMilliseconds / 250} ms");
        }

        [TestMethod]
        public void NavigateZipStream()
        {
            // Use XmlNavigatorStream to navigate resources stored inside a zip file
            // ZipDeflateStream does not support seeking (forward-only stream)
            // Therefore this only works for the XmlNavigatorStream, as the ctor does NOT (need to) call Reset()
            // JsonNavigatorStream cannot support zip streams; ctor needs to call Reset after scanning resourceType
#if NET40
            using (var archive = new ZipFile(ZipSource.SpecificationZipFileName))
            {
                var entry = archive.Cast<ZipEntry>().FirstOrDefault(e => e.Name == "profiles-resources.xml");
                Assert.IsNotNull(entry);

                using (var entryStream = archive.GetInputStream(entry))
                {
#else
            using var archive = ZipFile.Open(ZipSource.SpecificationZipFileName, ZipArchiveMode.Read);
            var entry = archive.Entries.FirstOrDefault(e => e.Name == "profiles-resources.xml");
            Assert.IsNotNull(entry);

<<<<<<< HEAD
                using (var entryStream = entry.Open())
                {
#endif
                    using (var navStream = new XmlNavigatorStream(entryStream, false))
                    {
                        while (navStream.MoveNext())
                        {
                            //Debug.WriteLine($"{navStream.Position} : {navStream.ResourceType} {(navStream.IsBundle ? "(Bundle)" : "")}");
                            Assert.IsTrue(navStream.IsBundle);
                            Assert.AreEqual(ResourceType.Bundle.GetLiteral(), navStream.ResourceType);
                        };
                    }
                }
            }
=======
            using var entryStream = entry.Open();
            using var navStream = new XmlNavigatorStream(entryStream, false);
            while (navStream.MoveNext())
            {
                //Debug.WriteLine($"{navStream.Position} : {navStream.ResourceType} {(navStream.IsBundle ? "(Bundle)" : "")}");
                Assert.IsTrue(navStream.IsBundle);
                Assert.AreEqual(ResourceType.Bundle.GetLiteral(), navStream.ResourceType);
            };
#endif
>>>>>>> 21ce90c6
        }
    }
}<|MERGE_RESOLUTION|>--- conflicted
+++ resolved
@@ -136,22 +136,6 @@
             var entry = archive.Entries.FirstOrDefault(e => e.Name == "profiles-resources.xml");
             Assert.IsNotNull(entry);
 
-<<<<<<< HEAD
-                using (var entryStream = entry.Open())
-                {
-#endif
-                    using (var navStream = new XmlNavigatorStream(entryStream, false))
-                    {
-                        while (navStream.MoveNext())
-                        {
-                            //Debug.WriteLine($"{navStream.Position} : {navStream.ResourceType} {(navStream.IsBundle ? "(Bundle)" : "")}");
-                            Assert.IsTrue(navStream.IsBundle);
-                            Assert.AreEqual(ResourceType.Bundle.GetLiteral(), navStream.ResourceType);
-                        };
-                    }
-                }
-            }
-=======
             using var entryStream = entry.Open();
             using var navStream = new XmlNavigatorStream(entryStream, false);
             while (navStream.MoveNext())
@@ -161,7 +145,6 @@
                 Assert.AreEqual(ResourceType.Bundle.GetLiteral(), navStream.ResourceType);
             };
 #endif
->>>>>>> 21ce90c6
         }
     }
 }