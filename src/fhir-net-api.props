<Project xmlns="http://schemas.microsoft.com/developer/msbuild/2003">
  
  <!-- Solution-wide properties for NuGet packaging -->
  <PropertyGroup>
<<<<<<< HEAD
    <Authors>Ewout Kramer (e.kramer@furore.com) and contributors</Authors>
    <Company>Furore (http://fhir.furore.com)</Company>
    <Copyright>Copyright 2017 Furore Health Informatics.  Contains materials (C) HL7 International</Copyright>
=======

    <Authors>Ewout Kramer (ewout@fire.ly) and contributors</Authors>
    <Company>Firely (https://fire.ly)</Company>
    <Copyright>Copyright 2018 Firely.  Contains materials (C) HL7 International</Copyright>
>>>>>>> 04059d16
    <PackageProjectUrl>https://github.com/ewoutkramer/fhir-net-api</PackageProjectUrl>
    <PackageIconUrl>https://raw.githubusercontent.com/ewoutkramer/fhir-net-api/master/icon-fhir-32.png</PackageIconUrl>
    <PackageReleaseNotes>See http://ewoutkramer.github.io/fhir-net-api/whats-new.html</PackageReleaseNotes>
  </PropertyGroup>

  <PropertyGroup>
    <FhirApiVersion>0.96.0</FhirApiVersion>
    <SupportApiVersion>0.96.0</SupportApiVersion>
  </PropertyGroup>

  <!-- Although netstandard1.1 support codegen using the Expression class, we need at least
  one version of our library that does not require it, since iOS does not have support for it.
  Considering netstd1.1 is our lowest common denominator, I've chosen that version to not use
  codegen -->
  <PropertyGroup Condition=" '$(TargetFramework)' != 'netstandard1.1' ">
    <DefineConstants>$(DefineConstants);USE_CODE_GEN</DefineConstants>
  </PropertyGroup>

  <!-- Compiler settings -->
  <PropertyGroup>
    <LangVersion>7</LangVersion>
  </PropertyGroup>

  <PropertyGroup Condition=" '$(Configuration)' == 'Debug' ">
     <DebugType>full</DebugType>
     <DebugSymbols>True</DebugSymbols>
     <NoWarn>1591</NoWarn>
  </PropertyGroup>

  <PropertyGroup Condition=" '$(Configuration)' == 'Release' ">
    <SignAssembly>True</SignAssembly>
    <AssemblyOriginatorKeyFile>..\FhirNetApi.snk</AssemblyOriginatorKeyFile>
    <IncludeSymbols>True</IncludeSymbols>
    <GeneratePackageOnBuild>True</GeneratePackageOnBuild>
  </PropertyGroup>

  <PropertyGroup>
      <GenerateDocumentationFile>True</GenerateDocumentationFile>
  </PropertyGroup>
</Project>
<|MERGE_RESOLUTION|>--- conflicted
+++ resolved
@@ -2,16 +2,9 @@
   
   <!-- Solution-wide properties for NuGet packaging -->
   <PropertyGroup>
-<<<<<<< HEAD
-    <Authors>Ewout Kramer (e.kramer@furore.com) and contributors</Authors>
-    <Company>Furore (http://fhir.furore.com)</Company>
-    <Copyright>Copyright 2017 Furore Health Informatics.  Contains materials (C) HL7 International</Copyright>
-=======
-
     <Authors>Ewout Kramer (ewout@fire.ly) and contributors</Authors>
     <Company>Firely (https://fire.ly)</Company>
     <Copyright>Copyright 2018 Firely.  Contains materials (C) HL7 International</Copyright>
->>>>>>> 04059d16
     <PackageProjectUrl>https://github.com/ewoutkramer/fhir-net-api</PackageProjectUrl>
     <PackageIconUrl>https://raw.githubusercontent.com/ewoutkramer/fhir-net-api/master/icon-fhir-32.png</PackageIconUrl>
     <PackageReleaseNotes>See http://ewoutkramer.github.io/fhir-net-api/whats-new.html</PackageReleaseNotes>
