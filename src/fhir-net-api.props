<Project xmlns="http://schemas.microsoft.com/developer/msbuild/2003">
  
  <!-- Solution-wide properties for NuGet packaging -->
  <PropertyGroup>
    <Authors>Ewout Kramer (ewout@fire.ly) and contributors</Authors>
    <Company>Firely (http://fire.ly)</Company>
    <Copyright>Copyright 2017 Firely.  Contains materials (C) HL7 International</Copyright>
    <PackageProjectUrl>https://github.com/ewoutkramer/fhir-net-api</PackageProjectUrl>
    <RepositoryUrl>https://github.com/ewoutkramer/fhir-net-api</RepositoryUrl>
    <RepositoryType>git</RepositoryType>
    <PackageIconUrl>https://raw.githubusercontent.com/ewoutkramer/fhir-net-api/master/icon-fhir-32.png</PackageIconUrl>
    <PackageReleaseNotes>See http://ewoutkramer.github.io/fhir-net-api/whats-new.html</PackageReleaseNotes>
    <PackageLicenseUrl>https://raw.githubusercontent.com/ewoutkramer/fhir-net-api/develop/LICENSE</PackageLicenseUrl>
  </PropertyGroup>

  <PropertyGroup>
<<<<<<< HEAD
    <FhirApiVersion>0.96.1</FhirApiVersion>
    <SupportApiVersion>0.96.1</SupportApiVersion>
=======
    <FhirApiVersion>1.0.0-alpha3</FhirApiVersion>
    <SupportApiVersion>1.0.0-alpha3</SupportApiVersion>
  </PropertyGroup>

  <!-- Although netstandard1.1 support codegen using the Expression class, we need at least
  one version of our library that does not require it, since iOS does not have support for it.
  Considering netstd1.1 is our lowest common denominator, I've chosen that version to not use
  codegen -->
  <PropertyGroup Condition=" '$(TargetFramework)' != 'netstandard1.1' ">
    <DefineConstants>$(DefineConstants);USE_CODE_GEN</DefineConstants>
>>>>>>> 863ad2a1
  </PropertyGroup>

  <!-- Compiler settings -->
  <PropertyGroup>
    <LangVersion>7.3</LangVersion>
  </PropertyGroup>

  <PropertyGroup Condition=" '$(Configuration)' == 'Debug' ">
     <DebugType>full</DebugType>
     <DebugSymbols>True</DebugSymbols>
     <NoWarn>1591</NoWarn>
  </PropertyGroup>

  <PropertyGroup Condition=" '$(Configuration)' == 'Release' ">
    <SignAssembly>True</SignAssembly>
    <AssemblyOriginatorKeyFile>..\FhirNetApi.snk</AssemblyOriginatorKeyFile>
    <IncludeSymbols>True</IncludeSymbols>
    <GeneratePackageOnBuild>True</GeneratePackageOnBuild>
  </PropertyGroup>

  <PropertyGroup>
      <GenerateDocumentationFile>True</GenerateDocumentationFile>
  </PropertyGroup>
</Project>
<|MERGE_RESOLUTION|>--- conflicted
+++ resolved
@@ -14,10 +14,6 @@
   </PropertyGroup>
 
   <PropertyGroup>
-<<<<<<< HEAD
-    <FhirApiVersion>0.96.1</FhirApiVersion>
-    <SupportApiVersion>0.96.1</SupportApiVersion>
-=======
     <FhirApiVersion>1.0.0-alpha3</FhirApiVersion>
     <SupportApiVersion>1.0.0-alpha3</SupportApiVersion>
   </PropertyGroup>
@@ -28,7 +24,6 @@
   codegen -->
   <PropertyGroup Condition=" '$(TargetFramework)' != 'netstandard1.1' ">
     <DefineConstants>$(DefineConstants);USE_CODE_GEN</DefineConstants>
->>>>>>> 863ad2a1
   </PropertyGroup>
 
   <!-- Compiler settings -->
