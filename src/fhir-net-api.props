--- conflicted
+++ resolved
@@ -2,13 +2,8 @@
   
   <!-- Solution-wide properties for NuGet packaging -->
   <PropertyGroup>
-<<<<<<< HEAD
     <VersionPrefix>1.3.0</VersionPrefix>
     <VersionSuffix>alpha</VersionSuffix>
-=======
-    <VersionPrefix>1.2.1</VersionPrefix>
-    <VersionSuffix></VersionSuffix>
->>>>>>> c11a86b4
     <Authors>Ewout Kramer (ewout@fire.ly) and contributors</Authors>
     <Company>Firely (https://fire.ly)</Company>
     <Copyright>Copyright 2013-2019 Firely.  Contains materials (C) HL7 International</Copyright>
