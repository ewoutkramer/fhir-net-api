<Project xmlns="http://schemas.microsoft.com/developer/msbuild/2003">
  
  <!-- Solution-wide properties for NuGet packaging -->
  <PropertyGroup>

    <Authors>Ewout Kramer (ewout@fire.ly) and contributors</Authors>
    <Company>Firely (http://fire.ly)</Company>
    <Copyright>Copyright 2017 Firely.  Contains materials (C) HL7 International</Copyright>
    <PackageProjectUrl>https://github.com/ewoutkramer/fhir-net-api</PackageProjectUrl>
    <PackageIconUrl>https://raw.githubusercontent.com/ewoutkramer/fhir-net-api/master/icon-fhir-32.png</PackageIconUrl>
    <PackageReleaseNotes>See http://ewoutkramer.github.io/fhir-net-api/whats-new.html</PackageReleaseNotes>
  </PropertyGroup>

  <PropertyGroup>
<<<<<<< HEAD
    <FhirApiVersion>0.95.0-alpha1</FhirApiVersion>
    <SupportApiVersion>0.95.0-alpha1</SupportApiVersion>
=======
    <FhirApiVersion>0.95.0</FhirApiVersion>
    <SupportApiVersion>0.95.0</SupportApiVersion>
>>>>>>> f09cbef7
  </PropertyGroup>

  <!-- Compiler settings -->
  <PropertyGroup>
    <LangVersion>7</LangVersion>
  </PropertyGroup>

  <PropertyGroup Condition=" '$(Configuration)' == 'Debug' ">
     <DebugType>full</DebugType>
     <DebugSymbols>True</DebugSymbols>
     <NoWarn>1591</NoWarn>
  </PropertyGroup>

  <PropertyGroup Condition=" '$(Configuration)' == 'Release' ">
    <SignAssembly>True</SignAssembly>
    <AssemblyOriginatorKeyFile>..\FhirNetApi.snk</AssemblyOriginatorKeyFile>
    <IncludeSymbols>True</IncludeSymbols>
    <GeneratePackageOnBuild>True</GeneratePackageOnBuild>
  </PropertyGroup>

  <PropertyGroup>
      <GenerateDocumentationFile>True</GenerateDocumentationFile>
  </PropertyGroup>
</Project>
<|MERGE_RESOLUTION|>--- conflicted
+++ resolved
@@ -12,13 +12,8 @@
   </PropertyGroup>
 
   <PropertyGroup>
-<<<<<<< HEAD
-    <FhirApiVersion>0.95.0-alpha1</FhirApiVersion>
-    <SupportApiVersion>0.95.0-alpha1</SupportApiVersion>
-=======
     <FhirApiVersion>0.95.0</FhirApiVersion>
     <SupportApiVersion>0.95.0</SupportApiVersion>
->>>>>>> f09cbef7
   </PropertyGroup>
 
   <!-- Compiler settings -->
