﻿/* 
 * Copyright (c) 2018, Firely (info@fire.ly) and contributors
 * See the file CONTRIBUTORS for details.
 * 
 * This file is licensed under the BSD 3-Clause license
 * available at https://raw.githubusercontent.com/FirelyTeam/fhir-net-api/master/LICENSE
 */

using Hl7.Fhir.Specification;
using Hl7.Fhir.Support.Model;
using Hl7.Fhir.Utility;
using System;
using System.Collections;
using System.Collections.Generic;
using System.Linq;
using System.Threading;

namespace Hl7.Fhir.ElementModel
{
    public class ElementNode : DomNode<ElementNode>, ITypedElement, IAnnotated, IAnnotatable, IShortPathGenerator
    {
        /// <summary>
        /// Creates an implementation of ITypedElement that represents a primitive value
        /// </summary>
        /// <param name="value"></param>
        /// <returns></returns>
        public static ITypedElement ForPrimitive(object value) => new PrimitiveElement(value);

        /// <summary>
        /// Create a fixed length set of values (but also support variable number of parameter values)
        /// </summary>
        /// <param name="values"></param>
        /// <returns></returns>
        public static IEnumerable<ITypedElement> CreateList(params object[] values) => values != null
                ? values.Select(value => value == null ? null : value is ITypedElement ? (ITypedElement)value : ForPrimitive(value))
                : EmptyList;

        /// <summary>
        /// Create a variable list of values using an enumeration
        /// - so doesn't have to be converted to an array in memory (issue with larger dynamic lists)
        /// </summary>
        /// <param name="values"></param>
        /// <returns></returns>
        public static IEnumerable<ITypedElement> CreateList(IEnumerable<object> values) => values != null
                ? values.Select(value => value == null ? null : value is ITypedElement ? (ITypedElement)value : ForPrimitive(value))
                : EmptyList;

        public static readonly IEnumerable<ITypedElement> EmptyList = Enumerable.Empty<ITypedElement>();
        public IEnumerable<ITypedElement> Children(string name = null) => ChildrenInternal(name);

        internal ElementNode(string name, object value, string instanceType, IElementDefinitionSummary definition)
        {
            Name = name ?? throw new ArgumentNullException(nameof(name));
            InstanceType = instanceType;
            Value = value;
            Definition = definition;
        }

        private IReadOnlyCollection<IElementDefinitionSummary> _childDefinitions = null;

        private IReadOnlyCollection<IElementDefinitionSummary> getChildDefinitions(IStructureDefinitionSummaryProvider provider)
        {
            LazyInitializer.EnsureInitialized(ref _childDefinitions, () => this.ChildDefinitions(provider));

            return _childDefinitions;
        }

        public ElementNode Add(IStructureDefinitionSummaryProvider provider, ElementNode child, string name = null)
        {
            if (provider == null) throw new ArgumentNullException(nameof(provider));
            if (child == null) throw new ArgumentNullException(nameof(child));

            importChild(provider, child, name);
            return child;
        }

        public ElementNode Add(IStructureDefinitionSummaryProvider provider, string name, object value = null, string instanceType = null)
        {
            if (provider == null) throw new ArgumentNullException(nameof(provider));
            if (name == null) throw new ArgumentNullException(nameof(name));

            var child = new ElementNode(name, value, instanceType, null);

            // Add() will supply the definition and the instanceType (if necessary)
            return Add(provider, child);
        }

        public void ReplaceWith(IStructureDefinitionSummaryProvider provider, ElementNode node)
        {
            if (provider == null) throw new ArgumentNullException(nameof(provider));
            if (node == null) throw new ArgumentNullException(nameof(node));

            if (Parent == null) throw Error.Argument("Current node is a root node and cannot be replaced.");
            Parent.Replace(provider, this, node);
        }

        public void Replace(IStructureDefinitionSummaryProvider provider, ElementNode oldChild, ElementNode newChild)
        {
            if (provider == null) throw new ArgumentNullException(nameof(provider));
            if (oldChild == null) throw new ArgumentNullException(nameof(oldChild));
            if (newChild == null) throw new ArgumentNullException(nameof(newChild));

            int childIndex = ChildList.IndexOf(oldChild);
            if (childIndex == -1) throw Error.Argument("Node to be replaced is not one of the children of this node");
            importChild(provider, newChild, oldChild.Name, childIndex);
            Remove(oldChild);
        }

        /// <summary>
        /// Will update the child to reflect it being a child of this element, but will not yet add the child at any position within this element
        /// </summary>
        /// <param name="provider"></param>
        /// <param name="child"></param>
        /// <param name="name"></param>
        private void importChild(IStructureDefinitionSummaryProvider provider, ElementNode child, string name, int? position=null)
        {
            child.Name = name ?? child.Name;
            if (child.Name == null) throw Error.Argument($"The ElementNode given should have its Name property set or the '{nameof(name)}' parameter should be given.");

            // Remove this child from the current parent (if any), then reassign to me
            if (child.Parent != null) Parent.Remove(child);
            child.Parent = this;
            
            // If we add a child, we better overwrite it's definition with what
            // we think it should be - this way you can safely first create a node representing
            // an independently created root for a resource of datatype, and then add it to the tree.
            var childDefs = getChildDefinitions(provider ?? throw Error.ArgumentNull(nameof(provider)));
            var childDef = childDefs.Where(cd => cd.ElementName == child.Name).SingleOrDefault();

            child.Definition = childDef ?? child.Definition;    // if we don't know about the definition, stick with the old one (if any)

            if (child.InstanceType == null && child.Definition != null)
            {
                if (child.Definition.IsResource || child.Definition.Type.Length > 1)
                {
                    // We are in a situation where we are on an polymorphic element, but the caller did not specify
                    // the instance type.  We can try to auto-set it by deriving it from the instance's type, if it is a primitive
                    if (child.Value != null && Primitives.TryGetPrimitiveTypeName(child.Value.GetType(), out string instanceType))
                        child.InstanceType = instanceType;
                    else
                        throw Error.Argument("The ElementNode given should have its InstanceType property set, since the element is a choice or resource.");
                }
                else
                    child.InstanceType = child.Definition.Type.Single().GetTypeName();
            }

            if(position == null || position >= ChildList.Count)
                ChildList.Add(child);
            else
                ChildList.Insert(position.Value, child);
        }

        public static ElementNode Root(IStructureDefinitionSummaryProvider provider, string type, string name=null, object value=null)
        {
            if (provider == null) throw Error.ArgumentNull(nameof(provider));
            if (type == null) throw Error.ArgumentNull(nameof(type));

            var sd = provider.Provide(type);
            IElementDefinitionSummary definition = null;

            // Should we throw if type is not found?
            if (sd != null)
                definition = ElementDefinitionSummary.ForRoot(sd);

            return new ElementNode(name ?? type, value, type, definition);
        }

        public static ElementNode FromElement(ITypedElement node, bool recursive = true, IEnumerable<Type> annotationsToCopy = null)
        {
            if (node == null) throw new ArgumentNullException(nameof(node));
            return buildNode(node, recursive, annotationsToCopy, null);
        }

        private static ElementNode buildNode(ITypedElement node, bool recursive, IEnumerable<Type> annotationsToCopy, ElementNode parent)
        {
            var me = new ElementNode(node.Name, node.Value, node.InstanceType, node.Definition)
            {
                Parent = parent
            };

            foreach (var t in annotationsToCopy ?? Enumerable.Empty<Type>())
                foreach (var ann in node.Annotations(t))
                    me.AddAnnotation(ann);

            if (recursive)
                me.ChildList.AddRange(node.Children().Select(c => buildNode(c, recursive: true, annotationsToCopy: annotationsToCopy, me)));

            return me;
        }

        public bool Remove(ElementNode child)
        {
            if (child == null) throw new ArgumentNullException(nameof(child));

            var success = ChildList.Remove(child);
            if (success) child.Parent = null;

            return success;
        }

        [Obsolete("The Clone() function actually only performs a shallow copy, so this function has been renamed to ShallowCopy()")]
        public ElementNode Clone() => ShallowCopy();

        public ElementNode ShallowCopy()
        {
            var copy = new ElementNode(Name, Value, InstanceType, Definition)
            {
                Parent = Parent,
                ChildList = ChildList
            };

            if (HasAnnotations)
                copy.AnnotationsInternal.AddRange(AnnotationsInternal);

            return copy;
        }

        public IElementDefinitionSummary Definition { get; private set; }

        public string InstanceType { get; private set; }

        public object Value { get; set; }

        public IEnumerable<object> Annotations(Type type)
        {
<<<<<<< HEAD
            if (type == null) throw new ArgumentNullException(nameof(type));

            return (type == typeof(ElementNode) || type == typeof(ITypedElement))
=======
            return (type == typeof(ElementNode) || type == typeof(ITypedElement) || type == typeof(IShortPathGenerator))
>>>>>>> 397640cb
                ? (new[] { this })
                : AnnotationsInternal.OfType(type);
        }

        public string Location
        {
            get
            {
                if (Parent != null)
                {
                    //TODO: Slow - but since we'll change the use of this property to informational 
                    //(i.e. for error messages), it may not be necessary to improve it.
                    var basePath = Parent.Location;
                    var myIndex = Parent.ChildList.Where(c => c.Name == Name).ToList().IndexOf(this);
                    return $"{basePath}.{Name}[{myIndex}]";

                }
                else
                    return Name;
            }
        }

        public string ShortPath
        {
            get
            {
                if (Parent != null)
                {
                    //TODO: Slow - but since we'll change the use of this property to informational 
                    //(i.e. for error messages), it may not be necessary to improve it.
                    var basePath = Parent.ShortPath;

                    if (Definition?.IsCollection == false)
                        return $"{basePath}.{Name}";
                    else
                    {
                        var myIndex = Parent.ChildList.Where(c => c.Name == Name).ToList().IndexOf(this);
                        return $"{basePath}.{Name}[{myIndex}]";
                    }
                }
                else
                    return Name;
            }
        }
    }
}<|MERGE_RESOLUTION|>--- conflicted
+++ resolved
@@ -223,13 +223,8 @@
 
         public IEnumerable<object> Annotations(Type type)
         {
-<<<<<<< HEAD
             if (type == null) throw new ArgumentNullException(nameof(type));
-
-            return (type == typeof(ElementNode) || type == typeof(ITypedElement))
-=======
             return (type == typeof(ElementNode) || type == typeof(ITypedElement) || type == typeof(IShortPathGenerator))
->>>>>>> 397640cb
                 ? (new[] { this })
                 : AnnotationsInternal.OfType(type);
         }
