﻿using System;
using System.Collections.Generic;
using System.Diagnostics;
using System.Linq;
using Hl7.Fhir.ElementModel;
using Hl7.Fhir.Utility;

namespace Hl7.FhirPath.Functions
{
    internal static class UtilityOperators
    {
#if WAY_TOO_MUCH_OUTPUT
        static Action<string> WriteLine = (string s) => Debug.WriteLine(s);
<<<<<<< HEAD
#else
        static Action<string> WriteLine = (string s) => { };
#endif

        public static IEnumerable<IElementNavigator> Extension(this IEnumerable<IElementNavigator> focus, string url)
=======

        public static IEnumerable<ITypedElement> Extension(this IEnumerable<ITypedElement> focus, string url)
>>>>>>> 25a036fa
        {
            return focus.Navigate("extension").Where(es => es.Navigate("url").Single().IsEqualTo(new ConstantValue(url)));
        }

        public static IEnumerable<ITypedElement> Trace(this IEnumerable<ITypedElement> focus, string name)
        {
            WriteLine("=== Trace {0} ===".FormatWith(name));

            if (focus == null)
                WriteLine("(null)");
            else
            {
                WriteLine("Collection:".FormatWith(name));
                foreach (var element in focus)
                {
                    if (element.Value != null)
                        WriteLine("   " + element.Value.ToString());
                }
            }
            // todo: this is always false --mh
            //else if (focus is IValueProvider)
            //{
            //    var element = (IValueProvider)focus;
            //    WriteLine("Value:".FormatWith(name));

            //    if (element.Value != null)
            //    {
            //        WriteLine(element.Value.ToString());
            //    }
            //}
            //else
            //    WriteLine(focus.ToString());

            WriteLine(Environment.NewLine);

            return focus;
        }
    }
}<|MERGE_RESOLUTION|>--- conflicted
+++ resolved
@@ -11,16 +11,11 @@
     {
 #if WAY_TOO_MUCH_OUTPUT
         static Action<string> WriteLine = (string s) => Debug.WriteLine(s);
-<<<<<<< HEAD
 #else
         static Action<string> WriteLine = (string s) => { };
 #endif
 
-        public static IEnumerable<IElementNavigator> Extension(this IEnumerable<IElementNavigator> focus, string url)
-=======
-
         public static IEnumerable<ITypedElement> Extension(this IEnumerable<ITypedElement> focus, string url)
->>>>>>> 25a036fa
         {
             return focus.Navigate("extension").Where(es => es.Navigate("url").Single().IsEqualTo(new ConstantValue(url)));
         }
