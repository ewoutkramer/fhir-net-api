﻿/* 
 * Copyright (c) 2014, Firely (info@fire.ly) and contributors
 * See the file CONTRIBUTORS for details.
 * 
 * This file is licensed under the BSD 3-Clause license
 * available at https://raw.githubusercontent.com/FirelyTeam/fhir-net-api/master/LICENSE
 */

using System.Linq;
using Microsoft.VisualStudio.TestTools.UnitTesting;
using Hl7.Fhir.Model;
using System.Collections.Generic;
using Hl7.Fhir.Specification.Navigation;
using Hl7.Fhir.Specification.Source;
using Hl7.Fhir.Utility;

namespace Hl7.Fhir.Specification.Tests
{
    [TestClass]
    public class ProfileNavigationTest
    {
        private IResourceResolver _source;

        [TestInitialize]
        public void Setup()
        {
            _source = new CachedResolver(new DirectorySource("TestData/validation"));
        }


        [TestMethod]
        public void TestChildNavigation()
        {
            var nav = createTestNav();

            Assert.IsTrue(nav.HasChildren);
            Assert.IsFalse(nav.MoveToNext());

            Assert.IsTrue(nav.MoveToFirstChild());
            Assert.AreEqual(0, nav.OrdinalPosition);    // A
            Assert.AreEqual("A", nav.Path);

            Assert.IsTrue(nav.MoveToFirstChild());      // A.B
            Assert.AreEqual(1, nav.OrdinalPosition);
            Assert.AreEqual("A.B", nav.Path);

            Assert.IsTrue(nav.MoveToFirstChild());      // A.B.C1
            Assert.AreEqual(2, nav.OrdinalPosition);
            Assert.IsFalse(nav.MoveToFirstChild());
            Assert.AreEqual("A.B.C1", nav.Path);

            Assert.IsTrue(nav.MoveToNext());       // A.B.C2 
            Assert.AreEqual(3, nav.OrdinalPosition);
            Assert.AreEqual("A.B.C2", nav.Path);

            Assert.IsFalse(nav.MoveToNext());
            Assert.IsTrue(nav.MoveToParent());   // Back to first A.B
            Assert.AreEqual(1, nav.OrdinalPosition);
            Assert.IsTrue(nav.MoveToNext());  // 2nd A.B
            Assert.AreEqual(4, nav.OrdinalPosition);
            Assert.IsFalse(nav.HasChildren);
            Assert.IsFalse(nav.MoveToFirstChild());
            Assert.AreEqual(4, nav.OrdinalPosition);

            Assert.IsTrue(nav.MoveToNext());  // 3rd A.B
            Assert.IsTrue(nav.MoveToNext());  // A.D
            Assert.IsFalse(nav.MoveToFirstChild());
            Assert.IsFalse(nav.MoveToNext());
            Assert.AreEqual(8, nav.OrdinalPosition);
            Assert.AreEqual("A.D", nav.Path);

            Assert.IsTrue(nav.MoveToPrevious());        // A.B
            Assert.AreEqual(5, nav.OrdinalPosition);
            Assert.AreEqual("A.B", nav.Path);

            Assert.IsTrue(nav.MoveToParent());
            Assert.AreEqual(0, nav.OrdinalPosition);

            Assert.IsTrue(nav.MoveToParent());  // root
            Assert.IsFalse(nav.MoveToParent()); // beyond root
        }

        [TestMethod]
        public void TestChildNavigationNamed()
        {
            var nav = createTestNav();
            nav.MoveToFirstChild();     // A

            Assert.IsTrue(nav.MoveToChild("B"));
            Assert.IsTrue(nav.MoveToNext());
            Assert.AreEqual(4, nav.OrdinalPosition);
            Assert.IsTrue(nav.MoveToNext("B"));
            Assert.AreEqual(5, nav.OrdinalPosition);
            Assert.IsFalse(nav.MoveToNext("B"));

            nav.Reset();
            nav.MoveToFirstChild();     // A

            Assert.IsTrue(nav.MoveToChild("B"));
            Assert.IsTrue(nav.MoveToChild("C2"));
            Assert.IsFalse(nav.MoveToNext());
            Assert.AreEqual(3, nav.OrdinalPosition);
            Assert.IsTrue(nav.MoveToParent());
            Assert.IsTrue(nav.MoveToChild("C2"));
            Assert.IsTrue(nav.MoveToParent());          // 1st A.B
            Assert.IsFalse(nav.MoveToNext("X"));
            Assert.IsTrue(nav.MoveToNext("D"));
            Assert.AreEqual(8, nav.OrdinalPosition);

            Assert.IsFalse(nav.MoveToPrevious("X"));
            Assert.IsTrue(nav.MoveToPrevious("B"));     // 3rd A.B
            Assert.AreEqual(5, nav.OrdinalPosition);
            Assert.IsTrue(nav.MoveToPrevious("B"));    // 2nd A.B
            Assert.IsTrue(nav.MoveToPrevious("B"));    // 1st A.B
            Assert.AreEqual(1, nav.OrdinalPosition);
        }


        [TestMethod]
        public void TestDeletions()
        {
            var nav = createTestNav();

            nav.MoveToFirstChild();     // A
            Assert.IsTrue(nav.MoveToChild("B"));
            Assert.IsFalse(nav.Delete(), "still has children");

            Assert.IsTrue(nav.MoveToFirstChild());
            Assert.IsTrue(nav.MoveToNext());            // A.B.C2
            Assert.IsTrue(nav.Delete());
            Assert.AreEqual("A.B.C1", nav.Path, "Did not move back to sibling");
            Assert.IsTrue(nav.Delete());
            Assert.AreEqual(1, nav.OrdinalPosition, "Did not move back to parent");

            Assert.IsTrue(nav.MoveToNext());

            Assert.IsTrue(nav.Delete());  // on 2nd A.B, after deletion will be on "last" A.B (with children)
            Assert.IsFalse(nav.Delete());  // 3rd A.B cannot yet be deleted
            Assert.IsTrue(nav.DeleteTree());    // delete the whole A.B tree

            Assert.AreEqual("A.D", nav.Path);  // should leave us on A.D

            Assert.IsTrue(nav.Delete());  // A.D
            Assert.AreEqual("A.B", nav.Path);

            Assert.IsTrue(nav.Delete());    // remove 1st A.B
            Assert.AreEqual(1, nav.Count);  // only A left

            Assert.IsTrue(nav.Delete());
            Assert.AreEqual(0, nav.Count);
            Assert.IsNull(nav.Current);

            Assert.IsFalse(nav.Delete());

            nav = createTestNav();
            nav.MoveToFirstChild();
            Assert.IsTrue(nav.DeleteTree());
            Assert.AreEqual(0, nav.Count);
            Assert.IsNull(nav.Current);
        }


        [TestMethod]
        public void TestModificationResilience()
        {
            var nav = createTestNav();

            Assert.IsTrue(nav.JumpToFirst("A.D"));

            var nav2 = new ElementDefinitionNavigator(nav);

            // Delete A.D in nav
            Assert.IsTrue(nav.Delete());

            // Should still be there in nav2
            Assert.IsFalse(nav.JumpToFirst("A.D"));
            Assert.IsTrue(nav2.JumpToFirst("A.D"));
        }


        [TestMethod]
        public void TestBookmarks()
        {
            var nav = createTestNav();

            Assert.IsTrue(nav.MoveToFirstChild());  // A
            Assert.IsTrue(nav.MoveToFirstChild());  // A.B
            var bm1 = nav.Bookmark();
            var pos1 = nav.OrdinalPosition;

            Assert.IsTrue(nav.MoveToNext());        // 2nd A.B
            var bm2 = nav.Bookmark();
            var pos2 = nav.OrdinalPosition;

            Assert.AreNotEqual(pos1, pos2);
            Assert.AreNotEqual(bm1.data, bm2.data);

            nav.ReturnToBookmark(bm1);
            Assert.AreEqual(pos1, nav.OrdinalPosition);
            Assert.IsTrue(nav.IsAtBookmark(bm1));
            nav.ReturnToBookmark(bm2);
            Assert.AreEqual(pos2, nav.OrdinalPosition);
            Assert.IsTrue(nav.IsAtBookmark(bm2));
        }


        [TestMethod]
        public void TestAbsoluteMoves()
        {
            var nav = createTestNav();

            Assert.IsTrue(nav.JumpToFirst("A"));
            Assert.AreEqual(0, nav.OrdinalPosition);

            Assert.IsTrue(nav.JumpToFirst("A.B.C2"));
            Assert.AreEqual(3, nav.OrdinalPosition);

            Assert.IsFalse(nav.JumpToFirst("A.B.C1.E"));
            Assert.AreEqual(3, nav.OrdinalPosition);

            Assert.IsTrue(nav.JumpToFirst("A.B"));
            Assert.IsTrue(nav.MoveToNext("B"));
            Assert.AreEqual(4, nav.OrdinalPosition);
        }


        [TestMethod]
        public void TestFindAndApproach()
        {
            var nav = createTestNav();

            var res = nav.Approach("A");
            Assert.AreEqual(1, res.Count());
            res = nav.Find("A");
            Assert.AreEqual(1, res.Count());

            res = nav.Approach("A.B.C1");
            Assert.AreEqual(3, res.Count());
            res = nav.Find("A.B.C1");
            Assert.AreEqual(2, res.Count());

            res = nav.Approach("A.B.C1.E");
            Assert.AreEqual(2, res.Count());
            nav.ReturnToBookmark(res.First());
            Assert.AreEqual(2, nav.OrdinalPosition);
            nav.ReturnToBookmark(res.Skip(1).First());
            Assert.AreEqual(4, nav.OrdinalPosition);

            res = nav.Find("A.B.C1.E");
            Assert.AreEqual(0, res.Count());

            res = nav.Approach("A.B.C1.D.X");
            Assert.AreEqual(3, res.Count());
            nav.ReturnToBookmark(res.First());
            Assert.AreEqual(2, nav.OrdinalPosition);   // This one's still on the way
            nav.ReturnToBookmark(res.Skip(1).First());
            Assert.AreEqual(4, nav.OrdinalPosition);   // Via the one but last entry, this one approaches via A.B.C1.D
            nav.ReturnToBookmark(res.Skip(2).First());
            Assert.AreEqual(7, nav.OrdinalPosition);   // Via the one but last entry, this one approaches via A.B.C1.D

            res = nav.Find("A.B.C1.D.X");
            Assert.AreEqual(0, res.Count());

            res = nav.Approach("A.B.C1.D");
            Assert.AreEqual(3, res.Count());
            res = nav.Find("A.B.C1.D");
            Assert.AreEqual(1, res.Count());

            res = nav.Approach("A.B");
            Assert.AreEqual(3, res.Count());
            res = nav.Find("A.B");
            Assert.AreEqual(3, res.Count());

            res = nav.Approach("A.B.X");
            Assert.AreEqual(1, res.Count());
            res = nav.Find("A.B.X");
            Assert.AreEqual(0, res.Count());
        }


        [TestMethod]
        public void TestRebase()
        {
            var struc = createTestStructure();

            struc.Snapshot.Rebase("Parent.child1");

            Assert.AreEqual("Parent.child1", struc.Snapshot.Element[0].Path);
            Assert.AreEqual("Parent.child1.B", struc.Snapshot.Element[1].Path);
            Assert.AreEqual("Parent.child1.B.C1", struc.Snapshot.Element[2].Path);
            Assert.AreEqual("Parent.child1.B.C2", struc.Snapshot.Element[3].Path);
            Assert.AreEqual("Parent.child1.B", struc.Snapshot.Element[4].Path);
        }


        [TestMethod]
        public void TestSiblingAlterations()
        {
            var nav = createTestNav();
            var newCNode = new ElementDefinition() { Path = "X.C" };

            Assert.AreEqual(9, nav.Count);

            nav.MoveToFirstChild();
            Assert.IsTrue(nav.MoveToChild("D"));
            Assert.IsTrue(nav.InsertBefore(newCNode));
            Assert.AreEqual("A.C", nav.Path);
            Assert.AreEqual(8, nav.OrdinalPosition);
            Assert.AreEqual(10, nav.Count);

            Assert.IsTrue(nav.Delete());    // delete new "C" node we just created
            Assert.AreEqual(8, nav.OrdinalPosition);
            Assert.AreEqual(9, nav.Count);

            Assert.IsTrue(nav.MoveToPrevious()); // 3rd "A.B" node
            Assert.IsTrue(nav.InsertAfter(newCNode));
            Assert.AreEqual("A.C", nav.Path);
            Assert.AreEqual(8, nav.OrdinalPosition);
            Assert.AreEqual(10, nav.Count);

            Assert.IsTrue(nav.Delete());    // delete new "C" node we just created
            Assert.AreEqual(8, nav.OrdinalPosition);
            Assert.AreEqual(9, nav.Count);

            Assert.IsTrue(nav.InsertAfter(newCNode));
            Assert.AreEqual("A.C", nav.Path);
            Assert.AreEqual(9, nav.OrdinalPosition);
            Assert.AreEqual(10, nav.Count);

            Assert.IsTrue(nav.Delete());    // delete new "C" node we just created
            Assert.AreEqual(8, nav.OrdinalPosition);
            Assert.AreEqual(9, nav.Count);

            Assert.IsTrue(nav.MoveToParent());
            Assert.IsTrue(nav.MoveToFirstChild());
            Assert.IsTrue(nav.InsertBefore(newCNode));
            Assert.AreEqual("A.C", nav.Path);
            Assert.AreEqual(1, nav.OrdinalPosition);
            Assert.AreEqual(10, nav.Count);
        }

        [TestMethod]
        public void TestChildAlterations()
        {
            var nav = createTestNav();

            var newENode = new ElementDefinition() { Path = "X.Y.E" };
            var newC3Node = new ElementDefinition() { Path = "X.Y.C3" };

            Assert.IsTrue(nav.JumpToFirst("A.B.C1.D"));
            Assert.IsTrue(nav.InsertFirstChild(newENode));
            Assert.AreEqual(8, nav.OrdinalPosition);
            Assert.IsTrue(nav.MoveToParent());
            Assert.AreEqual("A.B.C1.D", nav.Path);
            Assert.IsTrue(nav.MoveToFirstChild());
            Assert.IsTrue(nav.Delete());
            Assert.AreEqual("A.B.C1.D", nav.Path);  // should have moved back to parent (single child deleted)

            Assert.IsTrue(nav.JumpToFirst("A.D"));
            Assert.IsTrue(nav.InsertFirstChild(newENode));
            Assert.AreEqual(9, nav.OrdinalPosition);
            Assert.IsTrue(nav.MoveToParent());
            Assert.AreEqual("A.D", nav.Path);
            Assert.IsTrue(nav.MoveToFirstChild());
            Assert.IsTrue(nav.Delete());
            Assert.AreEqual("A.D", nav.Path);  // should have moved back to parent (single child deleted)

            nav.Reset();
            Assert.IsTrue(nav.MoveToFirstChild());
            Assert.IsTrue(nav.MoveToFirstChild()); // A.B
            Assert.IsTrue(nav.AppendChild(newC3Node));
            Assert.AreEqual("A.B.C3", nav.Path);
            Assert.AreEqual(4, nav.OrdinalPosition);

            Assert.IsTrue(nav.Delete());
            Assert.AreEqual(3, nav.OrdinalPosition);
            Assert.IsTrue(nav.MoveToPrevious());        // A.B.C1
            Assert.IsTrue(nav.Delete());
            Assert.AreEqual(2, nav.OrdinalPosition);
            Assert.IsTrue(nav.Delete());
            Assert.AreEqual(1, nav.OrdinalPosition);    // Moved back to parent?
        }


        [TestMethod]
        public void CopyChildTree()
        {
            var dest = createTestNav();

            var struc = new StructureDefinition();
            struc.Snapshot = new StructureDefinition.SnapshotComponent();
            struc.Snapshot.Element = new List<ElementDefinition>();
            var e = struc.Snapshot.Element;

            e.Add(new ElementDefinition() { Path = "X" });
            e.Add(new ElementDefinition() { Path = "X.Y1" });
            e.Add(new ElementDefinition() { Path = "X.Y2" });
            e.Add(new ElementDefinition() { Path = "X.Y2.Z1" });
            e.Add(new ElementDefinition() { Path = "X.Y2.Z2" });
            var source = new ElementDefinitionNavigator(struc);

            Assert.IsTrue(dest.JumpToFirst("A.D"));
            var dstPos = dest.OrdinalPosition;

            source.MoveToFirstChild();
            var srcPos = source.OrdinalPosition;

            Assert.IsTrue(dest.CopyChildren(source));
            Assert.AreEqual(srcPos, source.OrdinalPosition, "source did not remain on original position");
            Assert.AreEqual(dstPos, dest.OrdinalPosition, "dest did not remain on original position");

            Assert.IsTrue(dest.MoveToFirstChild());
            Assert.AreEqual("Y1", dest.PathName);
            Assert.IsTrue(dest.MoveToNext());
            Assert.AreEqual("Y2", dest.PathName);
            Assert.IsFalse(dest.MoveToNext());
            Assert.IsTrue(dest.MoveToFirstChild());
            Assert.AreEqual("Z1", dest.PathName);
            Assert.IsTrue(dest.MoveToNext());
            Assert.AreEqual("Z2", dest.PathName);
            Assert.IsFalse(dest.MoveToNext());
        }

        [TestMethod]
        public void LocateElementByName()
        {
            var nav = createTestNav();
            nav.JumpToFirst("A.B.C1.D");
            nav.Current.ContentReference = "A-Named-Constraint";

            nav.Reset();
            Assert.IsTrue(nav.JumpToNameReference("A-Named-Constraint"));
            Assert.AreEqual(7, nav.OrdinalPosition);

            Assert.IsFalse(nav.JumpToNameReference("IDontExist"));
        }


        [TestMethod]
        public void TestNodeDuplication()
        {
            var nav = createTestNav();
            nav.JumpToFirst("A.B");

            var count = nav.Count;
            var pos = nav.OrdinalPosition;
            var bm = nav.Bookmark();
            nav.Duplicate();

            Assert.AreEqual(count + 3, nav.Count);
            Assert.AreEqual(pos, nav.OrdinalPosition - 3);

            // Check original
            nav.ReturnToBookmark(bm);
            Assert.AreEqual("A.B", nav.Path);
            Assert.IsTrue(nav.MoveToFirstChild());
            Assert.AreEqual("A.B.C1", nav.Path);
            Assert.IsTrue(nav.MoveToNext());
            Assert.AreEqual("A.B.C2", nav.Path);
            Assert.IsFalse(nav.MoveToNext());
            nav.MoveToParent();

            // Check copy
            nav.MoveToNext();
            Assert.AreEqual("A.B", nav.Path);
            Assert.IsTrue(nav.MoveToFirstChild());
            Assert.AreEqual("A.B.C1", nav.Path);
            Assert.IsTrue(nav.MoveToNext());
            Assert.AreEqual("A.B.C2", nav.Path);
            Assert.IsFalse(nav.MoveToNext());
        }


        [TestMethod]
        public void TestChildDeletions()
        {
            var nav = createTestNav();

            nav.MoveToFirstChild();     // A
            Assert.IsTrue(nav.MoveToChild("B"));
            Assert.IsTrue(nav.DeleteChildren());
            Assert.AreEqual(1, nav.OrdinalPosition);
            Assert.IsFalse(nav.HasChildren);
        }


        //[TestMethod]
        //public void TestNavigationByFhirPath()
        //{
        //    StructureDefinition testSD = _source.GetStructureDefinition("http://example.org/fhir/StructureDefinition/human-group");
        //    var nav = new ElementDefinitionNavigator(testSD.Snapshot.Element);
        //    nav.MoveToFirstChild();

        //    var path = PathExpression.Compile("name.extension");
        //    var result = path.ForNode(nav);
        //    Assert.AreEqual(2, result.Count());

        //    var path2 = PathExpression.Compile("characteristic.\"value[x]\"");
        //    result = path2.ForNode(nav);
        //    Assert.AreEqual(1, result.Count());

        //    var ed = result.Single().Value as ElementDefinition;
        //    Assert.IsNotNull(ed);            
        //    Assert.AreEqual(ed.Short, "Value held by characteristic");
        //}


        private static ElementDefinitionNavigator createTestNav()
        {
            var struc = createTestStructure();
            return new ElementDefinitionNavigator(struc);
        }

        private static StructureDefinition createTestStructure()
        {
            var struc = new StructureDefinition();
            struc.Snapshot = new StructureDefinition.SnapshotComponent();
            struc.Snapshot.Element = new List<ElementDefinition>();
            var e = struc.Snapshot.Element;

            e.Add(new ElementDefinition() { Path = "A" });
            e.Add(new ElementDefinition() { Path = "A.B" });
            e.Add(new ElementDefinition() { Path = "A.B.C1" });
            e.Add(new ElementDefinition() { Path = "A.B.C2" });
            e.Add(new ElementDefinition() { Path = "A.B" });
            e.Add(new ElementDefinition() { Path = "A.B" });
            e.Add(new ElementDefinition() { Path = "A.B.C1" });
            e.Add(new ElementDefinition() { Path = "A.B.C1.D" });
            e.Add(new ElementDefinition() { Path = "A.D" });
            return struc;
        }

        // [WMR 20161215] Test slicing helper methods

        [TestMethod]
        public void TestIsResliceOf()
        {
            Assert.IsTrue(ElementDefinitionNavigator.IsResliceOf("1/1", "1"));
            Assert.IsTrue(ElementDefinitionNavigator.IsResliceOf("1/2", "1"));

            Assert.IsFalse(ElementDefinitionNavigator.IsResliceOf("1/1", "2"));
            Assert.IsFalse(ElementDefinitionNavigator.IsResliceOf("2/1", "1"));
            Assert.IsFalse(ElementDefinitionNavigator.IsResliceOf("1/", "1")); // Invalid...

            Assert.IsFalse(ElementDefinitionNavigator.IsResliceOf("1", ""));
            Assert.IsFalse(ElementDefinitionNavigator.IsResliceOf("1", null));
            Assert.IsFalse(ElementDefinitionNavigator.IsResliceOf("", "1"));
            Assert.IsFalse(ElementDefinitionNavigator.IsResliceOf(null, "1"));

            Assert.IsTrue(ElementDefinitionNavigator.IsResliceOf("1/1/1", "1/1"));
            Assert.IsTrue(ElementDefinitionNavigator.IsResliceOf("1/1/2", "1/1"));

            Assert.IsFalse(ElementDefinitionNavigator.IsResliceOf("1/2/1", "1/1"));
            Assert.IsFalse(ElementDefinitionNavigator.IsResliceOf("2/1/1", "1/1"));
            Assert.IsFalse(ElementDefinitionNavigator.IsResliceOf("1/1/1", "1/2"));
        }

        [TestMethod]
        public void TestIsSiblingSliceOf()
        {
            Assert.IsTrue(ElementDefinitionNavigator.IsSiblingSliceOf("1", null));
            Assert.IsTrue(ElementDefinitionNavigator.IsSiblingSliceOf(null, "1"));
            Assert.IsTrue(ElementDefinitionNavigator.IsSiblingSliceOf("1", ""));
            Assert.IsTrue(ElementDefinitionNavigator.IsSiblingSliceOf("", "1"));

            Assert.IsTrue(ElementDefinitionNavigator.IsSiblingSliceOf("1", "2"));
            Assert.IsTrue(ElementDefinitionNavigator.IsSiblingSliceOf("2", "1"));
            Assert.IsFalse(ElementDefinitionNavigator.IsSiblingSliceOf("1", "1"));

            Assert.IsTrue(ElementDefinitionNavigator.IsSiblingSliceOf("1/2", "1/1"));
            Assert.IsTrue(ElementDefinitionNavigator.IsSiblingSliceOf("1/1", "1/2"));
            Assert.IsFalse(ElementDefinitionNavigator.IsSiblingSliceOf("1/1", "1/1"));

            Assert.IsTrue(ElementDefinitionNavigator.IsSiblingSliceOf("1/1/1", "1/1/2"));
            Assert.IsTrue(ElementDefinitionNavigator.IsSiblingSliceOf("1/1/2", "1/1/1"));
            Assert.IsFalse(ElementDefinitionNavigator.IsSiblingSliceOf("1/1/1", "1/1/1"));

            Assert.IsFalse(ElementDefinitionNavigator.IsSiblingSliceOf(null, null));
            Assert.IsFalse(ElementDefinitionNavigator.IsSiblingSliceOf("", ""));

            Assert.IsFalse(ElementDefinitionNavigator.IsSiblingSliceOf(null, "1/1"));
            Assert.IsFalse(ElementDefinitionNavigator.IsSiblingSliceOf("1/1", null));
            Assert.IsFalse(ElementDefinitionNavigator.IsSiblingSliceOf("", "1/1"));
            Assert.IsFalse(ElementDefinitionNavigator.IsSiblingSliceOf("1/1", ""));

            Assert.IsFalse(ElementDefinitionNavigator.IsSiblingSliceOf("1", "1/1"));
            //Assert.IsFalse(ElementDefinitionNavigator.IsSiblingSliceOf("1/", "1/1")); // Invalid
            Assert.IsFalse(ElementDefinitionNavigator.IsSiblingSliceOf("1/1", "1/1"));
            Assert.IsFalse(ElementDefinitionNavigator.IsSiblingSliceOf("1/1/", "1/1")); // Invalid
            Assert.IsFalse(ElementDefinitionNavigator.IsSiblingSliceOf("1/2/", "1/1")); // Invalid
            Assert.IsFalse(ElementDefinitionNavigator.IsSiblingSliceOf("1/1/1", "1/1"));
            Assert.IsFalse(ElementDefinitionNavigator.IsSiblingSliceOf("1/2/1", "1/1"));
        }

        [TestMethod]
        public void TestGetBaseSliceName()
        {
            Assert.AreEqual(null, ElementDefinitionNavigator.GetBaseSliceName(null));
            Assert.AreEqual(null, ElementDefinitionNavigator.GetBaseSliceName(""));
            Assert.AreEqual(null, ElementDefinitionNavigator.GetBaseSliceName("1"));
            Assert.AreEqual("1", ElementDefinitionNavigator.GetBaseSliceName("1/"));
            Assert.AreEqual("1", ElementDefinitionNavigator.GetBaseSliceName("1/1"));
            Assert.AreEqual("1", ElementDefinitionNavigator.GetBaseSliceName("1/2"));
            Assert.AreEqual("1/1", ElementDefinitionNavigator.GetBaseSliceName("1/1/")); // Invalid
            Assert.AreEqual("1/1", ElementDefinitionNavigator.GetBaseSliceName("1/1/1"));
            Assert.AreEqual("1/1", ElementDefinitionNavigator.GetBaseSliceName("1/1/2"));
            Assert.AreEqual("1/2", ElementDefinitionNavigator.GetBaseSliceName("1/2/1"));
            Assert.AreEqual("2/1", ElementDefinitionNavigator.GetBaseSliceName("2/1/1"));
        }

        [TestMethod]
        public void TestSlicingMoves()
        {
            var struc = new StructureDefinition();
            struc.Snapshot = new StructureDefinition.SnapshotComponent();
            struc.Snapshot.Element = new List<ElementDefinition>();
            var e = struc.Snapshot.Element;

            e.Add(new ElementDefinition() { Path = "A" });
            e.Add(new ElementDefinition() { Path = "A.B", Slicing = new ElementDefinition.SlicingComponent() { } });
            e.Add(new ElementDefinition() { Path = "A.B", SliceName = "1" });
            e.Add(new ElementDefinition() { Path = "A.B", SliceName = "2", Slicing = new ElementDefinition.SlicingComponent() { } });
            e.Add(new ElementDefinition() { Path = "A.B", SliceName = "2/1" });
            e.Add(new ElementDefinition() { Path = "A.B", SliceName = "2/2" });
            e.Add(new ElementDefinition() { Path = "A.B", SliceName = "3" });
            e.Add(new ElementDefinition() { Path = "A.C", Slicing = new ElementDefinition.SlicingComponent() { } });
            e.Add(new ElementDefinition() { Path = "A.C", SliceName = "1", Slicing = new ElementDefinition.SlicingComponent() { } });
            e.Add(new ElementDefinition() { Path = "A.C", SliceName = "1/1", Slicing = new ElementDefinition.SlicingComponent() { } });
            e.Add(new ElementDefinition() { Path = "A.C", SliceName = "1/1/1" });
            e.Add(new ElementDefinition() { Path = "A.C", SliceName = "1/1/2" });
            e.Add(new ElementDefinition() { Path = "A.C", SliceName = "1/2" });
            e.Add(new ElementDefinition() { Path = "A.C", SliceName = "1/3" });
            e.Add(new ElementDefinition() { Path = "A.C", SliceName = "2" });
            e.Add(new ElementDefinition() { Path = "A.D" });

            var nav = new ElementDefinitionNavigator(struc);

            nav.MoveToFirstChild();     // A
            Assert.IsTrue(nav.MoveToChild("B"));
            Assert.IsTrue(nav.MoveToNextSlice());
            Assert.AreEqual(nav.Current.SliceName, "1");
            Assert.IsTrue(nav.MoveToNextSlice());
            Assert.AreEqual(nav.Current.SliceName, "2");
            Assert.IsTrue(nav.MoveToNextSlice());
            Assert.AreEqual(nav.Current.SliceName, "3");
            Assert.IsFalse(nav.MoveToNextSlice());
            Assert.IsTrue(nav.MoveToPreviousSlice());
            Assert.AreEqual(nav.Current.SliceName, "2");

            Assert.IsTrue(nav.MoveToNext("C"));
            Assert.IsTrue(nav.MoveToNextSlice());
            Assert.AreEqual(nav.Current.SliceName, "1");
            // Assert.IsTrue(nav.MoveToNextSliceAtAnyLevel());
            Assert.IsTrue(nav.MoveToFirstReslice());
            Assert.AreEqual(nav.Current.SliceName, "1/1");

            var bm = nav.Bookmark();
            // Assert.IsTrue(nav.MoveToNextSliceAtAnyLevel());
            Assert.IsTrue(nav.MoveToFirstReslice());
            Assert.AreEqual(nav.Current.SliceName, "1/1/1");
            Assert.IsTrue(nav.MoveToNextSlice());
            Assert.AreEqual(nav.Current.SliceName, "1/1/2");
            Assert.IsFalse(nav.MoveToNextSlice());
            Assert.IsTrue(nav.MoveToPreviousSlice());
            Assert.AreEqual(nav.Current.SliceName, "1/1/1");
            // Assert.IsTrue(nav.MoveToNextSliceAtAnyLevel());
            Assert.IsTrue(nav.ReturnToBookmark(bm));
            Assert.IsTrue(nav.MoveToNextSlice());
            Assert.AreEqual(nav.Current.SliceName, "1/2");
            Assert.IsTrue(nav.MoveToNextSlice());
            Assert.AreEqual(nav.Current.SliceName, "1/3");
            Assert.IsFalse(nav.MoveToNextSlice());
            Assert.IsTrue(nav.MoveToNextSliceAtAnyLevel());
            Assert.AreEqual(nav.Current.SliceName, "2");

            Assert.IsTrue(nav.MoveToNext("D"));
            Assert.IsFalse(nav.MoveToNext());
        }

        [TestMethod]
        public void TestDistinctTypeCode()
        {
            var elem = new ElementDefinition();
            Assert.AreEqual(null, elem.CommonTypeCode());

            var patientTypeCode = FHIRAllTypes.Patient.GetLiteral();
<<<<<<< HEAD
            elem.Type.Add(new ElementDefinition.TypeRefComponent() { Code = patientTypeCode, Profile = new string[] { @"http://example.org/fhir/StructureDefinition/MyPatient1" } });
            Assert.AreEqual(patientTypeCode, elem.CommonTypeCode());

            elem.Type.Add(new ElementDefinition.TypeRefComponent() { Code = patientTypeCode, Profile = new string[] { @"http://example.org/fhir/StructureDefinition/MyPatient2" } });
            Assert.AreEqual(patientTypeCode, elem.CommonTypeCode());

            // Invalid, type constraint without type code (required!)
            elem.Type.Add(new ElementDefinition.TypeRefComponent() { Profile = new string[] { @"http://example.org/fhir/StructureDefinition/MyPatient3" } });
            Assert.AreEqual(patientTypeCode, elem.CommonTypeCode());

            elem.Type.Add(new ElementDefinition.TypeRefComponent() { Code = FHIRAllTypes.Observation.GetLiteral(), Profile = new string[] { @"http://example.org/fhir/StructureDefinition/MyObservation" } });
=======
            elem.Type.Add(new ElementDefinition.TypeRefComponent() { Code = patientTypeCode, Profile = @"http://example.org/fhir/StructureDefinition/MyPatient1" });
            Assert.AreEqual(patientTypeCode, elem.CommonTypeCode());

            elem.Type.Add(new ElementDefinition.TypeRefComponent() { Code = patientTypeCode, Profile = @"http://example.org/fhir/StructureDefinition/MyPatient2" });
            Assert.AreEqual(patientTypeCode, elem.CommonTypeCode());

            // Invalid, type constraint without type code (required!)
            elem.Type.Add(new ElementDefinition.TypeRefComponent() { Profile = @"http://example.org/fhir/StructureDefinition/MyPatient3" });
            Assert.AreEqual(patientTypeCode, elem.CommonTypeCode());

            elem.Type.Add(new ElementDefinition.TypeRefComponent() { Code = FHIRAllTypes.Observation.GetLiteral(), Profile = @"http://example.org/fhir/StructureDefinition/MyObservation" });
>>>>>>> 16c8ded8
            Assert.IsNull(elem.CommonTypeCode());
        }


    }

    //public static class PocoEvaluatorExtensions
    //{
    //    public static IEnumerable<IValueProvider> ForPoco(this PathExpression.CompiledExpression ce, Base poco)
    //    {
    //        var nav = new FhirPath.ModelNavigator(poco);

    //        return ce(new List<IValueProvider> { nav }, poco is Resource ? new List<IValueProvider> { nav } : null);
    //    }

    //    public static IEnumerable<IValueProvider> ForNode(this PathExpression.CompiledExpression ce, IValueProvider node)
    //    {
    //        return ce(new List<IValueProvider> { node }, null);
    //    }
    //}

}<|MERGE_RESOLUTION|>--- conflicted
+++ resolved
@@ -684,7 +684,6 @@
             Assert.AreEqual(null, elem.CommonTypeCode());
 
             var patientTypeCode = FHIRAllTypes.Patient.GetLiteral();
-<<<<<<< HEAD
             elem.Type.Add(new ElementDefinition.TypeRefComponent() { Code = patientTypeCode, Profile = new string[] { @"http://example.org/fhir/StructureDefinition/MyPatient1" } });
             Assert.AreEqual(patientTypeCode, elem.CommonTypeCode());
 
@@ -696,19 +695,6 @@
             Assert.AreEqual(patientTypeCode, elem.CommonTypeCode());
 
             elem.Type.Add(new ElementDefinition.TypeRefComponent() { Code = FHIRAllTypes.Observation.GetLiteral(), Profile = new string[] { @"http://example.org/fhir/StructureDefinition/MyObservation" } });
-=======
-            elem.Type.Add(new ElementDefinition.TypeRefComponent() { Code = patientTypeCode, Profile = @"http://example.org/fhir/StructureDefinition/MyPatient1" });
-            Assert.AreEqual(patientTypeCode, elem.CommonTypeCode());
-
-            elem.Type.Add(new ElementDefinition.TypeRefComponent() { Code = patientTypeCode, Profile = @"http://example.org/fhir/StructureDefinition/MyPatient2" });
-            Assert.AreEqual(patientTypeCode, elem.CommonTypeCode());
-
-            // Invalid, type constraint without type code (required!)
-            elem.Type.Add(new ElementDefinition.TypeRefComponent() { Profile = @"http://example.org/fhir/StructureDefinition/MyPatient3" });
-            Assert.AreEqual(patientTypeCode, elem.CommonTypeCode());
-
-            elem.Type.Add(new ElementDefinition.TypeRefComponent() { Code = FHIRAllTypes.Observation.GetLiteral(), Profile = @"http://example.org/fhir/StructureDefinition/MyObservation" });
->>>>>>> 16c8ded8
             Assert.IsNull(elem.CommonTypeCode());
         }
 
