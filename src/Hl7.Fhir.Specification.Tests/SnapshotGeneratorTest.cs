﻿/* 
 * Copyright (c) 2014, Furore (info@furore.com) and contributors
 * See the file CONTRIBUTORS for details.
 * 
 * This file is licensed under the BSD 3-Clause license
 * available at https://raw.githubusercontent.com/ewoutkramer/fhir-net-api/master/LICENSE
 */

using System;
using System.Linq;
using Microsoft.VisualStudio.TestTools.UnitTesting;
using Hl7.Fhir.Model;
using Hl7.Fhir.Support;
using System.Diagnostics;
using System.IO;
using Hl7.Fhir.Serialization;
using System.Collections.Generic;
using Hl7.Fhir.Specification.Source;
using Hl7.Fhir.Specification.Snapshot;
using Hl7.Fhir.Specification.Navigation;
using Hl7.Fhir.Rest;

namespace Hl7.Fhir.Specification.Tests
{
    [TestClass]
#if PORTABLE45
	public class PortableSnapshotGeneratorTest
#else
    public class SnapshotGeneratorTest
#endif
    {
        private ArtifactResolver _testSource;
        private readonly SnapshotGeneratorSettings _settings = new SnapshotGeneratorSettings()
        {
            MarkChanges = false,
            ExpandTypeProfiles = true,
            // Throw on unresolved profile references; must include in TestData folder
            IgnoreUnresolvedProfiles = false,
        };

        [TestInitialize]
        public void Setup()
        {
            _testSource = new ArtifactResolver(new CachedArtifactSource(new FileDirectoryArtifactSource("TestData/snapshot-test", includeSubdirectories: true)));
        }

        // [WMR 20160718] Generate snapshot for extension definition fails with exception:
        // System.ArgumentException: structure is not a constraint or extension

        [TestMethod]
        //[Ignore]
        public void GenerateExtensionSnapshot()
        {
            var sd = _testSource.GetStructureDefinition(@"http://example.org/fhir/StructureDefinition/string-translation");
            Assert.IsNotNull(sd);

            // dumpReferences(sd);

            StructureDefinition expanded;
            generateSnapshotAndCompare(sd, _testSource, out expanded);

            dumpBasePaths(expanded);
        }

        [TestMethod]
        // [Ignore] // For debugging purposes
        public void GenerateSingleSnapshot()
        {
            // var sd = _testSource.GetStructureDefinition(@"http://hl7.org/fhir/StructureDefinition/daf-condition");
            // var sd = _testSource.GetStructureDefinition(@"http://hl7.org/fhir/StructureDefinition/gao-result");
            // var sd = _testSource.GetStructureDefinition(@"http://hl7.org/fhir/StructureDefinition/xdsdocumentreference");
            // var sd = _testSource.GetStructureDefinition(@"http://hl7.org/fhir/StructureDefinition/gao-medicationorder");
            var sd = _testSource.GetStructureDefinition(@"http://hl7.org/fhir/StructureDefinition/shareablevalueset");

            Assert.IsNotNull(sd);

            // dumpReferences(sd);

            StructureDefinition expanded;
            generateSnapshotAndCompare(sd, _testSource, out expanded);

            dumpBasePaths(expanded);
        }

        [TestMethod]
        // [Ignore] // For debugging purposes
        public void GenerateRecursiveSnapshot()
        {
            // Following structuredefinition has a recursive element type profile
            // Verify that the snapshot generator detects recursion and aborts with exception

            var sd = _testSource.GetStructureDefinition(@"http://example.org/fhir/StructureDefinition/MyBundle");

            Assert.IsNotNull(sd);

            // dumpReferences(sd);

            StructureDefinition expanded;
            bool exceptionRaised = false;
            try
            {
                generateSnapshotAndCompare(sd, _testSource, out expanded);
                dumpBasePaths(expanded);
            }
            catch (Exception ex)
            {
                Debug.Print(ex.Message);
                exceptionRaised = ex is NotSupportedException;
            }
            Assert.IsTrue(exceptionRaised);
        }

        [TestMethod]
        // [Ignore] // For debugging purposes
        public void GenerateSingleSnapshotNormalizeBase()
        {
            var sd = _testSource.GetStructureDefinition(@"http://example.org/StructureDefinition/MyBasic");
            Assert.IsNotNull(sd);

            // dumpReferences(sd);
            _settings.RewriteElementBase = true;
            _settings.NormalizeElementBase = true;

            StructureDefinition expanded;
            generateSnapshotAndCompare(sd, _testSource, out expanded);

            dumpBasePaths(expanded);
        }

        [TestMethod]
        // [Ignore] // For debugging purposes
        public void GenerateDerivedProfileSnapshot()
        {
            // cqif-guidanceartifact profile is derived from cqif-knowledgemodule
            // var sd = _testSource.GetStructureDefinition(@"http://hl7.org/fhir/StructureDefinition/cqif-guidanceartifact");
            var sd = _testSource.GetStructureDefinition(@"http://hl7.org/fhir/StructureDefinition/sdc-questionnaire");
            // var sd = _testSource.GetStructureDefinition(@"http://hl7.org/fhir/StructureDefinition/qicore-goal");
            // var sd = _testSource.GetStructureDefinition(@"http://hl7.org/fhir/StructureDefinition/qicore-patient");
            // var sd = _testSource.GetStructureDefinition(@"http://hl7.org/fhir/StructureDefinition/qicore-encounter");

            Assert.IsNotNull(sd);

            // dumpReferences(sd);

            StructureDefinition expanded;
            generateSnapshotAndCompare(sd, _testSource, out expanded);

            dumpBasePaths(expanded);
        }

        [TestMethod]
        //[Ignore]
        public void GeneratePatientWithExtensionsSnapshot()
        {
            // Example by Chris Grenz
            // https://github.com/chrisgrenz/FHIR-Primer/blob/master/profiles/patient-extensions-profile.xml
            // Manually downgraded from FHIR v1.4.0 to v1.0.2

            // var sd = _testSource.GetStructureDefinition(@"http://example.com/fhir/SD/patient-with-extensions");
            var sd = _testSource.GetStructureDefinition(@"http://example.com/fhir/StructureDefinition/patient-with-extensions");
            Assert.IsNotNull(sd);

            // dumpReferences(sd);

            StructureDefinition expanded;
            generateSnapshotAndCompare(sd, _testSource, out expanded);

            dumpBasePaths(expanded);
        }

        // [WMR 20160721] Following profiles are not yet handled (TODO)
        private readonly string[] skippedProfiles =
		{
			// Differential defines constraint on MedicationOrder.reason[x]
			// Snapshot renames this element to MedicationOrder.reasonCodeableConcept - is this mandatory?
			// @"http://hl7.org/fhir/StructureDefinition/gao-medicationorder",
		};

        [TestMethod]
        // [Ignore]
        public void GenerateSnapshot()
        {
            var start = DateTime.Now;
            int count = 0;

            foreach (var original in findConstraintStrucDefs()
                // [WMR 20160721] Skip invalid profiles
                .Where(sd => !skippedProfiles.Contains(sd.Url))
            )
            {
                // nothing to test, original does not have a snapshot
                if (original.Snapshot == null) continue;

                Debug.WriteLine("Generating Snapshot for " + original.Url);

                generateSnapshotAndCompare(original, _testSource);
                count++;
            }

            var duration = DateTime.Now.Subtract(start).TotalMilliseconds;
            var avg = duration / count;
            Debug.WriteLine("Expanded {0} profiles in {1} ms = {2} ms per profile on average.".FormatWith(count, duration, avg));
        }
        
#if false
        private void forDoc()
        {
            FhirXmlParser parser = new FhirXmlParser(new ParserSettings { AcceptUnknownMembers = true });
            IFhirReader xmlWithPatientData = null;
            var patient = parser.Parse<Patient>(xmlWithPatientData);

            // -----

            ArtifactResolver source = ArtifactResolver.CreateCachedDefault();
            var settings = new SnapshotGeneratorSettings { IgnoreMissingTypeProfiles = true };
            StructureDefinition profile = null;

            var generator = new SnapshotGenerator(source, _settings);
            generator.Generate(profile);
        }
#endif

        private StructureDefinition generateSnapshot(StructureDefinition original, ArtifactResolver source)
        {
            // var generator = new SnapshotGenerator(source, markChanges: false);        
            var generator = new SnapshotGenerator(source, _settings);

            var expanded = (StructureDefinition)original.DeepCopy();
            Assert.IsTrue(original.IsExactly(expanded));

            generator.Generate(expanded);

            return expanded;
        }

        private bool generateSnapshotAndCompare(StructureDefinition original, ArtifactResolver source)
        {
            StructureDefinition expanded;
            return generateSnapshotAndCompare(original, source, out expanded);
        }

        private bool generateSnapshotAndCompare(StructureDefinition original, ArtifactResolver source, out StructureDefinition expanded)
        {
            expanded = generateSnapshot(original, source);

<<<<<<< HEAD
			var nav = new ElementDefinitionNavigator(tree);
			Assert.AreEqual(10, nav.Count);
=======
            var areEqual = original.IsExactly(expanded);
>>>>>>> a8fc92a0

            // [WMR 20160803] Always save output to separate file, convenient for debugging
            // if (!areEqual)
            // {
            var tempPath = Path.GetTempPath();
            File.WriteAllText(Path.Combine(tempPath, "snapshotgen-source.xml"), FhirSerializer.SerializeResourceToXml(original));
            File.WriteAllText(Path.Combine(tempPath, "snapshotgen-dest.xml"), FhirSerializer.SerializeResourceToXml(expanded));
            // }

            return areEqual;
        }


        private IEnumerable<StructureDefinition> findConstraintStrucDefs()
        {
            var testSDs = _testSource.ListConformanceResources().Where(ci => ci.Type == ResourceType.StructureDefinition);

            foreach (var sdInfo in testSDs)
            {
                // [WMR 20160721] Select all profiles in profiles-others.xml
                var fileName = Path.GetFileNameWithoutExtension(sdInfo.Origin);
                if (fileName == "profiles-others")
                {
                    var sd = _testSource.GetStructureDefinition(sdInfo.Url);

<<<<<<< HEAD
			var nav = new ElementDefinitionNavigator(qStructDef.Snapshot.Element);
=======
                    if (sd == null) throw new InvalidOperationException(("Source listed canonical url {0} [source {1}], " +
                        "but could not get structure definition by that url later on!").FormatWith(sdInfo.Url, sdInfo.Origin));
>>>>>>> a8fc92a0

                    if (sd.IsConstraint || sd.IsExtension)
                        yield return sd;
                }
            }
        }

        [TestMethod]
        public void MakeDifferentialTree()
        {
            var e = new List<ElementDefinition>();

            e.Add(new ElementDefinition() { Path = "A.B.C1" });
            e.Add(new ElementDefinition() { Path = "A.B.C1" });
            e.Add(new ElementDefinition() { Path = "A.B.C2" });
            e.Add(new ElementDefinition() { Path = "A.B" });
            e.Add(new ElementDefinition() { Path = "A.B.C1.D" });
            e.Add(new ElementDefinition() { Path = "A.D.F" });

            var tree = new DifferentialTreeConstructor(e).MakeTree();
            Assert.IsNotNull(tree);

            var nav = new ElementNavigator(tree);
            Assert.AreEqual(10, nav.Count);

            Assert.IsTrue(nav.MoveToChild("A"));
            Assert.IsTrue(nav.MoveToChild("B"));
            Assert.IsTrue(nav.MoveToChild("C1"));
            Assert.IsTrue(nav.MoveToNext("C1"));
            Assert.IsTrue(nav.MoveToNext("C2"));

            Assert.IsTrue(nav.MoveToParent());  // 1st A.B
            Assert.IsTrue(nav.MoveToNext() && nav.Path == "A.B");  // (now) 2nd A.B
            Assert.IsTrue(nav.MoveToChild("C1"));
            Assert.IsTrue(nav.MoveToChild("D"));

            Assert.IsTrue(nav.MoveToParent());  // A.B.C1
            Assert.IsTrue(nav.MoveToParent());  // A.B (2nd)
            Assert.IsTrue(nav.MoveToNext() && nav.Path == "A.D");
            Assert.IsTrue(nav.MoveToChild("F"));
        }


        [TestMethod]
        public void TestExpandChild()
        {
            var qStructDef = _testSource.GetStructureDefinition("http://hl7.org/fhir/StructureDefinition/Questionnaire");
            Assert.IsNotNull(qStructDef);
            Assert.IsNotNull(qStructDef.Snapshot);

            var nav = new ElementNavigator(qStructDef.Snapshot.Element);

            var generator = new SnapshotGenerator(_testSource, SnapshotGeneratorSettings.Default);

            nav.JumpToFirst("Questionnaire.telecom");
            Assert.IsTrue(generator.expandElement(nav));
            Assert.IsTrue(nav.MoveToChild("period"), "Did not move into complex datatype ContactPoint");

            nav.JumpToFirst("Questionnaire.group");
            Assert.IsTrue(generator.expandElement(nav));
            Assert.IsTrue(nav.MoveToChild("title"), "Did not move into internally defined backbone element Group");
        }

        // [WMR 20160802] NEW - Expand a single element

        [TestMethod]
        public void TestExpandElement_PatientIdentifier()
        {
            TestExpandElement(@"http://hl7.org/fhir/StructureDefinition/Patient", "Patient.identifier");
        }

        [TestMethod]
        public void TestExpandElement_PatientName()
        {
            TestExpandElement(@"http://hl7.org/fhir/StructureDefinition/Patient", "Patient.name");
        }

        [TestMethod]
        public void TestExpandElement_QuestionnaireGroupGroup()
        {
            // Validate name reference expansion
            TestExpandElement(@"http://hl7.org/fhir/StructureDefinition/Questionnaire", "Questionnaire.group.group");
        }

        [TestMethod]
        public void TestExpandElement_QuestionnaireGroupQuestionGroup()
        {
            // Validate name reference expansion
            TestExpandElement(@"http://hl7.org/fhir/StructureDefinition/Questionnaire", "Questionnaire.group.question.group");
        }

        private void TestExpandElement(string srcProfileUrl, string expandElemPath)
        {
            const string Indent = "  ";

            // Prepare...
            var sd = _testSource.GetStructureDefinition(srcProfileUrl);
            Assert.IsNotNull(sd);
            Assert.IsNotNull(sd.Snapshot);

            var elems = sd.Snapshot.Element;
            Assert.IsNotNull(elems);

            Debug.WriteLine("Input:");
            Debug.WriteLine(string.Join(Environment.NewLine, elems.Where(e => e.Path.StartsWith(expandElemPath)).Select(e => Indent + e.Path)));

            var elem = elems.FirstOrDefault(e => e.Path == expandElemPath);
            Assert.IsNotNull(elem);

            // Test...
            var generator = new SnapshotGenerator(_testSource, _settings);
            var result = generator.ExpandElement(elems, elem);

            // Verify results
            Debug.WriteLine("\r\nOutput:");
            Debug.WriteLine(string.Join(Environment.NewLine, result.Where(e => e.Path.StartsWith(expandElemPath)).Select(e => Indent + e.Path)));

            Assert.IsNotNull(elem.Type);
            var elemType = elem.Type.FirstOrDefault();
            var nameRef = elem.NameReference;
            if (elemType != null)
            {
                // Validate type profile expansion
                var elemTypeCode = elemType.Code.Value;
                Assert.IsNotNull(elemTypeCode);
                var elemProfile = elemType.Profile.FirstOrDefault();
                var sdType = elemProfile != null
                    ? _testSource.GetStructureDefinition(elemProfile)
                    : _testSource.GetStructureDefinitionForCoreType(elemTypeCode);

                Assert.IsNotNull(sdType);
                Assert.IsNotNull(sdType.Snapshot);

                Debug.WriteLine("\r\nType:");
                Debug.WriteLine(string.Join(Environment.NewLine, sdType.Snapshot.Element.Select(e => Indent + e.Path)));

                sdType.Snapshot.Rebase(expandElemPath);
                var typeElems = sdType.Snapshot.Element;

                Assert.IsTrue(result.Count == elems.Count + typeElems.Count - 1);
                Assert.IsTrue(result.Where(e => e.Path.StartsWith(expandElemPath)).Count() == typeElems.Count);

                var startPos = result.IndexOf(elem);
                for (int i = 0; i < typeElems.Count; i++)
                {
                    var path = typeElems[i].Path;
                    Assert.IsTrue(result[startPos + i].Path.EndsWith(path, StringComparison.OrdinalIgnoreCase));
                }
            }
            else if (nameRef != null)
            {
                // Validate name reference expansion
                var nav = new ElementDefinitionNavigator(elems);
                Assert.IsTrue(nav.JumpToNameReference(nameRef));
                var prefix = nav.Path;
                Assert.IsTrue(nav.MoveToFirstChild());
                var pos = result.IndexOf(elem);

                Debug.WriteLine("\r\nName Reference:");
                do
                {
                    Debug.WriteLine(Indent + nav.Path);
                    var srcPath = nav.Path.Substring(prefix.Length);
                    var tgtPath = result[++pos].Path.Substring(expandElemPath.Length);
                    Assert.AreEqual(srcPath, tgtPath);
                } while (nav.MoveToNext());
            }

        }

        // [WMR 20160722] For debugging purposes
        [Conditional("DEBUG")]
        private void dumpReferences(StructureDefinition sd)
        {
            if (sd != null && sd.Snapshot != null)
            {
                Debug.WriteLine("References for StructureDefinition '{0}' ('{1}')".FormatWith(sd.Name, sd.Url));
                Debug.WriteLine("Base = '{0}'".FormatWith(sd.Base));

                // FhirClient client = new FhirClient("http://fhir2.healthintersections.com.au/open/");
                // var folderPath = Path.Combine(Directory.GetCurrentDirectory(), @"TestData\snapshot-test\download");
                // if (!Directory.Exists(folderPath)) { Directory.CreateDirectory(folderPath); }

                var profiles = sd.Snapshot.DistinctTypeProfiles();

                Debug.Indent();
                foreach (var profile in profiles)
                {
                    Debug.WriteLine(profile);

                    // How to determine the original filename?
                    //try
                    //{
                    //    var xml = client.Get(profile);
                    //    var filePath = Path.Combine()
                    //    File.WriteAllText(folderPath, )
                    //}
                    //catch (Exception ex)
                    //{
                    //    Debug.WriteLine(ex.Message);
                    //}
                }
                Debug.Unindent();
            }
        }

        [Conditional("DEBUG")]
        private void dumpBasePaths(StructureDefinition sd)
        {
            if (sd != null && sd.Snapshot != null)
            {
                Debug.WriteLine("StructureDefinition '{0}' ('{1}')".FormatWith(sd.Name, sd.Url));
                Debug.WriteLine("Base = '{0}'".FormatWith(sd.Base));
                Debug.Indent();
                foreach (var elem in sd.Snapshot.Element)
                {
                    Debug.WriteLine("{0}  <===  {1}", elem.Path, elem.Base.Path);
                }
                Debug.Unindent();
            }

        }

    }
}<|MERGE_RESOLUTION|>--- conflicted
+++ resolved
@@ -243,12 +243,7 @@
         {
             expanded = generateSnapshot(original, source);
 
-<<<<<<< HEAD
-			var nav = new ElementDefinitionNavigator(tree);
-			Assert.AreEqual(10, nav.Count);
-=======
             var areEqual = original.IsExactly(expanded);
->>>>>>> a8fc92a0
 
             // [WMR 20160803] Always save output to separate file, convenient for debugging
             // if (!areEqual)
@@ -274,12 +269,8 @@
                 {
                     var sd = _testSource.GetStructureDefinition(sdInfo.Url);
 
-<<<<<<< HEAD
-			var nav = new ElementDefinitionNavigator(qStructDef.Snapshot.Element);
-=======
                     if (sd == null) throw new InvalidOperationException(("Source listed canonical url {0} [source {1}], " +
                         "but could not get structure definition by that url later on!").FormatWith(sdInfo.Url, sdInfo.Origin));
->>>>>>> a8fc92a0
 
                     if (sd.IsConstraint || sd.IsExtension)
                         yield return sd;
@@ -302,7 +293,7 @@
             var tree = new DifferentialTreeConstructor(e).MakeTree();
             Assert.IsNotNull(tree);
 
-            var nav = new ElementNavigator(tree);
+			var nav = new ElementDefinitionNavigator(tree);
             Assert.AreEqual(10, nav.Count);
 
             Assert.IsTrue(nav.MoveToChild("A"));
@@ -330,7 +321,7 @@
             Assert.IsNotNull(qStructDef);
             Assert.IsNotNull(qStructDef.Snapshot);
 
-            var nav = new ElementNavigator(qStructDef.Snapshot.Element);
+			var nav = new ElementDefinitionNavigator(qStructDef.Snapshot.Element);
 
             var generator = new SnapshotGenerator(_testSource, SnapshotGeneratorSettings.Default);
 
