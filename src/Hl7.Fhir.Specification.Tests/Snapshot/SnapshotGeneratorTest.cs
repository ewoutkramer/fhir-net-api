﻿/* 
 * Copyright (c) 2018, Firely (info@fire.ly) and contributors
 * See the file CONTRIBUTORS for details.
 * 
 * This file is licensed under the BSD 3-Clause license
 * available at https://raw.githubusercontent.com/ewoutkramer/fhir-net-api/master/LICENSE
 */

// [WMR 20170411] HACK - suppress infinite recursion
// TODO: Properly handle recursive type declarations
// Don't throw exception but emit OperationOutcome issue(s) and continue
#define HACK_STU3_RECURSION

using System;
using System.Linq;
using Microsoft.VisualStudio.TestTools.UnitTesting;
using Hl7.Fhir.Model;
using Hl7.Fhir.Support;
using System.Diagnostics;
using System.IO;
using Hl7.Fhir.Serialization;
using System.Collections.Generic;
using Hl7.Fhir.Specification.Source;
using Hl7.Fhir.Specification.Snapshot;
using Hl7.Fhir.Specification.Navigation;
using Hl7.Fhir.Rest;
using System.Text;
using System.Xml;
using Hl7.Fhir.Utility;
using static Hl7.Fhir.Model.ElementDefinition.DiscriminatorComponent;

namespace Hl7.Fhir.Specification.Tests
{
    [TestClass]
#if PORTABLE45
	public class PortableSnapshotGeneratorTest
#else
    public class SnapshotGeneratorTest2
#endif
    {
        SnapshotGenerator _generator;
        IResourceResolver _testResolver;
        TimingSource _source;

        readonly SnapshotGeneratorSettings _settings = new SnapshotGeneratorSettings()
        {
            // Throw on unresolved profile references; must include in TestData folder
            GenerateSnapshotForExternalProfiles = true,
            ForceRegenerateSnapshots = true,
            GenerateExtensionsOnConstraints = false,
            GenerateAnnotationsOnConstraints = false,
            GenerateElementIds = true // STU3
        };

        [TestInitialize]
        public void Setup()
        {
            FhirPath.ElementNavFhirExtensions.PrepareFhirSymbolTableFunctions();

            var dirSource = new DirectorySource("TestData/snapshot-test", new DirectorySourceSettings { IncludeSubDirectories = true });
            _source = new TimingSource(dirSource);
            // [WMR 20170810] Order is important!
            // Specify source first to override core defs from
            // TestData\snapshot-test\profiles-resources.xml and profiles-types.xml
            _testResolver = new CachedResolver(
                new MultiResolver(
                    // _source,
                    new ZipSource("specification.zip"),
                    _source));
        }

        [TestMethod]
        public void GenerateExtensionSnapshot()
        {
            var sd = _testResolver.FindStructureDefinition(@"http://fhir.nl/fhir/StructureDefinition/nl-core-address-official");

            Assert.IsNotNull(sd);
            // dumpReferences(sd);

            generateSnapshotAndCompare(sd, out StructureDefinition expanded);
            dumpOutcome(_generator.Outcome);
            dumpBasePaths(expanded);

            Assert.IsNotNull(expanded);
            Assert.IsTrue(expanded.HasSnapshot);
            Assert.IsNull(_generator.Outcome);

            var elems = expanded.Snapshot.Element;
            Assert.AreEqual(5, elems.Count);
            Assert.AreEqual("Extension", elems[0].Path);
            Assert.AreEqual("Extension.id", elems[1].Path);
            Assert.AreEqual("Extension.extension", elems[2].Path);
            Assert.AreEqual("Extension.url", elems[3].Path);
            Assert.AreEqual(expanded.Url, (elems[3].Fixed as FhirUri)?.Value);
            Assert.AreEqual("Extension.valueBoolean", elems[4].Path);
        }


        [TestMethod]
        public void GenerateSingleSnapshot()
        {
            // var sd = _testResolver.FindStructureDefinition(@"http://hl7.org/fhir/StructureDefinition/daf-condition");
            // var sd = _testResolver.FindStructureDefinition(@"http://hl7.org/fhir/StructureDefinition/xdsdocumentreference");
            // var sd = _testResolver.FindStructureDefinition(@"http://hl7.org/fhir/StructureDefinition/gao-medicationorder");
            // var sd = _testResolver.FindStructureDefinition(@"http://hl7.org/fhir/StructureDefinition/shareablevalueset");
            // var sd = _testResolver.FindStructureDefinition(@"http://hl7.org/fhir/StructureDefinition/gao-alternate");
            // var sd = _testResolver.FindStructureDefinition(@"http://hl7.org/fhir/StructureDefinition/gao-result");
            // var sd = _testResolver.FindStructureDefinition(@"http://hl7.org/fhir/StructureDefinition/gao-procedurerequest");
            // var sd = _testResolver.FindStructureDefinition(@"http://hl7.org/fhir/StructureDefinition/cqif-guidanceartifact");

            // [WMR 20160825] Examples by Simone Heckman - custom, free-form canonical url
            // => ResourceIdentity is obsolete!
            // var sd = _testResolver.FindStructureDefinition(@"http://fhir.de/StructureDefinition/kbv/betriebsstaette");
            // var sd = _testResolver.FindStructureDefinition(@"http://fhir.de/StructureDefinition/kbv/istNebenbetriebsstaette");

            // var sd = _testResolver.FindStructureDefinition(@"http://example.org/fhir/StructureDefinition/MyBasic");

            // var sd = _testResolver.FindStructureDefinition(@"http://example.org/fhir/StructureDefinition/MyObservation2");

            // [WMR 20161219] Problem: Composition.section element in core resource has name 'section' (b/o name reference)
            // Ambiguous... snapshot generator slicing logic cannot handle this...

            // [WMR 20161222] Example by EK from validator
            // var sd = _testResolver.FindStructureDefinition(@"http://example.org/StructureDefinition/DocumentComposition");
            // var sd = _testResolver.FindStructureDefinition(@"http://hl7.org/fhir/StructureDefinition/Composition");

            // [WMR 20170110] Test problematic extension
            // var sd = _testResolver.FindStructureDefinition(@"http://hl7.org/fhir/StructureDefinition/us-core-direct");

            var sd = _testResolver.FindStructureDefinition(@"http://hl7.org/fhir/StructureDefinition/Account");

            // var sd = _testResolver.FindStructureDefinition(@"http://example.org/fhir/StructureDefinition/PatientWithExtension");

            Assert.IsNotNull(sd);

            // dumpReferences(sd);

            generateSnapshotAndCompare(sd, out var expanded);

            dumpOutcome(_generator.Outcome);
            // dumpBasePaths(expanded);
            expanded.Snapshot.Element.Dump();
        }

        [TestMethod]
        public void TestChoiceTypeWithMultipleProfileConstraints()
        {
            // [WMR 20161005] The following profile defines several type constraints on Observation.value[x]
            // - Type = Quantity, Profile = WeightQuantity
            // - Type = Quantity, Profile = HeightQuantity
            // - Type = string
            // The snapshot generator should support this without any issues.

            // var tempPath = Path.GetTempPath();
            // var validationTestProfiles = (new Validation.TestProfileArtifactSource()).TestProfiles;
            // var sdHeightQty = validationTestProfiles.FirstOrDefault(s => s.Url == "http://validationtest.org/fhir/StructureDefinition/HeightQuantity");
            // File.WriteAllText(Path.Combine(tempPath, "HeightQuantity.StructureDefinition.xml"), FhirSerializer.SerializeResourceToXml(sdHeightQty));
            // var sdWeightQty = validationTestProfiles.FirstOrDefault(s => s.Url == "http://validationtest.org/fhir/StructureDefinition/WeightQuantity");
            // File.WriteAllText(Path.Combine(tempPath, "WeightQuantity.StructureDefinition.xml"), FhirSerializer.SerializeResourceToXml(sdWeightQty));

            var sd = _testResolver.FindStructureDefinition(@"http://validationtest.org/fhir/StructureDefinition/WeightHeightObservation");

            Assert.IsNotNull(sd);

            // dumpReferences(sd);

            generateSnapshotAndCompare(sd, out var expanded);

            dumpOutcome(_generator.Outcome);
            dumpBasePaths(expanded);
        }

        [TestMethod]
        public void GenerateRepeatedSnapshot()
        {
            // [WMR 20161005] This generated exceptions in an early version of the snapshot generator (fixed)

            var sd = _testResolver.FindStructureDefinition(@"http://hl7.org/fhir/StructureDefinition/MeasureReport");
            generateSnapshotAndCompare(sd, out var expanded);
            dumpOutcome(_generator.Outcome);
            dumpBasePaths(expanded);

            sd = _testResolver.FindStructureDefinition(@"http://hl7.org/fhir/StructureDefinition/clinicaldocument");
            generateSnapshotAndCompare(sd, out expanded);
            dumpOutcome(_generator.Outcome);
            dumpBasePaths(expanded);
        }

<<<<<<< HEAD
=======

>>>>>>> 2e9cd682
        // [WMR 20170424] For debugging SnapshotBaseComponentGenerator
        [TestMethod]
        public void TestFullyExpandCoreOrganization()
        {
            // [WMR 20161005] This simulates custom Forge post-processing logic
            // i.e. perform a regular snapshot expansion, then explicitly expand all complex elements (esp. those without any differential constraints)

            // var sd = _testResolver.FindStructureDefinition(@"http://hl7.org/fhir/StructureDefinition/Organization");
            var sd = _testResolver.FindStructureDefinitionForCoreType(FHIRAllTypes.Organization);
            Assert.IsNotNull(sd);
            generateSnapshot(sd);
            Assert.IsTrue(sd.HasSnapshot);
            var elems = sd.Snapshot.Element;

            var issues = _generator.Outcome?.Issue ?? new List<OperationOutcome.IssueComponent>();
            var expanded = fullyExpand(sd.Snapshot.Element, issues);

            Assert.IsNotNull(expanded);
            dumpBaseElems(expanded);

            Assert.IsNull(_generator.Outcome);
        }

        // [WMR 20180115] NEW - Replacement for expandAllComplexElements (OBSOLETE)
        // Expand all elements with complex type and no children
        IList<ElementDefinition> fullyExpand(IList<ElementDefinition> elements, List<OperationOutcome.IssueComponent> issues = null)
        {
            var nav = new ElementDefinitionNavigator(elements);
            // Skip root element
            if (nav.MoveToFirstChild())
            {
                if (_generator == null)
                {
                    _generator = new SnapshotGenerator(_testResolver, _settings);
                }
                fullyExpandElement(nav, issues);
                return nav.Elements;
            }
            return elements;
        }

        // Expand current element if it has a complex type and no children (recursively)
        void fullyExpandElement(ElementDefinitionNavigator nav, List<OperationOutcome.IssueComponent> issues)
        {
            if (nav.HasChildren || (isExpandableElement(nav.Current) && _generator.ExpandElement(nav)))
            {
                if (issues != null && _generator.Outcome != null)
                {
                    issues.AddRange(_generator.Outcome.Issue);
                }

                Debug.Print($"[{nameof(fullyExpandElement)}] " + nav.Path);
                var bm = nav.Bookmark();
                if (nav.MoveToFirstChild())
                {
                    do
                    {
                        fullyExpandElement(nav, issues);
                    } while (nav.MoveToNext());
                    Assert.IsTrue(nav.ReturnToBookmark(bm));
                }
            }
        }

        static bool isExpandableElement(ElementDefinition element)
        {
#if HACK_STU3_RECURSION
            // [WMR 20170328] DEBUG HACK
            // Prevent recursion:
            // - Identifier.assigner : Reference
            // - Reference.identifier : Identifier
            if (element.Path == "Reference.identifier"
                || element.Base?.Path == "Reference.identifier"
                // [WMR 20170424] Added
                || (element.Base?.Path.EndsWith(".reference.identifier") ?? false)
                || (element.Base?.Path == "Identifier.assigner.identifier")
                || (element.Base?.Path.EndsWith(".identifier.assigner.identifier") ?? false)
            )
            {
                Debug.Print($"[{nameof(isExpandableElement)}] RECURSION HACK: skip expansion for element: '{element.Path}'");
                return false;
            }
#endif

            var type = element.PrimaryType();

            if (type == null || element.Type.Select(t => t.Code).Distinct().Count() != 1) { return false; }

            var typeName = type?.Code;
            return !String.IsNullOrEmpty(typeName)
                   // Expand complex datatypes and resources
                   && isComplexDataTypeOrResource(typeName)
                   && (
                        // Only expand extension elements with a custom name or profile
                        // Do NOT expand the core Extension.extension element, as this will trigger infinite recursion
                        typeName != FHIRAllTypes.Extension.GetLiteral()
                        || !string.IsNullOrEmpty(type.Profile)
                        || element.SliceName != null
                   );
        }

<<<<<<< HEAD
        // [WMR 20180116] Returns true for complex datatypes and resources, or false otherwise
        static bool isComplexDataTypeOrResource(string typeName) => !ModelInfo.IsPrimitive(typeName);

        static bool isComplexDataTypeOrResource(FHIRAllTypes type) => !ModelInfo.IsPrimitive(type);

=======
        static bool isComplexDataTypeOrResource(FHIRDefinedType type) => !ModelInfo.IsPrimitive(type);
>>>>>>> 2e9cd682

        // [WMR 20180115] NEW - Use alternative (iterative) approach for full expansion
        [TestMethod]
        public void TestFullyExpandCorePatient()
        {
            // [WMR 20180115] Iteratively expand all complex elements
            // 1. First generate regular snapshot
            // 2. Re-iterate elements, expand complex elements w/o children (recursively)

            var sd = _testResolver.FindStructureDefinition(@"http://hl7.org/fhir/StructureDefinition/Patient");
            Assert.IsNotNull(sd);

            StructureDefinition snapshot = null;
            generateSnapshotAndCompare(sd, out snapshot);
            Assert.IsNotNull(snapshot);
            Assert.IsTrue(snapshot.HasSnapshot);

            var snapElems = snapshot.Snapshot.Element;
            Debug.WriteLine($"Default snapshot: {snapElems.Count} elements");
            dumpBaseElems(snapElems);
            Assert.AreEqual(52, snapElems.Count);

            var issues = _generator.Outcome?.Issue ?? new List<OperationOutcome.IssueComponent>();
            var fullElems = fullyExpand(snapElems, issues);
            Debug.WriteLine($"Full expansion: {fullElems.Count} elements");
            dumpBaseElems(fullElems);
<<<<<<< HEAD
            Assert.AreEqual(313, fullElems.Count);
=======
            
            Assert.AreEqual(305, fullElems.Count);
>>>>>>> 2e9cd682
            Assert.AreEqual(issues.Count, 0);

            // Verify
            for (int j = 1; j < fullElems.Count; j++)
            {
                if (isExpandableElement(fullElems[j]))
                {
                    verifyExpandElement(fullElems[j], fullElems, fullElems);
                }
            }
        }

        // [WMR 20180115] NEW - Use alternative (iterative) approach for full expansion
        // Note: result is different from TestCoreOrganizationNL, contains more elements - correct!
        // Older approach was flawed, e.g. see exclusion for Organization.type
        [TestMethod]
        public void TestFullyExpandNLCoreOrganization()
        {
            // core-organization-nl references extension core-address-nl
            // BUG: expanded extension child elements have incorrect .Base.Path ...?!
            // e.g. Organization.address.type - Base = Organization.address.use
            // Fixed by adding conditional to copyChildren

            var sd = _testResolver.FindStructureDefinition(@"http://fhir.nl/fhir/StructureDefinition/nl-core-organization");
            Assert.IsNotNull(sd);

            StructureDefinition snapshot = null;
            // generateSnapshotAndCompare(sd, out snapshot);

            _generator = new SnapshotGenerator(_testResolver, _settings);
            _generator.PrepareElement += elementHandler;
            try
            {
                generateSnapshotAndCompare(sd, out snapshot);

                Assert.IsNotNull(snapshot);
                Assert.IsTrue(snapshot.HasSnapshot);

<<<<<<< HEAD
                var snapElems = snapshot.Snapshot.Element;
                Debug.WriteLine($"Default snapshot: {snapElems.Count} elements");
                dumpBaseElems(snapElems);
                dumpIssues(_generator.Outcome?.Issue);
                Assert.AreEqual(62, snapElems.Count);
                Assert.IsNull(_generator.Outcome);
=======
            var issues = _generator.Outcome?.Issue ?? new List<OperationOutcome.IssueComponent>();
            var fullElems = fullyExpand(snapElems, issues);
            Debug.WriteLine($"Full expansion: {fullElems.Count} elements");
            dumpBaseElems(fullElems);
            Assert.AreEqual(331, fullElems.Count);
>>>>>>> 2e9cd682

                var issues = new List<OperationOutcome.IssueComponent>();
                var fullElems = fullyExpand(snapElems, issues);
                Debug.WriteLine($"Full expansion: {fullElems.Count} elements");
                dumpBaseElems(fullElems);
                dumpIssues(issues);
                Assert.AreEqual(350, fullElems.Count);
                Assert.AreEqual(0, issues.Count);

                // Verify
                for (int j = 1; j < fullElems.Count; j++)
                {
                    if (isExpandableElement(fullElems[j]))
                    {
                        verifyExpandElement(fullElems[j], fullElems, fullElems);
                    }
                }
            }
<<<<<<< HEAD
            finally
            {
                _generator.PrepareElement -= elementHandler;
            }
        }

        static void beforeExpandElementHandler_DEBUG(object sender, SnapshotExpandElementEventArgs e)
        {
            Debug.Print($"[beforeExpandElementHandler_DEBUG] #{e.Element.GetHashCode()} '{e.Element.Path}' - HasChildren = {e.HasChildren} - MustExpand = {e.MustExpand}");
        }

=======
        }

        
>>>>>>> 2e9cd682
        [TestMethod]
        public void TestSnapshotRecursionChecker()
        {
            // Following structuredefinition has a recursive element type profile
            // Verify that the snapshot generator detects recursion and aborts with exception

            var sd = _testResolver.FindStructureDefinition(@"http://example.org/fhir/StructureDefinition/MyBundle");

            Assert.IsNotNull(sd);

            // dumpReferences(sd);

            bool exceptionRaised = false;
            try
            {
                generateSnapshotAndCompare(sd, out var expanded);
                dumpOutcome(_generator.Outcome);
                dumpBasePaths(expanded);
            }
            catch (Exception ex)
            {
                Debug.Print("{0}: {1}".FormatWith(ex.GetType().Name, ex.Message));
                exceptionRaised = ex is NotSupportedException;
            }
            Assert.IsTrue(exceptionRaised);
        }

        // [WMR 20170424] Add qicore-encounter.xml (STU3) as separate content file
        // Source: http://build.fhir.org/ig/cqframework/qi-core/StructureDefinition-qicore-encounter.xml.html
        [TestMethod]
        public void GenerateDerivedProfileSnapshot()
        {
            // [WMR 20161005] Verify that the snapshot generator supports profiles on profiles

            // cqif-guidanceartifact profile is derived from cqif-knowledgemodule
            // var sd = _testResolver.FindStructureDefinition(@"http://hl7.org/fhir/StructureDefinition/cqif-guidanceartifact");
            // var sd = _testResolver.FindStructureDefinition(@"http://hl7.org/fhir/StructureDefinition/sdc-questionnaire");
            // var sd = _testResolver.FindStructureDefinition(@"http://hl7.org/fhir/StructureDefinition/qicore-goal");
            // var sd = _testResolver.FindStructureDefinition(@"http://hl7.org/fhir/StructureDefinition/qicore-patient");
            // var sd = _testResolver.FindStructureDefinition(@"http://hl7.org/fhir/StructureDefinition/qicore-encounter");
            var sd = _testResolver.FindStructureDefinition(@"http://hl7.org/fhir/us/qicore/StructureDefinition/qicore-encounter");

            Assert.IsNotNull(sd);
            // dumpReferences(sd);

            generateSnapshotAndCompare(sd, out var expanded);

            dumpOutcome(_generator.Outcome);
            dumpBasePaths(expanded);
        }

        void assertContainsElement(StructureDefinition sd, string path, string name = null, string elementId = null)
        {
            Assert.IsNotNull(sd);

            Assert.IsNotNull(sd.Differential);
            Assert.IsNotNull(sd.Differential.Element);
            Assert.IsTrue(sd.Differential.Element.Count > 0);

            // Verify that the differential component contains a matching element
            assertContainsElement(sd.Differential, path, name);
            assertContainsElement(sd.Snapshot, path, name, elementId);
        }

        void assertContainsElement(IElementList elements, string path, string name = null, string elementId = null)
        {
            var label = elements is StructureDefinition.DifferentialComponent ? "differential" : "snapshot";
            Assert.IsNotNull(elements);
            var matches = elements.Element.Where(e => e.Path == path && e.SliceName == name).ToArray();
            var cnt = matches.Length;
            Assert.IsTrue(cnt > 0, $"Expected element is missing from {label} component. Path = '{path}', name = '{name}'.");
            Assert.IsTrue(cnt == 1, $"Found multiple matching elements in {label} component for Path = '{path}', name = '{name}'.");
            var elem = matches[0];
            if (_settings.GenerateElementIds && elementId != null)
            {
                Assert.AreEqual(elementId, elem.ElementId, $"Invalid elementId in {label} component. Expected = '{elementId}', actual = '{elem.ElementId}'.");
            }
        }

        StructureDefinition generateSnapshot(string url, Action<StructureDefinition> preprocessor = null)
        {
            var structure = _testResolver.FindStructureDefinition(url);
            Assert.IsNotNull(structure);
            Assert.IsTrue(structure.HasSnapshot);
            preprocessor?.Invoke(structure);
            generateSnapshotAndCompare(structure, out var expanded);
            dumpOutcome(_generator.Outcome);
            return expanded;
        }

        static void insertElementsBefore(StructureDefinition structure, ElementDefinition insertBefore, params ElementDefinition[] inserts)
            => insertElementsBefore(structure.Differential.Element, insertBefore, inserts);

        static void insertElementsBefore(List<ElementDefinition> elements, ElementDefinition insertBefore, params ElementDefinition[] inserts)
        {
            var idx = elements.FindIndex(e => e.Path == insertBefore.Path && e.SliceName == insertBefore.SliceName);
            Assert.AreNotEqual(-1, idx, $"Warning! insertBefore element is missing. Path = '{insertBefore.Path}', Name = '{insertBefore.SliceName}'.");
            foreach (var insert in inserts)
            {
                var idx2 = elements.FindIndex(e => e.Path == insert.Path && e.SliceName == insert.SliceName);
                Assert.AreEqual(-1, idx2, $"Warning! insert element is already present. Path = '{insert.Path}', Name = '{insert.SliceName}'.");
            }
            elements.InsertRange(idx, inserts);
        }

        static void insertElementsBefore(StructureDefinition structure, string insertBeforePath, int elemIndex, params ElementDefinition[] inserts)
            => insertElementsBefore(structure.Differential.Element, insertBeforePath, elemIndex, inserts);

        static void insertElementsBefore(List<ElementDefinition> elements, string insertBeforePath, int elemIndex, params ElementDefinition[] inserts)
        {
            var idx = -1;
            do
            {
                idx = elements.FindIndex(idx + 1, e => e.Path == insertBeforePath);
                Assert.AreNotEqual(-1, idx, $"Warning! insertBefore element is missing. Path = '{insertBeforePath}', Index = '{elemIndex}'.");
            } while (--elemIndex > 0);

            foreach (var insert in inserts)
            {
                var idx2 = elements.FindIndex(e => e.Path == insert.Path && e.SliceName == insert.SliceName);
                Assert.AreEqual(-1, idx2, $"Warning! insert element is already present. Path = '{insert.Path}', Name = '{insert.SliceName}'.");
            }
            elements.InsertRange(idx, inserts);

        }


        // [WMR 20170412] Fixed
        [TestMethod]
        public void GeneratePatientWithExtensionsSnapshot()
        {
            // [WMR 20161005] Very complex set of examples by Chris Grenz
            // https://github.com/chrisgrenz/FHIR-Primer/blob/master/profiles/patient-extensions-profile.xml
            // Manually downgraded from FHIR v1.4.0 to v1.0.2

            StructureDefinition sd;
            ElementVerifier verifier;

            // [WMR 20170421] Chris Grenz examples define non-standard slice names, e.g. "type.value[x]"
            _settings.GenerateElementIds = true;

            // http://example.com/fhir/StructureDefinition/patient-legal-case
            // http://example.com/fhir/StructureDefinition/patient-legal-case-lead-counsel

            // [WMR 20170424] Corrected element ids

            // Verify complex extension used by patient-with-extensions profile
            // patient-research-authorization-profile.xml
            sd = generateSnapshot(@"http://example.com/fhir/StructureDefinition/patient-research-authorization");
            verifier = new ElementVerifier(sd, _settings);
            verifier.VerifyElement("Extension.extension", null, "Extension.extension");
            verifier.VerifyElement("Extension.extension", "type", "Extension.extension:type");
            verifier.VerifyElement("Extension.extension.url", null, "Extension.extension:type.url", new FhirUri("type"));
            verifier.VerifyElement("Extension.extension", "flag", "Extension.extension:flag");
            verifier.VerifyElement("Extension.extension.url", null, "Extension.extension:flag.url", new FhirUri("flag"));
            verifier.VerifyElement("Extension.extension", "date", "Extension.extension:date");
            verifier.VerifyElement("Extension.extension.url", null, "Extension.extension:date.url", new FhirUri("date"));
            verifier.VerifyElement("Extension.url", null, null, new FhirUri(sd.Url));

            // Basic Patient profile that references a set of extensions
            // patient-extensions-profile.xml
            sd = generateSnapshot(@"http://example.com/fhir/StructureDefinition/patient-with-extensions");
            verifier = new ElementVerifier(sd, _settings);
            verifier.VerifyElement("Patient.extension", null, "Patient.extension");
            verifier.VerifyElement("Patient.extension", "doNotCall", "Patient.extension:doNotCall");
            verifier.VerifyElement("Patient.extension", "legalCase", "Patient.extension:legalCase");

            // [WMR 20170614] Fixed; element id for type slices is based on original element name ending with "[x]"
            // verifier.VerifyElement("Patient.extension.valueBoolean", null, "Patient.extension:legalCase.valueBoolean");
            // verifier.VerifyElement("Patient.extension.valueBoolean.extension", null, "Patient.extension:legalCase.valueBoolean.extension");
            // verifier.VerifyElement("Patient.extension.valueBoolean.extension", "leadCounsel", "Patient.extension:legalCase.valueBoolean.extension:leadCounsel");
            verifier.VerifyElement("Patient.extension.valueBoolean", null, "Patient.extension:legalCase.value[x]");
            verifier.VerifyElement("Patient.extension.valueBoolean.extension", null, "Patient.extension:legalCase.value[x].extension");
            verifier.VerifyElement("Patient.extension.valueBoolean.extension", "leadCounsel", "Patient.extension:legalCase.value[x].extension:leadCounsel");

            verifier.VerifyElement("Patient.extension", "religion", "Patient.extension:religion");
            verifier.VerifyElement("Patient.extension", "researchAuth", "Patient.extension:researchAuth");

            // Each of the following profiles is derived from the previous profile

            // patient-name-slice-profile.xml
            sd = generateSnapshot(@"http://example.com/fhir/SD/patient-name-slice"
                , structure => insertElementsBefore(structure,
                     "Patient.name.use", 2,
                     // Add named parent slicing entry
                     new ElementDefinition() { Path = "Patient.name", SliceName = "maidenName" }
                 )
            );
            verifier = new ElementVerifier(sd, _settings);
            verifier.VerifyElement("Patient.name", null, "Patient.name");
            verifier.VerifyElement("Patient.name", "officialName", "Patient.name:officialName");
            verifier.VerifyElement("Patient.name.text", null, "Patient.name:officialName.text");
            verifier.VerifyElement("Patient.name.family", null, "Patient.name:officialName.family");
            verifier.VerifyElement("Patient.name.given", null, "Patient.name:officialName.given");
            verifier.VerifyElement("Patient.name.use", null, "Patient.name:officialName.use");
            Assert.AreEqual((verifier.CurrentElement.Fixed as Code)?.Value, "official");
            verifier.VerifyElement("Patient.name", "maidenName", "Patient.name:maidenName");
            verifier.VerifyElement("Patient.name.use", null, "Patient.name:maidenName.use");
            Assert.AreEqual((verifier.CurrentElement.Fixed as Code)?.Value, "maiden");
            verifier.VerifyElement("Patient.name.family", null, "Patient.name:maidenName.family");

            // patient-telecom-slice-profile.xml
            sd = generateSnapshot(@"http://example.com/fhir/SD/patient-telecom-slice"
                , structure => insertElementsBefore(structure,
                     // new ElementDefinition() { Path = "Patient.telecom.system", SliceName = "workEmail.system" },
                     "Patient.telecom.system", 4,
                     // Add named parent slicing entry
                     new ElementDefinition() { Path = "Patient.telecom", SliceName = "workEmail" }
                 )
            );
            verifier = new ElementVerifier(sd, _settings);
            verifier.VerifyElement("Patient.telecom", null, "Patient.telecom");
            verifier.VerifyElement("Patient.telecom", "homePhone", "Patient.telecom:homePhone");
            verifier.VerifyElement("Patient.telecom.system", null, "Patient.telecom:homePhone.system", new Code("phone"));
            verifier.VerifyElement("Patient.telecom.use", null, "Patient.telecom:homePhone.use", new Code("home"));
            verifier.VerifyElement("Patient.telecom", "mobilePhone", "Patient.telecom:mobilePhone");
            verifier.VerifyElement("Patient.telecom.system", null, "Patient.telecom:mobilePhone.system", new Code("phone"));
            verifier.VerifyElement("Patient.telecom.use", null, "Patient.telecom:mobilePhone.use", new Code("mobile"));
            verifier.VerifyElement("Patient.telecom", "homeEmail", "Patient.telecom:homeEmail");
            verifier.VerifyElement("Patient.telecom.system", null, "Patient.telecom:homeEmail.system", new Code("email"));
            verifier.VerifyElement("Patient.telecom.use", null, "Patient.telecom:homeEmail.use", new Code("home"));
            verifier.VerifyElement("Patient.telecom", "workEmail", "Patient.telecom:workEmail");
            verifier.VerifyElement("Patient.telecom.system", null, "Patient.telecom:workEmail.system", new Code("email"));
            verifier.VerifyElement("Patient.telecom.use", null, "Patient.telecom:workEmail.use", new Code("work"));
            verifier.VerifyElement("Patient.telecom", "pager", "Patient.telecom:pager");
            verifier.VerifyElement("Patient.telecom.system", null, "Patient.telecom:pager.system", new Code("pager"));

            // Original snapshot contains constraints for both deceased[x] and deceasedDateTime - invalid!
            // Generated snapshot merges both constraints to deceasedDateTime type slice
            // patient-deceasedDatetime-slice-profile.xml
            sd = generateSnapshot(@"http://example.com/fhir/SD/patient-deceasedDatetime-slice");
            assertContainsElement(sd.Differential, "Patient.deceased[x]");                  // Differential contains a type slice on deceased[x]
            // Assert.IsFalse(sd.Snapshot.Element.Any(e => e.Path == "Patient.deceased[x]"));  // Snapshot only contains renamed element constraint
            // assertContainsElement(sd, "Patient.deceasedDateTime", null, "Patient.deceasedDateTime");
            verifier.VerifyElement("Patient.deceased[x]", null, "Patient.deceased[x]");

            // patient-careprovider-type-slice-profile.xml
            sd = generateSnapshot(@"http://example.com/fhir/SD/patient-careprovider-type-slice");
            verifier = new ElementVerifier(sd, _settings);
            verifier.VerifyElement("Patient.careProvider", null, "Patient.careProvider");
            verifier.VerifyElement("Patient.careProvider", "organizationCare", "Patient.careProvider:organizationCare");
            verifier.VerifyElement("Patient.careProvider", "practitionerCare", "Patient.careProvider:practitionerCare");

            // Verify re-slicing
            // patient-careprovider-type-reslice-profile.xml
            sd = generateSnapshot(@"http://example.com/fhir/SD/patient-careprovider-type-reslice");
            verifier = new ElementVerifier(sd, _settings);
            verifier.VerifyElement("Patient.careProvider", null, "Patient.careProvider");
            verifier.VerifyElement("Patient.careProvider", "organizationCare", "Patient.careProvider:organizationCare");
            verifier.VerifyElement("Patient.careProvider", "organizationCare/teamCare", "Patient.careProvider:organizationCare/teamCare");
            verifier.VerifyElement("Patient.careProvider", "practitionerCare", "Patient.careProvider:practitionerCare");

            // Identifier Datatype profile
            // patient-mrn-id-profile.xml
            sd = generateSnapshot(@"http://example.com/fhir/SD/patient-mrn-id");
            verifier = new ElementVerifier(sd, _settings);
            verifier.VerifyElement("Identifier", null, "Identifier");
            verifier.VerifyElement("Identifier.system", null, "Identifier.system", new FhirUri(@"http://example.com/fhir/localsystems/PATIENT-ID-MRN"));

            // Verify inline re-slicing
            // Profile slices identifier and also re-slices the "mrn" slice
            // patient-identifier-profile-slice-profile.xml
            sd = generateSnapshot(@"http://example.com/fhir/SD/patient-slice-by-profile"
                , structure => insertElementsBefore(structure,
                     "Patient.identifier.use", 1,
                     // Add named parent reslicing entry
                     new ElementDefinition() { Path = "Patient.identifier", SliceName = "mrn/officialMRN" }
                 )
            );
            verifier = new ElementVerifier(sd, _settings);
            verifier.VerifyElement("Patient.identifier", null, "Patient.identifier");
            verifier.VerifyElement("Patient.identifier", "mrn", "Patient.identifier:mrn");
            verifier.VerifyElement("Patient.identifier", "mrn/officialMRN", "Patient.identifier:mrn/officialMRN");
            verifier.VerifyElement("Patient.identifier.use", null, "Patient.identifier:mrn/officialMRN.use", new Code("official"));
            verifier.VerifyElement("Patient.identifier", "mdmId", "Patient.identifier:mdmId");

            // Verify constraints on named slice in base profile
            // patient-identifier-slice-extension-profile.xml
            sd = generateSnapshot(@"http://example.com/fhir/SD/patient-identifier-subslice"
                , structure => insertElementsBefore(structure,
                     "Patient.identifier.extension", 1,
                     // Add named parent reslicing entry
                     new ElementDefinition() { Path = "Patient.identifier", SliceName = "mrn" }
                 )
            );
            verifier = new ElementVerifier(sd, _settings);
            verifier.VerifyElement("Patient.identifier", null, "Patient.identifier");
            verifier.AssertSlicing("system", ElementDefinition.SlicingRules.Open, null);
            verifier.VerifyElement("Patient.identifier", "mrn", "Patient.identifier:mrn");
            verifier.AssertSlicing("use", ElementDefinition.SlicingRules.Open, null);
            verifier.VerifyElement("Patient.identifier.extension", null, "Patient.identifier:mrn.extension");
            verifier.VerifyElement("Patient.identifier.extension", "issuingSite", "Patient.identifier:mrn.extension:issuingSite");
            verifier.VerifyElement("Patient.identifier.use", null, "Patient.identifier:mrn.use");
            verifier.VerifyElement("Patient.identifier.type", null, "Patient.identifier:mrn.type");
            verifier.VerifyElement("Patient.identifier.system", null, "Patient.identifier:mrn.system", new FhirUri(@"http://example.com/fhir/localsystems/PATIENT-ID-MRN"));
            verifier.VerifyElement("Patient.identifier.value", null, "Patient.identifier:mrn.value");
            verifier.VerifyElement("Patient.identifier.period", null, "Patient.identifier:mrn.period");
            verifier.VerifyElement("Patient.identifier.assigner", null, "Patient.identifier:mrn.assigner");
            verifier.VerifyElement("Patient.identifier", "mrn/officialMRN", "Patient.identifier:mrn/officialMRN");
            verifier.VerifyElement("Patient.identifier", "mdmId", "Patient.identifier:mdmId");

            // Verify extension re-slice
            // patient-research-auth-reslice-profile.xml
            sd = generateSnapshot(@"http://example.com/fhir/SD/patient-research-auth-reslice"
                , structure => insertElementsBefore(structure,
                     // new ElementDefinition() { Path = "Patient.extension.extension.value[x]", SliceName = "researchAuth/grandfatheredResAuth.type.value[x]" },
                     "Patient.extension.extension.value[x]", 1,
                     // Add named parent reslicing entry
                     new ElementDefinition() { Path = "Patient.extension", SliceName = "researchAuth/grandfatheredResAuth" },
                     new ElementDefinition() { Path = "Patient.extension.extension", SliceName = "type" }
                     // new ElementDefinition() { Path = "Patient.extension.extension", Name = "researchAuth/grandfatheredResAuth.type" }
                 )
            );
            verifier = new ElementVerifier(sd, _settings);

            verifier.VerifyElement("Patient.extension", null, "Patient.extension");
            verifier.VerifyElement("Patient.extension", "doNotCall", "Patient.extension:doNotCall");
            verifier.VerifyElement("Patient.extension", "legalCase", "Patient.extension:legalCase");


            // [WMR 20170614] Fixed; element id for type slices is based on original element name ending with "[x]"
            // verifier.VerifyElement("Patient.extension.valueBoolean", null, "Patient.extension:legalCase.valueBoolean");
            // verifier.VerifyElement("Patient.extension.valueBoolean.extension", null, "Patient.extension:legalCase.valueBoolean.extension");
            // verifier.VerifyElement("Patient.extension.valueBoolean.extension", null, "Patient.extension:legalCase.valueBoolean.extension:leadCounsel");
            verifier.VerifyElement("Patient.extension.valueBoolean", null, "Patient.extension:legalCase.value[x]");
            verifier.VerifyElement("Patient.extension.valueBoolean.extension", null, "Patient.extension:legalCase.value[x].extension");
            verifier.VerifyElement("Patient.extension.valueBoolean.extension", null, "Patient.extension:legalCase.value[x].extension:leadCounsel");

            verifier.VerifyElement("Patient.extension", "religion", "Patient.extension:religion");
            verifier.VerifyElement("Patient.extension", "researchAuth", "Patient.extension:researchAuth");
            // Note: in the original snapshot, the "researchAuth" complex extension slice is fully expanded (child extensions: type, flag, date)
            // However this is not necessary, as there are no child constraints on the extension

            // [WMR 20161216] TODO: Merge slicing entry
            verifier.AssertSlicing("type.value[x]", ElementDefinition.SlicingRules.Open, null);

            // [WMR 20161208] TODO...

            // "researchAuth/grandfatheredResAuth" represents a reslice of the base extension "researchAuth" (0...*)
            verifier.VerifyElement("Patient.extension", "researchAuth/grandfatheredResAuth", "Patient.extension:researchAuth/grandfatheredResAuth");

            // [WMR 20161216] TODO: Merge slicing entry
            verifier.VerifyElement("Patient.extension.extension", null, "Patient.extension:researchAuth/grandfatheredResAuth.extension");
            // [WMR 20170412] Slicing component is inherited from Extension.extension core element definition
            // STU3: Defined as { type = "value", path = "url", ordered = null }
            verifier.AssertSlicing("url", ElementDefinition.SlicingRules.Open, null);

            // The reslice "researchAuth/grandfatheredResAuth" has a child element constraint on "type.value[x]"
            // Therefore the complex extension is fully expanded (child extensions: type, flag, date)
            verifier.VerifyElement("Patient.extension.extension", "type", "Patient.extension:researchAuth/grandfatheredResAuth.extension:type");
            verifier.VerifyElement("Patient.extension.extension.url", null, "Patient.extension:researchAuth/grandfatheredResAuth.extension:type.url", new FhirUri("type"));
            // Child constraints on "type.value[x]" merged from differential
            verifier.VerifyElement("Patient.extension.extension.value[x]", null, "Patient.extension:researchAuth/grandfatheredResAuth.extension:type.value[x]");
            verifier.VerifyElement("Patient.extension.extension", "flag", "Patient.extension:researchAuth/grandfatheredResAuth.extension:flag");
            verifier.VerifyElement("Patient.extension.extension.url", null, "Patient.extension:researchAuth/grandfatheredResAuth.extension:flag.url", new FhirUri("flag"));
            verifier.VerifyElement("Patient.extension.extension", "date", "Patient.extension:researchAuth/grandfatheredResAuth.extension:date");
            verifier.VerifyElement("Patient.extension.extension.url", null, "Patient.extension:researchAuth/grandfatheredResAuth.extension:date.url", new FhirUri("date"));
            verifier.VerifyElement("Patient.extension.url", null, "Patient.extension:researchAuth/grandfatheredResAuth.url", new FhirUri(@"http://example.com/fhir/StructureDefinition/patient-research-authorization"));

            // Slices inherited from base profile with url http://example.com/fhir/SD/patient-identifier-subslice
            verifier.VerifyElement("Patient.identifier", null, "Patient.identifier");
            verifier.AssertSlicing("system", ElementDefinition.SlicingRules.Open, null);
            verifier.VerifyElement("Patient.identifier", "mrn", "Patient.identifier:mrn");
            verifier.AssertSlicing("use", ElementDefinition.SlicingRules.Open, null);
            verifier.VerifyElement("Patient.identifier.extension", null, "Patient.identifier:mrn.extension");
            verifier.VerifyElement("Patient.identifier.extension", null, "Patient.identifier:mrn.extension:issuingSite");
            verifier.VerifyElement("Patient.identifier.use", null, "Patient.identifier:mrn.use");
            verifier.VerifyElement("Patient.identifier.type", null, "Patient.identifier:mrn.type");
            verifier.VerifyElement("Patient.identifier.system", null, "Patient.identifier:mrn.system", new FhirUri(@"http://example.com/fhir/localsystems/PATIENT-ID-MRN"));
            verifier.VerifyElement("Patient.identifier.value", null, "Patient.identifier:mrn.value");
            verifier.VerifyElement("Patient.identifier.period", null, "Patient.identifier:mrn.period");
            verifier.VerifyElement("Patient.identifier.assigner", null, "Patient.identifier:mrn.assigner");
            verifier.VerifyElement("Patient.identifier", "mrn/officialMRN", "Patient.identifier:mrn/officialMRN");
            verifier.VerifyElement("Patient.identifier", "mdmId", "Patient.identifier:mdmId");
        }

        [TestMethod]
        public void GenerateSnapshotExpandExternalProfile()
        {
            // Profile MyLocation references extension MyLocationExtension
            // MyLocationExtension extension profile does not have a snapshot component => expand on demand

            var sd = _testResolver.FindStructureDefinition(@"http://example.org/fhir/StructureDefinition/MyLocation");
            Assert.IsNotNull(sd);
            Assert.IsNotNull(sd.Snapshot);

            var extensionElements = sd.Differential.Element.Where(e => e.IsExtension());
            Assert.IsNotNull(extensionElements);
            Assert.AreEqual(2, extensionElements.Count()); // Extension slicing entry + first extension definition
            var extensionElement = extensionElements.Skip(1).FirstOrDefault();
            var extensionType = extensionElement.Type.FirstOrDefault();
            Assert.IsNotNull(extensionType);
            Assert.AreEqual(FHIRAllTypes.Extension.GetLiteral(), extensionType.Code);
            Assert.IsNotNull(extensionType.Profile);
            var extDefUrl = extensionType.Profile;
            Assert.AreEqual(@"http://example.org/fhir/StructureDefinition/MyLocationExtension", extDefUrl);
            var ext = _testResolver.FindStructureDefinition(extDefUrl);
            Assert.IsNotNull(ext);
            Assert.IsNull(ext.Snapshot);

            // dumpReferences(sd);

            generateSnapshotAndCompare(sd, out var expanded);

            dumpOutcome(_generator.Outcome);
            dumpBasePaths(expanded);
        }

        [TestMethod]
        public void GenerateSnapshotIgnoreMissingExternalProfile()
        {
            // [WMR 20161005] Verify that the snapshot generator gracefully handles unresolved external profile references
            // This should generate a partial snapshot and OperationOutcome Issues for each missing dependency.

            var sd = _testResolver.FindStructureDefinition(@"http://example.org/fhir/StructureDefinition/MyObservation");
            Assert.IsNotNull(sd);

            dumpReferences(sd, true);

            // Explicitly disable expansion of external snapshots
            var settings = new SnapshotGeneratorSettings(_settings);
            settings.GenerateSnapshotForExternalProfiles = false;
            _generator = new SnapshotGenerator(_testResolver, settings);

            generateSnapshotAndCompare(sd, out var expanded);

            var outcome = _generator.Outcome;
            dumpOutcome(outcome);

            Assert.IsNotNull(outcome);
            Assert.AreEqual(3, outcome.Issue.Count);

            assertIssue(outcome.Issue[0], Issue.UNAVAILABLE_REFERENCED_PROFILE, "http://example.org/fhir/StructureDefinition/MyMissingExtension");
            // Note: the extension reference to MyExtensionNoSnapshot should not generate an Issue,
            // as the profile only needs to merge the extension definition root element (no full expansion)
            assertIssue(outcome.Issue[1], Issue.UNAVAILABLE_REFERENCED_PROFILE, "http://example.org/fhir/StructureDefinition/MyIdentifier");
            assertIssue(outcome.Issue[2], Issue.UNAVAILABLE_REFERENCED_PROFILE, "http://example.org/fhir/StructureDefinition/MyCodeableConcept");
        }

        static void assertIssue(OperationOutcome.IssueComponent issue, Issue expected, string diagnostics = null, params string[] location)
        {
            Assert.IsNotNull(issue);
            Assert.AreEqual(expected.Type, issue.Code);
            Assert.AreEqual(expected.Severity, issue.Severity);
            Assert.AreEqual(expected.Code.ToString(), issue.Details.Coding[0].Code);
            Assert.IsNotNull(issue.Extension);
            if (diagnostics != null)
            {
                Assert.AreEqual(diagnostics, issue.Diagnostics);
            }
            if (location != null && location.Length > 0)
            {
                Assert.IsTrue(location.SequenceEqual(issue.Location));
            }
        }

        // [WMR 20160721] Following profiles are not yet handled (TODO)
        //      private readonly string[] skippedProfiles =
        //      {
        //	// Differential defines constraint on MedicationOrder.reason[x]
        //	// Snapshot renames this element to MedicationOrder.reasonCodeableConcept - is this mandatory?
        //	// @"http://hl7.org/fhir/StructureDefinition/gao-medicationorder",
        //};
<<<<<<< HEAD

        [TestMethod]
=======
#if false
        [TestMethod, Ignore]
>>>>>>> 2e9cd682
        public void GenerateSnapshot()
        {
            var sw = new Stopwatch();
            int count = 0;
            _source.Reset();
            sw.Start();

            foreach (var original in findConstraintStrucDefs()
            // [WMR 20160721] Skip invalid profiles
            // .Where(sd => !skippedProfiles.Contains(sd.Url))
            )
            {
                // nothing to test, original does not have a snapshot
                if (original.Snapshot == null) continue;

                Debug.WriteLine("Generating Snapshot for " + original.Url);

                generateSnapshotAndCompare(original);
                count++;
            }

            sw.Stop();
            _source.ShowDuration(count, sw.Elapsed);
        }

<<<<<<< HEAD
=======
#endif

        //private void forDoc()
        //{
        //    FhirXmlParser parser = new FhirXmlParser(new ParserSettings { AcceptUnknownMembers = true });
        //    IFhirReader xmlWithPatientData = null;
        //    var patient = parser.Parse<Patient>(xmlWithPatientData);

        //    // -----

        //    ArtifactResolver source = ArtifactResolver.CreateCachedDefault();
        //    var settings = new SnapshotGeneratorSettings { IgnoreMissingTypeProfiles = true };
        //    StructureDefinition profile = null;

        //    var generator = new SnapshotGenerator(source, _settings);
        //    generator.Generate(profile);
        //}

>>>>>>> 2e9cd682
        StructureDefinition generateSnapshot(StructureDefinition original)
        {
            if (_generator == null)
            {
                _generator = new SnapshotGenerator(_testResolver, _settings);
            }

            var expanded = (StructureDefinition)original.DeepCopy();
            Assert.IsTrue(original.IsExactly(expanded));

            _generator.Update(expanded);

            return expanded;
        }

        bool generateSnapshotAndCompare(StructureDefinition original)
        {
            return generateSnapshotAndCompare(original, out var expanded);
        }

        bool generateSnapshotAndCompare(StructureDefinition original, out StructureDefinition expanded)
        {
            expanded = generateSnapshot(original);

            var areEqual = original.IsExactly(expanded);

            // [WMR 20160803] Always save output to separate file, convenient for debugging
            // if (!areEqual)
            // {
            var tempPath = Path.GetTempPath();
            var xmlSer = new FhirXmlSerializer();
            File.WriteAllText(Path.Combine(tempPath, "snapshotgen-source.xml"), xmlSer.SerializeToString(original));
            File.WriteAllText(Path.Combine(tempPath, "snapshotgen-dest.xml"), xmlSer.SerializeToString(expanded));
            // }

            // Assert.IsTrue(areEqual);
            Debug.WriteLineIf(original.HasSnapshot && !areEqual, "WARNING: '{0}' Expansion ({1} elements) is not equal to original ({2} elements)!".FormatWith(
                original.Name, original.HasSnapshot ? original.Snapshot.Element.Count : 0, expanded.HasSnapshot ? expanded.Snapshot.Element.Count : 0)
            );

            return areEqual;
        }

        IEnumerable<StructureDefinition> findConstraintStrucDefs()
        {
            var testSDs = _source.FindAll<StructureDefinition>();

            foreach (var testSD in testSDs)
            {
                // var sdInfo = testSD.Annotation<OriginAnnotation>();
                // [WMR 20160721] Select all profiles in profiles-others.xml
                // var fileName = Path.GetFileNameWithoutExtension(sdInfo.Origin);
                var fileName = Path.GetFileNameWithoutExtension(testSD.GetOrigin());
                if (fileName == "profiles-others")
                {
                    //var sd = _testResolver.FindStructureDefinition(sdInfo.Canonical);

                    //if (sd == null) throw new InvalidOperationException(("Source listed canonical url {0} [source {1}], " +
                    //    "but could not get structure definition by that url later on!").FormatWith(sdInfo.Canonical, sdInfo.Origin));

                    if (testSD.IsConstraint || testSD.IsExtension)
                        yield return testSD;
                }
            }
        }

        // Unit tests for DifferentialTreeConstructor

        [TestMethod]
        public void TestDifferentialTree()
        {
            var e = new List<ElementDefinition>();

            e.Add(new ElementDefinition() { Path = "A.B.C1" });
            e.Add(new ElementDefinition() { Path = "A.B.C1", SliceName = "C1-A" }); // First slice of A.B.C1
            e.Add(new ElementDefinition() { Path = "A.B.C2" });
            e.Add(new ElementDefinition() { Path = "A.B", SliceName = "B-A" }); // First slice of A.B
            e.Add(new ElementDefinition() { Path = "A.B.C1.D" });
            e.Add(new ElementDefinition() { Path = "A.D.F" });

            var tree = (new DifferentialTreeConstructor()).MakeTree(e);
            Assert.IsNotNull(tree);

            var nav = new ElementDefinitionNavigator(tree);
            Assert.AreEqual(10, nav.Count);

            Assert.IsTrue(nav.MoveToChild("A"));
            Assert.IsTrue(nav.MoveToChild("B"));
            Assert.IsTrue(nav.MoveToChild("C1"));
            Assert.IsTrue(nav.MoveToNext("C1"));
            Assert.IsTrue(nav.MoveToNext("C2"));

            Assert.IsTrue(nav.MoveToParent());  // 1st A.B
            Assert.IsTrue(nav.MoveToNext() && nav.Path == "A.B");  // (now) 2nd A.B
            Assert.IsTrue(nav.MoveToChild("C1"));
            Assert.IsTrue(nav.MoveToChild("D"));

            Assert.IsTrue(nav.MoveToParent());  // A.B.C1
            Assert.IsTrue(nav.MoveToParent());  // A.B (2nd)
            Assert.IsTrue(nav.MoveToNext() && nav.Path == "A.D");
            Assert.IsTrue(nav.MoveToChild("F"));
        }

        [TestMethod]
        public void TestDifferentialTreeMultipleRoots()
        {
            var elements = new List<ElementDefinition>();

            elements.Add(new ElementDefinition() { Path = "Patient.identifier" });
            elements.Add(new ElementDefinition() { Path = "Patient" });

            bool exceptionRaised = false;
            try
            {
                var tree = (new DifferentialTreeConstructor()).MakeTree(elements);
            }
            catch (InvalidOperationException ex)
            {
                Debug.Print(ex.Message);
                exceptionRaised = true;
            }
            Assert.IsTrue(exceptionRaised);
        }

        // [WMR 20161012] Advanced unit test for DifferentialTreeConstructor with resliced input
        [TestMethod]
        public void TestDifferentialTreeForReslice()
        {
            var elements = new List<ElementDefinition>();

            elements.Add(new ElementDefinition() { Path = "Patient.identifier" });
            elements.Add(new ElementDefinition() { Path = "Patient.identifier", SliceName = "A" });
            elements.Add(new ElementDefinition() { Path = "Patient.identifier.use" });
            elements.Add(new ElementDefinition() { Path = "Patient.identifier", SliceName = "B/1" });
            elements.Add(new ElementDefinition() { Path = "Patient.identifier.type" });
            elements.Add(new ElementDefinition() { Path = "Patient.identifier", SliceName = "B/2" });
            elements.Add(new ElementDefinition() { Path = "Patient.identifier.period.start" });
            elements.Add(new ElementDefinition() { Path = "Patient.identifier", SliceName = "C/1" });

            var tree = (new DifferentialTreeConstructor()).MakeTree(elements);
            Assert.IsNotNull(tree);
            Debug.Print(string.Join(Environment.NewLine, tree.Select(e => $"{e.Path} : '{e.SliceName}'")));

            Assert.AreEqual(10, tree.Count);
            var verifier = new ElementVerifier(tree, _settings);

            verifier.VerifyElement("Patient");                      // Added: root element
            verifier.VerifyElement("Patient.identifier");
            verifier.VerifyElement("Patient.identifier", "A");
            verifier.VerifyElement("Patient.identifier.use");
            verifier.VerifyElement("Patient.identifier", "B/1");
            verifier.VerifyElement("Patient.identifier.type");
            verifier.VerifyElement("Patient.identifier", "B/2");
            verifier.VerifyElement("Patient.identifier.period");    // Added: parent element
            verifier.VerifyElement("Patient.identifier.period.start");
            verifier.VerifyElement("Patient.identifier", "C/1");
        }

#if false
        [TestMethod]
        public void DebugDifferentialTree()
        {
            var sd = _testResolver.FindStructureDefinition(@"http://example.com/fhir/SD/patient-research-auth-reslice");
            Assert.IsNotNull(sd);
            var tree = (new DifferentialTreeConstructor()).MakeTree(sd.Differential.Element);
            Assert.IsNotNull(tree);
            Debug.Print(string.Join(Environment.NewLine, tree.Select(e => $"{e.Path} : '{e.SliceName}'")));
        }
#endif

        // [WMR 20160802] Unit tests for SnapshotGenerator.ExpandElement

        // [WMR 20161005] internal expandElement method is no longer unit-testable; uninitialized recursion stack causes exceptions

        //[TestMethod]
        //public void TestExpandChild()
        //{
        //    var sd = _testResolver.FindStructureDefinitionForCoreType(FHIRAllTypes.Questionnaire);
        //    Assert.IsNotNull(sd);
        //    Assert.IsNotNull(sd.Snapshot);
        //    var nav = new ElementDefinitionNavigator(sd.Snapshot.Element);
        //
        //    var generator = new SnapshotGenerator(_testResolver, SnapshotGeneratorSettings.Default);
        //
        //    nav.JumpToFirst("Questionnaire.telecom");
        //    Assert.IsTrue(generator.expandElement(nav));
        //    Assert.IsTrue(nav.MoveToChild("period"), "Did not move into complex datatype ContactPoint");
        //
        //    nav.JumpToFirst("Questionnaire.group");
        //    Assert.IsTrue(generator.expandElement(nav));
        //    Assert.IsTrue(nav.MoveToChild("title"), "Did not move into internally defined backbone element Group");
        //}

        [TestMethod]
        public void TestExpandElement_PatientIdentifier()
        {
            testExpandElement(@"http://hl7.org/fhir/StructureDefinition/Patient", "Patient.identifier");
        }

        [TestMethod]
        public void TestExpandElement_PatientName()
        {
            testExpandElement(@"http://hl7.org/fhir/StructureDefinition/Patient", "Patient.name");
        }

        [TestMethod]
        public void TestExpandElement_QuestionnaireItem()
        {
            // Validate name reference expansion
            testExpandElement(@"http://hl7.org/fhir/StructureDefinition/Questionnaire", "Questionnaire.item");
        }

        [TestMethod]
        public void TestExpandElement_QuestionnaireItemItem()
        {
            // Validate name reference expansion
            testExpandElement(@"http://hl7.org/fhir/StructureDefinition/Questionnaire", "Questionnaire.item.item");
        }

        [TestMethod]
        public void TestExpandElement_Slice()
        {
            // Resolve lipid profile from profile-others.xml
            var sd = _testResolver.FindStructureDefinition("http://hl7.org/fhir/StructureDefinition/lipidprofile");
            Assert.IsNotNull(sd);
            Assert.IsNotNull(sd.Snapshot);

            // DiagnosticReport.result is sliced
            var nav = new ElementDefinitionNavigator(sd.Snapshot.Element);

            // [WMR 20170711] Fix non-standard element id's in source (capitalization)
            // Standardized element ids are preferred, but not mandatory; so the profile is not invalid
            // Nonetheless fix this first, so we can call common assertion methods
            var elem = sd.Snapshot.Element.FirstOrDefault(e => e.ElementId == "DiagnosticReport.result:cholesterol");
            Assert.IsNotNull(elem);
            elem.ElementId = elem.Path + ElementIdGenerator.ElementIdSliceNameDelimiter + elem.SliceName;
            Assert.AreEqual("DiagnosticReport.result:Cholesterol", elem.ElementId);
            elem = sd.Snapshot.Element.FirstOrDefault(e => e.ElementId == "DiagnosticReport.result:triglyceride");
            elem.ElementId = elem.Path + ElementIdGenerator.ElementIdSliceNameDelimiter + elem.SliceName;
            Assert.IsNotNull(elem);
            elem.ElementId = elem.Path + ElementIdGenerator.ElementIdSliceNameDelimiter + elem.SliceName;
            Assert.AreEqual("DiagnosticReport.result:Triglyceride", elem.ElementId);

            // Move to slicing entry
            nav.JumpToFirst("DiagnosticReport.result");
            Assert.IsNotNull(nav.Current.Slicing);

            // Move to first (named) slice
            nav.MoveToNext();
            Assert.AreEqual(nav.Path, "DiagnosticReport.result");
            Assert.IsNotNull(nav.Current.SliceName);

            testExpandElement(sd, nav.Current);
        }

        void testExpandElement(string srcProfileUrl, string expandElemPath)
        {
            // Prepare...
            var sd = _testResolver.FindStructureDefinition(srcProfileUrl);
            Assert.IsNotNull(sd);
            Assert.IsNotNull(sd.Snapshot);

            var elems = sd.Snapshot.Element;
            Assert.IsNotNull(elems);

            Debug.WriteLine("Input:");
            Debug.Indent();
            Debug.WriteLine(string.Join(Environment.NewLine, elems.Where(e => e.Path.StartsWith(expandElemPath)).Select(e => e.Path)));
            Debug.Unindent();

            var elem = elems.FirstOrDefault(e => e.Path == expandElemPath);
            testExpandElement(sd, elem);
        }

        void testExpandElement(StructureDefinition sd, ElementDefinition elem)
        {
            Assert.IsNotNull(elem);
            var elems = sd.Snapshot.Element;
            Assert.IsTrue(elems.Contains(elem));

            // Test...
            _generator = new SnapshotGenerator(_testResolver, _settings);

            // [WMR 20170614] NEW: ExpandElement should maintain the existing element ID...!
            var orgId = elem.ElementId;

            var result = _generator.ExpandElement(elems, elem);

            dumpOutcome(_generator.Outcome);
            Assert.IsNull(_generator.Outcome);

            Assert.AreEqual(orgId, elem.ElementId);

            // Verify results
            verifyExpandElement(elem, elems, result);
        }

        void verifyExpandElement(ElementDefinition elem, IList<ElementDefinition> elems, IList<ElementDefinition> result)
        {
            var expandElemPath = elem.Path;

            // Debug.WriteLine("\r\nOutput:");
            // Debug.WriteLine(string.Join(Environment.NewLine, result.Where(e => e.Path.StartsWith(expandElemPath)).Select(e => e.Path)));

            Assert.IsNotNull(elem.Type);
            var elemType = elem.Type.FirstOrDefault();
            var nameRef = elem.ContentReference;
            if (elemType != null)
            {
                // Validate type profile expansion
                var elemTypeCode = elemType.Code;
                Assert.IsNotNull(elemTypeCode);

                var elemProfile = elemType.Profile;
                var sdType = elemProfile != null && elemTypeCode != FHIRAllTypes.Reference.GetLiteral()
                    ? _testResolver.FindStructureDefinition(elemProfile)
                    : _testResolver.FindStructureDefinitionForCoreType(elemTypeCode);

                // [WMR 20170220] External type profile may not be available
                // Assert.IsNotNull(sdType);
                if (sdType != null)
                {
                    Assert.IsNotNull(sdType.Snapshot);
                    Assert.IsNotNull(sdType.Snapshot.Element);
                    Assert.IsTrue(sdType.Snapshot.Element.Count > 0);

                    // Debug.WriteLine("\r\nType:");
                    // Debug.WriteLine(string.Join(Environment.NewLine, sdType.Snapshot.Element.Select(e => e.Path)));

                    sdType.Snapshot.Rebase(expandElemPath);
                    var typeElems = sdType.Snapshot.Element;

                    var nav = new ElementDefinitionNavigator(result);
                    //Assert.IsTrue(result.Count == elems.Count + typeElems.Count - 1);
                    //if (elem.Name == null)
                    //{
                    //    Assert.IsTrue(result.Where(e => e.Path.StartsWith(expandElemPath)).Count() == typeElems.Count);
                    //}
                    //else
                    if (elem.ContentReference != null)
                    {
                        // Name reference (not a slice)
                        Assert.IsTrue(nav.JumpToNameReference(elem.ContentReference));
                        var cnt = 1;
                        Assert.IsTrue(nav.MoveToFirstChild());
                        do
                        {
                            Assert.AreEqual(typeElems[cnt++].Path, nav.Path);
                        } while (nav.MoveToNext());
                        Assert.AreEqual(typeElems.Count, cnt);
                    }

                    nav.Reset();
                    Assert.IsTrue(nav.MoveTo(elem));

#if HACK_STU3_RECURSION
                    if (!isExpandableElement(elem))
                    {
                        Assert.IsFalse(nav.MoveToFirstChild());
                        return;
                    }
#endif

                    Assert.IsTrue(nav.MoveToFirstChild());
                    var typeNav = new ElementDefinitionNavigator(typeElems);
                    Assert.IsTrue(typeNav.MoveTo(typeNav.Elements[0]));
                    Assert.IsTrue(typeNav.MoveToFirstChild());
                    do
                    {
                        var path = typeNav.Path;
                        Assert.IsTrue(nav.Path.EndsWith(path, StringComparison.OrdinalIgnoreCase));
                        if (!nav.MoveToNext())
                        {
                            Debug.Assert(!typeNav.MoveToNext());
                            break;
                        }
                        // [WMR 20170412] Backbone elements can introduce additional child elements
                        if (!typeNav.MoveToNext())
                        {
                            Assert.AreEqual(FHIRAllTypes.BackboneElement.GetLiteral(), elemTypeCode);
                            break;
                        }

                    } while (true);
                }


            }
            else if (nameRef != null)
            {
                // Validate name reference expansion
                var nav = new ElementDefinitionNavigator(elems);
                Assert.IsTrue(nav.JumpToNameReference(nameRef));
                var prefix = nav.Path;
                Assert.IsTrue(nav.MoveToFirstChild());
                var pos = result.IndexOf(elem);

                Debug.WriteLine("\r\nName Reference:");
                Debug.Indent();
                // [WMR 20170412] Also handle grand children
                var srcPos = nav.OrdinalPosition.Value;
                var cnt = nav.Elements.Count;
                do
                {
                    Debug.WriteLine(nav.Path);
                    var srcPath = elems[srcPos++].Path.Substring(prefix.Length);
                    var tgtPath = result[++pos].Path.Substring(expandElemPath.Length);
                    Assert.AreEqual(srcPath, tgtPath);
                } while (srcPos < cnt);
                Debug.Unindent();
            }
        }

        // [WMR 20160722] For debugging purposes
        [Conditional("DEBUG")]
        void dumpReferences(StructureDefinition sd, bool differential = false)
        {
            if (sd != null)
            {
                Debug.WriteLine("References for StructureDefinition '{0}' ('{1}')".FormatWith(sd.Name, sd.Url));
                Debug.WriteLine("BaseDefinition = '{0}'".FormatWith(sd.BaseDefinition));

                // FhirClient client = new FhirClient("http://fhir2.healthintersections.com.au/open/");
                // var folderPath = Path.Combine(Directory.GetCurrentDirectory(), @"TestData\snapshot-test\download");
                // if (!Directory.Exists(folderPath)) { Directory.CreateDirectory(folderPath); }

                var component = differential ? sd.Differential.Element : sd.Snapshot.Element;
                var profiles = enumerateDistinctTypeProfiles(component);

                Debug.Indent();
                foreach (var profile in profiles)
                {
                    Debug.WriteLine(profile);

                    // How to determine the original filename?
                    //try
                    //{
                    //    var xml = client.Get(profile);
                    //    var filePath = Path.Combine()
                    //    File.WriteAllText(folderPath, )
                    //}
                    //catch (Exception ex)
                    //{
                    //    Debug.WriteLine(ex.Message);
                    //}
                }
                Debug.Unindent();
            }
        }

        static IEnumerable<string> enumerateDistinctTypeProfiles(IList<ElementDefinition> elements)
        {
            return elements.SelectMany(e => e.Type).Select(t => t.Profile).Distinct();
        }

        static string formatElementPathName(ElementDefinition elem)
        {
            if (elem == null) { return null; }
            if (!string.IsNullOrEmpty(elem.SliceName)) return $"{elem.Path}:{elem.SliceName}";
            return elem.Path;
        }

        [Conditional("DEBUG")]
        static void dumpBaseElems(IEnumerable<ElementDefinition> elements)
        {
            Debug.Print(string.Join(Environment.NewLine,
                elements.Select(e =>
                {
                    var bea = e.Annotation<BaseDefAnnotation>();
                    var be = bea != null ? bea.BaseElementDefinition : null;
                    //return "  #{0,-8} {1} '{2}' - {3} => #{4,-8} {5} '{6}' - {7}"
                    //    .FormatWith(
                    //        e.GetHashCode(),
                    //        e.Path,
                    //        e.Name,
                    //        e?.Base?.Path,
                    //        (int?)be?.GetHashCode(),
                    //        be?.Path,
                    //        be?.Name,
                    //        be?.Base?.Path
                    //    );

                    return be != null ?
                        $"  #{e.GetHashCode(),-8} {formatElementPathName(e)} | {e.Base?.Path} <== #{be.GetHashCode(),-8} {formatElementPathName(be)} | {be.Base?.Path}"
                      : $"  #{e.GetHashCode(),-8} {formatElementPathName(e)} | {e.Base?.Path}"; 
                })
            ));
        }

        [Conditional("DEBUG")]
        void dumpBasePaths(StructureDefinition sd)
        {
            if (sd != null && sd.Snapshot != null)
            {
                Debug.WriteLine("StructureDefinition '{0}' ('{1}')".FormatWith(sd.Name, sd.Url));
                Debug.WriteLine("BaseDefiniton = '{0}'".FormatWith(sd.BaseDefinition));
                // Debug.Indent();
                Debug.Print("Element.Id | Element.Path | Element.Base.Path");
                Debug.Print(new string('=', 100));
                foreach (var elem in sd.Snapshot.Element)
                {
                    Debug.WriteLine("{0}  |  {1}  |  {2}", elem.ElementId, elem.Path, elem.Base?.Path);
                }
                // Debug.Unindent();
            }
        }

        [Conditional("DEBUG")]
        void dumpOutcome(OperationOutcome outcome) => dumpIssues(outcome?.Issue);

        [Conditional("DEBUG")]
        void dumpIssues(List<OperationOutcome.IssueComponent> issues)
        {
            if (issues != null && issues.Count > 0)
            {
                Debug.WriteLine("===== {0} issues", issues.Count);
                for (int i = 0; i < issues.Count; i++)
                {
                    dumpIssue(issues[i], i);
                }
                Debug.WriteLine("==================================");
            }
        }

        [Conditional("DEBUG")]
        void dumpIssue(OperationOutcome.IssueComponent issue, int index)
        {
            StringBuilder sb = new StringBuilder();
            sb.AppendFormat("* Issue #{0}: Severity = '{1}' Code = '{2}'", index, issue.Severity, issue.Code);
            if (issue.Details != null)
            {
                sb.AppendFormat(" Details: '{0}'", string.Join(" | ", issue.Details.Coding.Select(c => c.Code)));
                if (issue.Details.Text != null) sb.AppendFormat(" Text : '{0}'", issue.Details.Text);
            }
            if (issue.Diagnostics != null) { sb.AppendFormat(" Profile: '{0}'", issue.Diagnostics); }
            if (issue.Location != null) { sb.AppendFormat(" Path: '{0}'", string.Join(" | ", issue.Location)); }

            Debug.Print(sb.ToString());
        }


        [TestMethod]
        public void GenerateSnapshotEmitBaseData()
        {
            // Verify that the SnapshotGenerator events provide stable references to associated base ElementDefinition instances.
            // If two different profile elements have the same type, then the PrepareElement event should provide the exact same
            // reference to the associated base element. The same target ElementDefinition instance should also be contained in
            // the external type profile.

            var source = _testResolver;
            Assert.IsNotNull(source);

            // var sd = source.FindStructureDefinition(@"http://hl7.org/fhir/StructureDefinition/daf-condition");
            // var sd = source.FindStructureDefinition(@"http://example.com/fhir/StructureDefinition/patient-with-extensions");
            // var sd = source.FindStructureDefinition(@"http://hl7.org/fhir/StructureDefinition/sdc-questionnaire");
            // var sd = source.FindStructureDefinition(@"http://hl7.org/fhir/StructureDefinition/cqif-guidanceartifact");
            // var sd = source.FindStructureDefinition(@"http://hl7.org/fhir/StructureDefinition/shareablevalueset");
            // var sd = source.FindStructureDefinition(@"http://hl7.org/fhir/StructureDefinition/qicore-goal");
            // var sd = source.FindStructureDefinition(@"http://hl7.org/fhir/StructureDefinition/cqif-guidanceartifact");
            // var sd = source.FindStructureDefinition(@"http://example.org/fhir/StructureDefinition/MyLocation");
            // var sd = source.FindStructureDefinition(@"http://example.org/fhir/StructureDefinition/MyPatient");
            // var sd = source.FindStructureDefinition(@"http://example.org/fhir/StructureDefinition/MyExtension1");
            // var sd = source.FindStructureDefinition(@"http://hl7.org/fhir/StructureDefinition/CarePlan");

            // var sd = source.FindStructureDefinition(@"http://hl7.org/fhir/StructureDefinition/Element");
            // var sd = source.FindStructureDefinition(@"http://hl7.org/fhir/StructureDefinition/Patient");
            // var sd = source.FindStructureDefinition(@"http://hl7.org/fhir/StructureDefinition/Extension");
            // var sd = source.FindStructureDefinition(@"http://hl7.org/fhir/StructureDefinition/Meta");
            // var sd = source.FindStructureDefinition(@"http://hl7.org/fhir/StructureDefinition/Money");

            // var sd = source.FindStructureDefinition(@"http://hl7.org/fhir/StructureDefinition/cqif-basic-guidance-action");

            // var sd = source.FindStructureDefinition(@"http://example.org/fhir/StructureDefinition/PatientWithExtension");
            // var sd = source.FindStructureDefinition(@"http://example.org/fhir/StructureDefinition/PatientWithCustomIdentifier");

            var sd = source.FindStructureDefinition(@"http://example.org/fhir/StructureDefinition/CustomIdentifier");

            Assert.IsNotNull(sd);
            // dumpReferences(sd);

            var settings = new SnapshotGeneratorSettings(_settings);
            // settings.GenerateExtensionsOnConstraints = true;
            settings.GenerateAnnotationsOnConstraints = true;
            _generator = new SnapshotGenerator(source, settings);

            try
            {
                _generator.PrepareBaseProfile += profileHandler;
                _generator.PrepareElement += elementHandler;
                _generator.Constraint += constraintHandler;

                generateSnapshotAndCompare(sd, out var expanded);

                dumpOutcome(_generator.Outcome);

                assertBaseDefs(expanded, settings);

                if (sd.Url != ModelInfo.CanonicalUriForFhirCoreType(FHIRAllTypes.Element))
                {
                    // Element snapshot should be recursively expanded, as it is the fundamental base profile
                    var sdElem = source.FindStructureDefinitionForCoreType(FHIRAllTypes.Element);
                    Assert.IsNotNull(sdElem);
                    Assert.IsTrue(sdElem.HasSnapshot);
                    Assert.IsTrue(sdElem.Snapshot.IsCreatedBySnapshotGenerator());
                    assertBaseDefs(sdElem, settings);
                }

                if (sd.Url != ModelInfo.CanonicalUriForFhirCoreType(FHIRAllTypes.Id))
                {
                    // Id snapshot should not be (re-)generated, as derived profiles don't force expansion
                    var sdId = source.FindStructureDefinitionForCoreType(FHIRAllTypes.Id);
                    Assert.IsNotNull(sdId);
                    Assert.IsTrue(sdId.HasSnapshot);
                    Assert.IsFalse(sdId.Snapshot.IsCreatedBySnapshotGenerator());
                    // Re-generate the snapshot and verify base references
                    generateSnapshotAndCompare(sdId, out expanded);
                    assertBaseDefs(expanded, settings);
                }

                if (sd.Url == @"http://example.org/fhir/StructureDefinition/MyPatient")
                {
                    var sdBase = source.FindStructureDefinition(@"http://hl7.org/fhir/StructureDefinition/Patient");
                    assertBaseDefs(sdBase, settings);

                    var sdElem = source.FindStructureDefinition(@"http://hl7.org/fhir/StructureDefinition/Element");
                    assertBaseDefs(sdElem, settings);

                    var sdExt = source.FindStructureDefinition(@"http://hl7.org/fhir/StructureDefinition/Extension");
                    assertBaseDefs(sdExt, settings);

                    var sdExt1 = source.FindStructureDefinition(@"http://example.org/fhir/StructureDefinition/MyExtension1");
                    assertBaseDefs(sdExt1, settings);

                    var sdExt2 = source.FindStructureDefinition(@"http://example.org/fhir/StructureDefinition/MyExtension2");
                    assertBaseDefs(sdExt2, settings);
                }

            }
            finally
            {
                // Detach event handlers
                _generator.Constraint -= constraintHandler;
                _generator.PrepareElement -= elementHandler;
                _generator.PrepareBaseProfile -= profileHandler;
            }
        }

        [TestMethod]
        public void TestBaseAnnotations_ExplicitCoreTypeProfile()
        {
            // Verify processing of explicit core element type profile in differential
            // e.g. if the differential specifies explicit core type profile url
            // Example: Patient.identifier type = { Code : Identifier, Profile : "http://hl7.org/fhir/StructureDefinition/Identifier" } }
            // Snapshot generator should ignore this, i.e. NOT treat this as a constraint

            var source = _testResolver;
            Assert.IsNotNull(source);
            var sd = source.FindStructureDefinition(@"http://example.org/fhir/StructureDefinition/PatientWithExplicitCoreIdentifierProfile");

            Assert.IsNotNull(sd);
            // dumpReferences(sd);

            // Patient.identifier should reference the default core Identifier type profile
            var elem = sd.Differential.Element.FirstOrDefault(e => e.Path == "Patient.identifier");
            Assert.IsNotNull(elem);
            var typeProfileUrl = elem.Type.FirstOrDefault().Profile;
            Assert.IsNotNull(typeProfileUrl);
            Assert.AreEqual(typeProfileUrl, ModelInfo.CanonicalUriForFhirCoreType(FHIRAllTypes.Identifier));

            var settings = new SnapshotGeneratorSettings(_settings);
            settings.GenerateAnnotationsOnConstraints = true;
            _generator = new SnapshotGenerator(source, settings);

            try
            {
                _generator.PrepareBaseProfile += profileHandler;
                _generator.PrepareElement += elementHandler;
                _generator.Constraint += constraintHandler;

                generateSnapshotAndCompare(sd, out var expanded);
                dumpOutcome(_generator.Outcome);
                Assert.IsTrue(expanded.HasSnapshot);
                Assert.IsTrue(expanded.Snapshot.IsCreatedBySnapshotGenerator());
                assertBaseDefs(expanded, settings);

                // Verify that the snapshot generator also expanded the referenced core Identifier type profile
                var sdType = source.FindStructureDefinitionForCoreType(FHIRAllTypes.Identifier);
                Assert.IsNotNull(sdType);
                Assert.IsTrue(sdType.HasSnapshot);
                Assert.IsTrue(sdType.Snapshot.IsCreatedBySnapshotGenerator());

                // Verify the snapshot expansion of the Patient.identifier element
                elem = expanded.Snapshot.Element.FirstOrDefault(e => e.Path == "Patient.identifier");
                Assert.IsNotNull(elem);
                var baseElem = elem.Annotation<BaseDefAnnotation>()?.BaseElementDefinition;
                Assert.IsNotNull(baseElem);
                Assert.AreEqual(elem.Path, baseElem.Path); // Base = core Patient.identifier element
                // Note: diff elem is not exactly equal to base elem (due to reduntant type profile constraint)
                var hasConstraints = !SnapshotGeneratorTest2.isAlmostExactly(elem, baseElem, false);
                Assert.IsTrue(hasConstraints);
                // Check: re-assert while ignoring the redundant type profile constraint
                Assert.IsTrue(SnapshotGeneratorTest2.isAlmostExactly(elem, baseElem, true));

                Assert.IsTrue(hasChanges(elem));

                // Verify base annotations on Patient.identifier subtree
                var elems = expanded.Snapshot.Element.Where(e => e.Path.StartsWith("Patient.identifier.")).ToList();
                for (int i = 0; i < elems.Count; i++)
                {
                    elem = elems[i];
                    Assert.IsNotNull(elem);
                    baseElem = elem.Annotation<BaseDefAnnotation>()?.BaseElementDefinition;
                    Assert.IsNotNull(baseElem);
                    hasConstraints = !SnapshotGeneratorTest2.isAlmostExactly(elem, baseElem);
                    // Only the .use child element has a profile diff constraint
                    bool isConstrained = elem.Path == "Patient.identifier.use";

                    // [WMR 20170713] Changed
                    // Assert.AreEqual(isConstrained, hasConstraints);
                    Assert.AreEqual(isConstrained || elem.IsExtension(), hasConstraints);

                    var elemHasChanges = hasChanges(elem);
                    Assert.AreEqual(isConstrained, elemHasChanges);

                    // Verify that base element annotations reference the associated child element in Core Identifier profile
                    // [WMR 20170501] OBSOLETE
                    // Assert.AreEqual("Patient." + baseElem.Path.Uncapitalize(), elem.Path);
                    Debug.WriteLine($"*** elem.Path = '{elem.Path}' baseElem.Path = '{baseElem.Path}' ");
                }

            }
            finally
            {
                // Detach event handlers
                _generator.Constraint -= constraintHandler;
                _generator.PrepareElement -= elementHandler;
                _generator.PrepareBaseProfile -= profileHandler;
            }
        }

        [TestMethod]
        public void TestBaseAnnotations_CustomTypeProfile()
        {
            // Verify generated base annotations for a profile that references an external element type profile
            // e.g. Patient profile with a custom Identifier profile on the Patient.identifier element

            var source = _testResolver;
            Assert.IsNotNull(source);
            var sd = source.FindStructureDefinition(@"http://example.org/fhir/StructureDefinition/PatientWithCustomIdentifier");

            Assert.IsNotNull(sd);
            // dumpReferences(sd);

            // Patient.identifier should reference an external type profile
            var elem = sd.Differential.Element.FirstOrDefault(e => e.Path == "Patient.identifier");
            Assert.IsNotNull(elem);
            var typeProfileUrl = elem.Type.FirstOrDefault().Profile;
            Assert.IsNotNull(typeProfileUrl);

            var settings = new SnapshotGeneratorSettings(_settings);
            settings.GenerateAnnotationsOnConstraints = true;
            _generator = new SnapshotGenerator(source, settings);

            try
            {
                _generator.PrepareBaseProfile += profileHandler;
                _generator.PrepareElement += elementHandler;
                _generator.Constraint += constraintHandler;

                generateSnapshotAndCompare(sd, out var expanded);
                dumpOutcome(_generator.Outcome);
                Assert.IsTrue(expanded.HasSnapshot);
                Assert.IsTrue(expanded.Snapshot.IsCreatedBySnapshotGenerator());
                assertBaseDefs(expanded, settings);

                // Verify that the snapshot generator also expanded the referenced external custom Identifier type profile
                var sdType = source.FindStructureDefinition(typeProfileUrl);
                Assert.IsNotNull(sdType);
                Assert.IsTrue(sdType.HasSnapshot);
                Assert.IsTrue(sdType.Snapshot.IsCreatedBySnapshotGenerator());
                assertBaseDefs(sdType, settings);

                // Verify the snapshot expansion of the Patient.identifier element
                elem = expanded.Snapshot.Element.FirstOrDefault(e => e.Path == "Patient.identifier");
                Assert.IsNotNull(elem);
                var baseElem = elem.Annotation<BaseDefAnnotation>()?.BaseElementDefinition;
                Assert.IsNotNull(baseElem);
                Assert.AreEqual(elem.Path, baseElem.Path); // Base = core Patient.identifier element
                // Note: diff elem is not exactly equal to base elem (due to reduntant type profile constraint)
                // hasConstraints and hasChanges methods aren't smart enough to detect redundant constraints
                var hasConstraints = !SnapshotGeneratorTest2.isAlmostExactly(elem, baseElem);
                Assert.IsTrue(hasConstraints);

                // Verify base annotations on Patient.identifier subtree
                var elems = expanded.Snapshot.Element.Where(e => e.Path.StartsWith("Patient.identifier.")).ToList();
                for (int i = 0; i < elems.Count; i++)
                {
                    elem = elems[i];
                    Assert.IsNotNull(elem);
                    baseElem = elem.Annotation<BaseDefAnnotation>()?.BaseElementDefinition;
                    Assert.IsNotNull(baseElem);
                    hasConstraints = !SnapshotGeneratorTest2.isAlmostExactly(elem, baseElem);
                    // Only the .use child element has a profile diff constraint
                    bool isConstrained = elem.Path == "Patient.identifier.use" || elem.Path == "Patient.identifier.value";
                    Assert.AreEqual(isConstrained, hasConstraints);
                    Assert.AreEqual(isConstrained, hasChanges(elem));

                    // Verify that base element annotations reference the associated child element in custom Identifier profile
                    // Assert.AreEqual("Patient." + baseElem.Path.Uncapitalize(), elem.Path);

                    // Verify correct base element annotations
                    // Should point to rebased custom type element (same path)
                    Assert.AreEqual(baseElem.Path, elem.Path);
                }

                // Verify specific element constraints
                // Patient.identifier.use::min is overriden by patient profile
                elem = elems.FirstOrDefault(e => e.Path == "Patient.identifier.use");
                Assert.IsNotNull(elem);
                Assert.AreEqual(1, elem.Min);
                Assert.IsTrue(elem.HasDiffConstraintAnnotations());
                Assert.IsTrue(elem.MinElement.IsConstrainedByDiff());

                // Patient.identifier.value::short is overriden by patient profile
                elem = elems.FirstOrDefault(e => e.Path == "Patient.identifier.value");
                Assert.IsNotNull(elem);
                Assert.AreEqual("A custom identifier value", elem.Short);
                Assert.IsTrue(elem.HasDiffConstraintAnnotations());
                Assert.IsTrue(elem.ShortElement.IsConstrainedByDiff());

                // Patient.identifier.system::min is inherited from custom type profile, not overriden by patient profile
                elem = elems.FirstOrDefault(e => e.Path == "Patient.identifier.system");
                Assert.IsNotNull(elem);
                Assert.AreEqual(1, elem.Min);
                Assert.IsFalse(elem.HasDiffConstraintAnnotations());
                Assert.IsFalse(elem.MinElement.IsConstrainedByDiff());

            }
            finally
            {
                // Detach event handlers
                _generator.Constraint -= constraintHandler;
                _generator.PrepareElement -= elementHandler;
                _generator.PrepareBaseProfile -= profileHandler;
            }
        }

        [TestMethod]
        public void TestBaseAnnotations_InlineExtension()
        {
            // Verify generated base annotations for a profile that references an external extension definition profile

            var source = _testResolver;
            Assert.IsNotNull(source);
            var sd = source.FindStructureDefinition(@"http://example.org/fhir/StructureDefinition/PatientWithExtension");

            Assert.IsNotNull(sd);
            // dumpReferences(sd);

            // Patient profile should reference an external extension definition, fetch the url
            var elem = sd.Differential.Element.FirstOrDefault(e => e.Path == "Patient.extension" && e.Slicing == null);
            Assert.IsNotNull(elem);
            var extensionDefinitionUrl = elem.Type.FirstOrDefault().Profile;
            Assert.IsNotNull(extensionDefinitionUrl);

            var settings = new SnapshotGeneratorSettings(_settings);
            settings.GenerateAnnotationsOnConstraints = true;
            _generator = new SnapshotGenerator(source, settings);

            try
            {
                _generator.PrepareBaseProfile += profileHandler;
                _generator.PrepareElement += elementHandler;
                _generator.Constraint += constraintHandler;

                generateSnapshotAndCompare(sd, out var expanded);
                dumpOutcome(_generator.Outcome);
                Assert.IsTrue(expanded.HasSnapshot);
                Assert.IsTrue(expanded.Snapshot.IsCreatedBySnapshotGenerator());
                assertBaseDefs(expanded, settings);

                // Verify that the snapshot generator also expanded the referenced external extension definition
                var sdExtension = source.FindStructureDefinition(extensionDefinitionUrl);
                Assert.IsNotNull(sdExtension);
                Assert.IsTrue(sdExtension.HasSnapshot);
                Assert.IsTrue(sdExtension.Snapshot.IsCreatedBySnapshotGenerator());
                assertBaseDefs(sdExtension, settings);

                // Verify correct merging of inline profile constraints overriding the extension definition
                var nav = new ElementDefinitionNavigator(expanded);
                Assert.IsTrue(nav.MoveToFirstChild());
                Assert.IsTrue(nav.MoveToFirstChild());
                Assert.IsTrue(nav.MoveToNext("extension"));
                Assert.IsNotNull(nav.Current.Slicing);  // Extension slicing entry
                Assert.IsTrue(nav.MoveToNext("extension"));
                elem = nav.Current;
                Assert.IsNull(elem.Slicing);    // First extension
                Assert.AreEqual(elem.PrimaryTypeProfile(), extensionDefinitionUrl);

                Assert.AreEqual("extension", elem.SliceName);
                Assert.AreEqual("1", elem.Max); // Inline profile constraint overriding the extension definition
                Assert.IsTrue(elem.MaxElement.IsConstrainedByDiff());
                Assert.IsTrue(elem.HasDiffConstraintAnnotations());
                Assert.IsTrue(elem.IsConstrainedByDiff());
                var baseElem = elem.Annotation<BaseDefAnnotation>()?.BaseElementDefinition;
                Assert.IsNotNull(baseElem);
                Assert.AreEqual("*", baseElem.Max);             // Verify that max property is not inherited from base element = Extension root element
                Assert.AreEqual(baseElem.Short, elem.Short);    // Verify that short property is inherited
                Assert.IsFalse(elem.ShortElement.IsConstrainedByDiff());
                // Profile overrides the definition property of the extension definition root element 
                Assert.AreNotEqual(baseElem.Definition, elem.Definition);
                Assert.IsTrue(elem.DefinitionElement.IsConstrainedByDiff());

                Assert.IsTrue(nav.MoveToFirstChild());

                Assert.IsTrue(nav.MoveToNext("url"));
                elem = nav.Current;
                Assert.IsFalse(elem.HasDiffConstraintAnnotations());
                var uri = elem.Fixed as FhirUri;
                Assert.IsNotNull(uri);
                Assert.AreEqual(extensionDefinitionUrl, uri.Value);

                Assert.IsTrue(nav.MoveToNext("valueString"));
                elem = nav.Current;
                Assert.AreEqual(1, elem.Min);            // Inline profile constraint overriding the extension definition
                Assert.IsTrue(elem.MinElement.IsConstrainedByDiff());
                Assert.IsTrue(elem.HasDiffConstraintAnnotations());
                baseElem = elem.Annotation<BaseDefAnnotation>()?.BaseElementDefinition;
                Assert.IsNotNull(baseElem);
                Assert.AreEqual(0, baseElem.Min);               // Verify that min property is not inherited from base element = Extension.valueString
                Assert.AreEqual(baseElem.Short, elem.Short);    // Verify that short property is inherited
                Assert.IsFalse(elem.ShortElement.IsConstrainedByDiff());
                Assert.AreEqual(baseElem.Definition, elem.Definition);    // Verify that definition property is inherited
                Assert.IsFalse(elem.DefinitionElement.IsConstrainedByDiff());
            }
            finally
            {
                // Detach event handlers
                _generator.Constraint -= constraintHandler;
                _generator.PrepareElement -= elementHandler;
                _generator.PrepareBaseProfile -= profileHandler;
            }
        }

        // [WMR 20170714] NEW
        // Annotated Base Element for backbone elements is not included in base structuredefinition ?

        static StructureDefinition MyTestObservation => new StructureDefinition()
        {
            Type = FHIRAllTypes.Observation.GetLiteral(),
            BaseDefinition = ModelInfo.CanonicalUriForFhirCoreType(FHIRAllTypes.Observation),
            Name = "MyTestObservation",
            Url = "http://example.org/fhir/StructureDefinition/MyTestObservation",
            Derivation = StructureDefinition.TypeDerivationRule.Constraint,
            Kind = StructureDefinition.StructureDefinitionKind.Resource,
            Differential = new StructureDefinition.DifferentialComponent()
            {
                Element = new List<ElementDefinition>()
                {
                    new ElementDefinition("Observation.component")
                    {
                        Min = 1
                    },
                }
            }
        };

        [TestMethod]
        public void TestBaseAnnotations_BackboneElement()
        {
            var sd = MyTestObservation;
            var resolver = new InMemoryProfileResolver(sd);
            var multiResolver = new MultiResolver(_testResolver, resolver);

            _generator = new SnapshotGenerator(multiResolver, _settings);

            StructureDefinition expanded = null;
            _generator.PrepareElement += elementHandler;
            try
            {
                generateSnapshotAndCompare(sd, out expanded);
            }
            finally
            {
                _generator.PrepareElement -= elementHandler;
            }

            dumpOutcome(_generator.Outcome);
            Assert.IsTrue(expanded.HasSnapshot);

            Debug.WriteLine("Core Observation:");
            var obs = _testResolver.FindStructureDefinitionForCoreType(FHIRAllTypes.Observation);
            Assert.IsNotNull(obs);
            Assert.IsTrue(obs.HasSnapshot);
            dumpBaseElems(obs.Snapshot.Element);

            Debug.WriteLine("Derived Observation:");
            // dumpElements(expanded.Snapshot.Element);
            dumpBaseElems(expanded.Snapshot.Element);

            assertBaseDefs(expanded, _settings);

            // Additional check: verify that all annotated base element references
            // point to existing instances in the base profile snapshot
            var elems = expanded.Snapshot.Element;
            var baseElems = obs.Snapshot.Element;
            for (int i = 0; i < elems.Count; i++)
            {
                var elem = elems[i];
                var baseElem = elem.Annotation<BaseDefAnnotation>()?.BaseElementDefinition;
                Assert.IsTrue(baseElems.Contains(baseElem));
            }
        }


        // [WMR 20160816] Test custom annotations containing associated base definitions
        class BaseDefAnnotation
        {
            public BaseDefAnnotation(ElementDefinition baseElemDef, StructureDefinition baseStructDef)
            {
                BaseElementDefinition = baseElemDef;
                BaseStructureDefinition = baseStructDef;
            }
            public ElementDefinition BaseElementDefinition { get; private set; }
            public StructureDefinition BaseStructureDefinition { get; private set; }
        }

        static ElementDefinition GetBaseElementAnnotation(ElementDefinition elemDef)
        {
            return elemDef?.Annotation<BaseDefAnnotation>()?.BaseElementDefinition;
        }

        void profileHandler(object sender, SnapshotBaseProfileEventArgs e)
        {
            var profile = e.Profile;
            // Assert.IsTrue(sd.Url != profile.Url || sd.IsExactly(profile));
            var baseProfile = e.BaseProfile;
            Assert.IsNotNull(baseProfile);
            Debug.WriteLine("[SnapshotBaseProfileHandler] Profile #{0} '{1}' BaseDefinition = '{2}'".FormatWith(profile.GetHashCode(), profile.Url, profile.BaseDefinition));
            Debug.Print("[SnapshotBaseProfileHandler] Base Profile #{0} '{1}'".FormatWith(baseProfile.GetHashCode(), baseProfile.Url));
            var rootElem = baseProfile.Snapshot.Element[0];
            Debug.Print("[SnapshotBaseProfileHandler] Base Root element #{0} '{1}'".FormatWith(rootElem.GetHashCode(), rootElem.Path));
            Assert.AreEqual(profile.BaseDefinition, baseProfile.Url);
        }

        static void elementHandler(object sender, SnapshotElementEventArgs e)
        {
            var elem = e.Element;
            Assert.IsNotNull(elem);

            // Assert.IsNotNull(elem.Base);

            var ann = elem.Annotation<BaseDefAnnotation>();
            // We want to annotate a reference to the matching base element from the (immediate) base profile.
            // When the snapshot generator expands external profiles, then this handler is called once for each
            // profile in the base hierarchy, starting at the root profile, e.g. Resource => DomainResource => Patient.
            // Each time we recreate the annotation, so the final annotation contains a reference to the immediate base.
            if (ann != null)
            {
                elem.RemoveAnnotations<BaseDefAnnotation>();
            }
            var baseDef = e.BaseElement;
            var baseStruct = e.BaseStructure;
            elem.AddAnnotation(new BaseDefAnnotation(baseDef, baseStruct));

            Debug.Write($"[{nameof(SnapshotGeneratorTest)}.{nameof(elementHandler)}] #{elem.GetHashCode()} '{elem.Path}:{elem.SliceName}' - Base: #{baseDef?.GetHashCode() ?? 0} '{(baseDef?.Path)}' - Base Structure '{baseStruct?.Url}'");
            Debug.WriteLine(ann?.BaseElementDefinition != null ? $" (old Base: #{ann.BaseElementDefinition.GetHashCode()} '{ann.BaseElementDefinition.Path}')" : "");
        }

        void constraintHandler(object sender, SnapshotConstraintEventArgs e)
        {
            var elem = e.Element as ElementDefinition;
            if (elem != null)
            {
                var changed = elem.IsConstrainedByDiff();
                Debug.Assert(!_settings.GenerateAnnotationsOnConstraints || changed);
                Debug.Print("[SnapshotConstraintHandler] #{0} '{1}'{2}".FormatWith(elem.GetHashCode(), elem.Path, changed ? " CHANGED!" : null));
            }
        }

        static void assertBaseDefs(StructureDefinition sd, SnapshotGeneratorSettings settings)
        {
            Assert.IsNotNull(sd);
            Assert.IsNotNull(sd.Snapshot);
            var elems = sd.Snapshot.Element;
            Assert.IsNotNull(elems);
            Assert.IsTrue(elems.Count > 0);

            var isConstraint = sd.Derivation == StructureDefinition.TypeDerivationRule.Constraint;

            Debug.Print("\r\nStructureDefinition '{0}' url = '{1}'", sd.Name, sd.Url);
            Debug.Print("# | Constraints? | Changed? | Element.Path | Element.Base.Path | BaseElement.Path | #Base | Redundant?");
            Debug.Print(new string('=', 100));
            foreach (var elem in elems)
            {
                // Each element should have a valid Base component, unless the profile is a core type/resource definition (no base)
                // Assert.IsTrue(!isConstraint || elem.Base != null);

                var ann = elem.Annotation<BaseDefAnnotation>();
                var baseDef = ann != null ? ann.BaseElementDefinition : null;
                Assert.AreNotEqual(elem, baseDef);

                var hasChanges = SnapshotGeneratorTest2.hasChanges(elem);
                var isNotExactly = false;
                if (baseDef != null) // && elem.Base != null)
                {
                    // If normalizing, then elem.Base.Path refers to the defining profile (e.g. DomainResource),
                    // whereas baseDef refers to the immediate base profile (e.g. Patient)
                    Debug.Assert(elem.Base == null || ElementDefinitionNavigator.IsCandidateBasePath(elem.Base.Path, baseDef.Path)
                        // [WMR 20170713] Added, e.g. Patient.identifier.use <=> code
                        || !baseDef.Path.Contains(".")
                        );
                    isNotExactly = !SnapshotGeneratorTest2.isAlmostExactly(elem, baseDef);
                }
                // var isValid = hasChanges == isNotExactly;
                var isRedundant = hasChanges && !isNotExactly;
                bool? hasConstraintAnnotations = null;
                if (settings.GenerateAnnotationsOnConstraints)
                {
                    hasConstraintAnnotations = elem.HasDiffConstraintAnnotations();
                    //isValid &= isNotExactly == hasConstraintAnnotations;
                    isRedundant |= !isNotExactly && (hasConstraintAnnotations == true);
                }

                Debug.WriteLine("{0,10}  |  {1}  |  {2,-12}  |  {3,-50}  |  {4,-40}  |  {5,-40}  |  {6,10}  |  {7}",
                    elem.GetHashCode(),
                    (isNotExactly ? "+" : "-")
                    + (hasConstraintAnnotations.HasValue ? (hasConstraintAnnotations.Value ? " (+)" : " (-)") : null),
                    getChangeDescription(elem),
                    elem.Path,
                    elem.Base != null ? elem.Base.Path : null,
                    baseDef != null ? baseDef.Path : null,
                    baseDef != null ? baseDef.GetHashCode().ToString() : null,
                    // !isValid ? "!!!" : ""
                    isRedundant ? "(redundant)" : ""
                );
                //Assert.IsTrue(baseDef == null || isValid);
                // Debug.Assert(baseDef == null || isValid);
            }
        }

        // Utility function to compare element and base element
        // Path, Base and CHANGED_BY_DIFF_EXT extension are excluded from comparison
        // Returns true if the element has no other constraints on base
        static bool isAlmostExactly(ElementDefinition elem, ElementDefinition baseElem, bool ignoreTypeProfile = false)
        {
            var elemClone = (ElementDefinition)elem.DeepCopy();
            var baseClone = (ElementDefinition)baseElem.DeepCopy();

            // Id, Path & Base are expected to differ
            baseClone.ElementId = elem.ElementId;
            baseClone.Path = elem.Path;
            baseClone.Base = elem.Base;

            // [WMR 20170713] Added
            if (ignoreTypeProfile)
            {
                Debug.Assert(elem.Type.Count > 0);
                Debug.Assert(baseClone.Type.Count > 0);
                baseClone.Type[0].Profile = elem.Type[0].Profile;
            }

            // Also ignore any Changed extensions on base and diff
            elemClone.RemoveAllConstrainedByDiffExtensions();
            baseClone.RemoveAllConstrainedByDiffExtensions();
            elemClone.RemoveAllConstrainedByDiffAnnotations();
            baseClone.RemoveAllConstrainedByDiffAnnotations();

            var result = baseClone.IsExactly(elemClone);
            return result;
        }

        // Returns true if the specified element or any of its' components contain the CHANGED_BY_DIFF_EXT extension
        static bool hasChanges(ElementDefinition elem)
        {
            return isChanged(elem)
                || hasChanges(elem.AliasElement)
                || isChanged(elem.Base)
                || isChanged(elem.Binding)
                || hasChanges(elem.Code)
                || isChanged(elem.CommentElement)
                || hasChanges(elem.ConditionElement)
                || hasChanges(elem.Constraint)
                || isChanged(elem.DefaultValue)
                || isChanged(elem.DefinitionElement)
                || hasChanges(elem.Example)
                || hasChanges(elem.Extension)
             //   || hasChanges(elem.FhirCommentsElement)
                || isChanged(elem.Fixed)
                || isChanged(elem.IsModifierElement)
                || isChanged(elem.IsSummaryElement)
                || isChanged(elem.LabelElement)
                || hasChanges(elem.Mapping)
                || isChanged(elem.MaxElement)
                || isChanged(elem.MaxLengthElement)
                || isChanged(elem.MaxValue)
                || isChanged(elem.MeaningWhenMissingElement)
                || isChanged(elem.MinElement)
                || isChanged(elem.MinValue)
                || isChanged(elem.MustSupportElement)
                || isChanged(elem.SliceNameElement)
                || isChanged(elem.ContentReferenceElement)
                || isChanged(elem.PathElement)
                || isChanged(elem.Pattern)
                || hasChanges(elem.RepresentationElement)
                || isChanged(elem.RequirementsElement)
                || isChanged(elem.ShortElement)
                || isChanged(elem.Slicing)
                || hasChanges(elem.Type);
        }

        static string getChangeDescription(ElementDefinition element)
        {
            if (isChanged(element.Slicing)) { return "Slicing"; }       // Moved to front
            if (hasChanges(element.Type)) { return "Type"; }            // Moved to front
            if (isChanged(element.ShortElement)) { return "Short"; }    // Moved to front

            if (hasChanges(element.AliasElement)) { return "Alias"; }
            if (isChanged(element.Base)) { return "Base"; }
            if (isChanged(element.Binding)) { return "Binding"; }
            if (hasChanges(element.Code)) { return "Code"; }
            if (isChanged(element.CommentElement)) { return "Comment"; }
            if (hasChanges(element.ConditionElement)) { return "Condition"; }
            if (hasChanges(element.Constraint)) { return "Constraint"; }
            if (isChanged(element.DefaultValue)) { return "DefaultValue"; }
            if (isChanged(element.DefinitionElement)) { return "Definition"; }
            if (hasChanges(element.Example)) { return "Example"; }
            if (hasChanges(element.Extension)) { return "Extension"; }
            //if (hasChanges(element.FhirCommentsElement)) { return "FhirComments"; }
            if (isChanged(element.Fixed)) { return "Fixed"; }
            if (isChanged(element.IsModifierElement)) { return "IsModifier"; }
            if (isChanged(element.IsSummaryElement)) { return "IsSummary"; }
            if (isChanged(element.LabelElement)) { return "Label"; }
            if (hasChanges(element.Mapping)) { return "Mapping"; }
            if (isChanged(element.MaxElement)) { return "Max"; }
            if (isChanged(element.MaxLengthElement)) { return "MaxLength"; }
            if (isChanged(element.MaxValue)) { return "MaxValue"; }
            if (isChanged(element.MeaningWhenMissingElement)) { return "MeaningWhenMissing"; }
            if (isChanged(element.MinElement)) { return "Min"; }
            if (isChanged(element.MinValue)) { return "MinValue"; }
            if (isChanged(element.MustSupportElement)) { return "MustSupport"; }
            if (isChanged(element.SliceNameElement)) { return "SliceName"; }
            if (isChanged(element.ContentReferenceElement)) { return "ContentReference"; }
            if (isChanged(element.PathElement)) { return "Path"; }
            if (isChanged(element.Pattern)) { return "Pattern"; }
            if (hasChanges(element.RepresentationElement)) { return "Representation"; }
            if (isChanged(element.RequirementsElement)) { return "Requirements"; }
            //if (IsChanged(element.ShortElement)) { return "Short"; }
            //if (IsChanged(element.Slicing)) { return "Slicing"; }
            //if (HasChanges(element.Type)) { return "Type"; }

            if (isChanged(element)) { return "Element"; }           // Moved to back

            return string.Empty;
        }

        static bool hasChanges<T>(IList<T> elements) where T : Element => elements != null ? elements.Any(e => isChanged(e)) : false;
        static bool isChanged(Element elem) => elem != null && elem.IsConstrainedByDiff();

        [TestMethod]
        public void TestExpandCoreElement()
        {
            testExpandResource(@"http://hl7.org/fhir/StructureDefinition/Element");
        }

        [TestMethod]
        public void TestExpandCoreBackBoneElement()
        {
            testExpandResource(@"http://hl7.org/fhir/StructureDefinition/BackboneElement");
        }

        [TestMethod]
        public void TestExpandCoreExtension()
        {
            testExpandResource(@"http://hl7.org/fhir/StructureDefinition/Extension");
        }

        [TestMethod]
        public void TestExpandCoreArtifacts()
        {

            testExpandResource(@"http://hl7.org/fhir/StructureDefinition/integer");
            testExpandResource(@"http://hl7.org/fhir/StructureDefinition/positiveInt");
            testExpandResource(@"http://hl7.org/fhir/StructureDefinition/string");
            testExpandResource(@"http://hl7.org/fhir/StructureDefinition/code");
            testExpandResource(@"http://hl7.org/fhir/StructureDefinition/id");

            testExpandResource(@"http://hl7.org/fhir/StructureDefinition/Meta");
            testExpandResource(@"http://hl7.org/fhir/StructureDefinition/HumanName");
            testExpandResource(@"http://hl7.org/fhir/StructureDefinition/Quantity");
            testExpandResource(@"http://hl7.org/fhir/StructureDefinition/SimpleQuantity");
            testExpandResource(@"http://hl7.org/fhir/StructureDefinition/Money");

            testExpandResource(@"http://hl7.org/fhir/StructureDefinition/Resource");
            testExpandResource(@"http://hl7.org/fhir/StructureDefinition/DomainResource");

            testExpandResource(@"http://hl7.org/fhir/StructureDefinition/Basic");
            testExpandResource(@"http://hl7.org/fhir/StructureDefinition/Patient");
            testExpandResource(@"http://hl7.org/fhir/StructureDefinition/Questionnaire");
            testExpandResource(@"http://hl7.org/fhir/StructureDefinition/AuditEvent");

            testExpandResource(@"http://hl7.org/fhir/StructureDefinition/Organization");
        }

        [TestMethod]
        public void TestExpandAllCoreTypes()
        {
            // Generate snapshots for all core types, in the original order as they are defined
            // The Snapshot Generator should recursively process any referenced base/type profiles (e.g. Element, Extension)
            var coreArtifactNames = ModelInfo.FhirCsTypeToString.Values;
            var coreTypeUrls = coreArtifactNames.Where(t => !ModelInfo.IsKnownResource(t)).Select(t => "http://hl7.org/fhir/StructureDefinition/" + t).ToArray();
            testExpandResources(coreTypeUrls.ToArray());
        }

        [TestMethod]
        [TestCategory("LongRunner")]
        public void TestExpandAllCoreResources()
        {
            // Generate snapshots for all core resources, in the original order as they are defined
            // The Snapshot Generator should recursively process any referenced base/type profiles (e.g. data types)
            var coreResourceUrls = ModelInfo.SupportedResources.Select(t => "http://hl7.org/fhir/StructureDefinition/" + t);
            testExpandResources(coreResourceUrls.ToArray());
        }

        void testExpandResources(string[] profileUris)
        {
            var sw = new Stopwatch();
            int count = profileUris.Length;
            _source.Reset();
            sw.Start();

            for (int i = 0; i < count; i++)
            {
                testExpandResource(profileUris[i]);
            }

            sw.Stop();
            _source.ShowDuration(count, sw.Elapsed);
        }

        bool testExpandResource(string url)
        {
            Debug.Print("[testExpandResource] url = '{0}'", url);
            var sd = _testResolver.FindStructureDefinition(url);
            Assert.IsNotNull(sd);
            // dumpReferences(sd);

            var result = generateSnapshotAndCompare(sd, out var expanded);

            dumpOutcome(_generator.Outcome);
            dumpBasePaths(expanded);

            if (!result)
            {
                Debug.Print("Expanded is not exactly equal to original... verifying...");
                result = verifyElementBase(sd, expanded);
            }

            // Core artifact snapshots are incorrect, e.g. url snapshot is missing extension element
            //Assert.IsTrue(result);

            return result;
        }

        IEnumerable<T> enumerateBundleStream<T>(Stream stream) where T : Resource
        {
            using (var reader = XmlReader.Create(stream))
            {
                var parser = new FhirXmlParser();
                var bundle = parser.Parse<Bundle>(reader);
                foreach (var entry in bundle.Entry)
                {
                    var res = entry.Resource as T;
                    if (res != null) { yield return res; }
                }
            }
        }

        [TestMethod]
        public void TestExpandCoreTypesByHierarchy()
        {
            // [WMR 20160912] Expand all core data types
            // Start at root types without a base (Element, Extension), then recursively expand derived types

            var result = true;
            var source = new DirectorySource("TestData/snapshot-test");
            var resolver = new CachedResolver(source); // IMPORTANT!

            _generator = new SnapshotGenerator(resolver, _settings);
            _generator.PrepareElement += elementHandler;

            try
            {
                // HACK! CachedResolver doesn't expose LoadArtifactByName
                // So first enumerate source to get url's, then enumerate CachedResolver to persist snapshots (!)
                ProfileInfo[] coreProfileInfo;
                using (var stream = source.LoadArtifactByName("profiles-types.xml"))
                {
                    // var coreDefs = EnumerateBundleStream<StructureDefinition>(stream).ToList();
                    // expandCoreProfilesDerivedFrom(coreDefs, null);

                    var coreDefs = enumerateBundleStream<StructureDefinition>(stream);
                    coreProfileInfo = coreDefs.Select(sd => new ProfileInfo() { Url = sd.Url, BaseDefinition = sd.BaseDefinition }).ToArray();
                }
                expandStructuresBasedOn(resolver, coreProfileInfo, null);
            }
            finally
            {
                _generator.PrepareElement -= elementHandler;
            }
            Assert.IsTrue(result);
        }

        struct ProfileInfo { public string Url; public string BaseDefinition; }

        void expandStructuresBasedOn(IResourceResolver resolver, ProfileInfo[] profileInfo, string baseUrl)
        {
            var derivedStructures = profileInfo.Where(pi => pi.BaseDefinition == baseUrl);
            if (derivedStructures.Any())
            {
                Debug.WriteLineIf(derivedStructures.Any(), "Expand structures derived from: '{0}'".FormatWith(baseUrl));
                foreach (var info in derivedStructures)
                {
                    var sd = resolver.FindStructureDefinition(info.Url);
                    Assert.IsNotNull(sd);
                    updateSnapshot(sd);
                    expandStructuresBasedOn(resolver, profileInfo, sd.Url);
                }
            }
        }

        void updateSnapshot(StructureDefinition sd)
        {
            Assert.IsNotNull(sd);
            Debug.Print("Profile: '{0}' : '{1}'".FormatWith(sd.Url, sd.BaseDefinition));
            // Important! Must expand original instances, not clones!
            // var original = sd.DeepCopy() as StructureDefinition;
            _generator.Update(sd);
            // result &= verifyElementBase(original, entry);
            dumpOutcome(_generator.Outcome);
            dumpBaseElems(sd.Snapshot.Element);
        }

        // Verify ElementDefinition.Base components
        bool verifyElementBase(StructureDefinition original, StructureDefinition expanded)
        {
            var originalElems = original.HasSnapshot ? original.Snapshot.Element : new List<ElementDefinition>();
            var expandedElems = expanded.HasSnapshot ? expanded.Snapshot.Element : new List<ElementDefinition>();
            var isConstraint = expanded.Derivation == StructureDefinition.TypeDerivationRule.Constraint;
            Debug.Print("Original has {0} elements, expanded has {1} elements...".FormatWith(originalElems.Count, expandedElems.Count));

            // dumpBasePaths(original);

            bool verified = false;
            if (expandedElems.Count < originalElems.Count)
            {
                for (int i = 0; i < originalElems.Count; i++)
                {
                    var elem = originalElems[i];
                    var match = expandedElems.Any(e => e.Path == elem.Path);
                    if (!match)
                    {
                        Debug.Print("{0} has not been expanded...".FormatWith(elem.Path));
                    }
                }
            }
            else if (expandedElems.Count == originalElems.Count)
            {
                verified = true;

                var rootElemName = expandedElems[0].Path;

                //var baseProfileUrl = expanded.Base;
                //var baseProfile = baseProfileUrl != null ? _testResolver.FindStructureDefinition(baseProfileUrl) : null;
                //var baseRootElemName = baseProfile != null && baseProfile.Snapshot != null ? baseProfile.Snapshot.Element[0].Path : null;
                //if (expandedElems.Count > 0 && baseRootElemName != null)
                //{
                //    verified &= verifyBasePath(expandedElems[0], originalElems[0], baseRootElemName);
                //}

                if (expanded.Kind == StructureDefinition.StructureDefinitionKind.PrimitiveType)
                {
                    if (rootElemName != "Element")
                    {
                        verified &= verifyBasePath(expandedElems[0], originalElems[0], "Element");
                    }

                    if (rootElemName != "Element" && expandedElems.Count > 2)
                    {
                        verified &= verifyBasePath(expandedElems[1], originalElems[1], "Element.id");
                        verified &= verifyBasePath(expandedElems[2], originalElems[2], "Element.extension");
                    }
                }
                else if (expanded.Kind == StructureDefinition.StructureDefinitionKind.ComplexType)
                {
                    // TODO: verify that this is correct (I think so given the others in this context)
                    verified &= verifyBasePath(expandedElems[1], originalElems[1], "Element.id");
                    verified &= verifyBasePath(expandedElems[2], originalElems[2], "Element.extension");
                }
                else if (expanded.Kind == StructureDefinition.StructureDefinitionKind.Resource)
                {
                    if (rootElemName != "Resource")
                    {
                        verified &= verifyBasePath(expandedElems[0], originalElems[0], "Resource");
                    }

                    if (rootElemName != "Resource" && expandedElems.Count > 4)
                    {
                        verified &= verifyBasePath(expandedElems[1], originalElems[1], "Resource.id");
                        verified &= verifyBasePath(expandedElems[2], originalElems[2], "Resource.meta");
                        verified &= verifyBasePath(expandedElems[3], originalElems[3], "Resource.implicitRules");
                        verified &= verifyBasePath(expandedElems[4], originalElems[4], "Resource.language");
                    }
                    if (rootElemName != "DomainResource" && expandedElems.Count > 8)
                    {
                        verified &= verifyBasePath(expandedElems[5], originalElems[5], "DomainResource.text");
                        verified &= verifyBasePath(expandedElems[6], originalElems[6], "DomainResource.contained");
                        verified &= verifyBasePath(expandedElems[7], originalElems[7], "DomainResource.extension");
                        verified &= verifyBasePath(expandedElems[8], originalElems[8], "DomainResource.modifierExtension");
                    }
                    for (int i = 9; i < expandedElems.Count; i++)
                    {
                        var path = expandedElems[i].Path;
                        if (path.EndsWith(".id"))
                        {
                            verified &= verifyBasePath(expandedElems[i], originalElems[i], "Element.id");
                        }
                        else if (path.EndsWith(".extension"))
                        {
                            verified &= verifyBasePath(expandedElems[i], originalElems[i], "Element.extension");
                        }
                        else if (path.EndsWith(".modifierExtension"))
                        {
                            verified &= verifyBasePath(expandedElems[i], originalElems[i], "BackboneElement.modifierExtension");
                        }
                        else
                        {
                            if (!isConstraint)
                            {
                                // New resource element
                                verified &= verifyBasePath(expandedElems[i], originalElems[i], isConstraint ? expandedElems[i].Path : null);
                                verified &= verifyBasePath(originalElems[i], originalElems[i], isConstraint ? originalElems[i].Path : null);
                            }
                        }
                    }
                }

                if (isConstraint)
                {
                    for (int i = 0; i < expandedElems.Count; i++)
                    {
                        if (originalElems[i].Base == null) { verified = false; Debug.WriteLine("ORIGINAL: Path = {0}  => BASE IS MISSING".FormatWith(originalElems[i].Path)); }
                        if (expandedElems[i].Base == null) { verified = false; Debug.WriteLine("EXPANDED: Path = {0}  => BASE IS MISSING".FormatWith(expandedElems[i].Path)); }
                    }
                }


            }
            return verified;
        }

        static bool verifyBasePath(ElementDefinition elem, ElementDefinition orgElem, string path = "")
        {
            bool result = false;
            if (!string.IsNullOrEmpty(path))
            {
                // Assert.IsNotNull(elem.Base);
                // Assert.AreEqual(path, elem.Base.Path);

                // Assert.IsNotNull(baseElem.Base);
                // Assert.AreEqual(path, baseElem.Base.Path);

                result = elem.Base != null && path == elem.Base.Path;

                Debug.WriteLineIf(elem.Base == null, "EXPANDED: Path = {0}  => BASE IS MISSING".FormatWith(elem.Path));
                Debug.WriteLineIf(orgElem.Base == null, "ORIGINAL: Path = {0}  => BASE IS MISSING".FormatWith(orgElem.Path));

                Debug.WriteLineIf(elem.Base != null && path != elem.Base.Path, "EXPANDED: Path = {0} Base = {1} != {2} => INVALID BASE PATH".FormatWith(elem.Path, elem.Base != null ? elem.Base.Path : null, path));
                Debug.WriteLineIf(orgElem.Base != null && path != orgElem.Base.Path, "ORIGINAL: Path = {0} Base = {1} != {2} => INVALID BASE PATH".FormatWith(orgElem.Path, orgElem.Base != null ? orgElem.Base.Path : null, path));
            }
            else
            {
                // New resource element
                // Assert.IsNull(elem.Base);
                // Assert.IsNull(baseElem.Base);

                result = elem.Base == null;

                Debug.WriteLineIf(elem.Base != null, "EXPANDED: Path = {0} Base = {1} != '' => BASE SHOULD BE NULL".FormatWith(elem.Path, elem.Base != null ? elem.Base.Path : null, path));
                Debug.WriteLineIf(orgElem.Base != null, "ORIGINAL: Path = {0} Base = {1} != '' => BASE SHOULD BE NULL".FormatWith(orgElem.Path, orgElem.Base != null ? orgElem.Base.Path : null, path));

            }
            return result;
        }

        // [WMR 20161207] NEW
        // Verify reslicing order
        [TestMethod]
        public void TestReslicingOrder()
        {
            var dirSource = new DirectorySource("TestData/validation");
            var sd = dirSource.FindStructureDefinition("http://example.com/StructureDefinition/patient-telecom-reslice-ek");
            Assert.IsNotNull(sd);

            //Patient.telecom : ''
            //Patient.telecom : 'phone'
            //Patient.telecom : 'email'
            //Patient.telecom : 'email/home'
            //Patient.telecom : 'email/work'
            //Patient.telecom : 'other'
            //Patient.telecom : 'other/home'
            //Patient.telecom : 'other/work'

            // Verify original differential - defines reslicing
            Debug.Print("Verify differential...");
            var diffNav = ElementDefinitionNavigator.ForDifferential(sd);
            assertPatientTelecomReslice(diffNav);

            generateSnapshotAndCompare(sd, out var expanded);

            Debug.Print("Verify snapshot...");
            var snapNav = ElementDefinitionNavigator.ForSnapshot(expanded);
            assertPatientTelecomReslice(snapNav);
        }

        void assertPatientTelecomReslice(ElementDefinitionNavigator nav)
        {
            Assert.IsTrue(nav.MoveToFirstChild());  // Patient

            if (ElementDefinitionNavigator.IsRootPath(nav.Path))
            {
                Assert.IsTrue(nav.MoveToChild("telecom"));
            }

            var bm = nav.Bookmark();
            do
            {
                Debug.Print($"{nav.Path} : '{nav.Current.SliceName}'");
            } while (nav.MoveToNext("telecom"));
            nav.ReturnToBookmark(bm);

            // Patient.telecom - slicing introduction
            Assert.IsTrue(nav.Path == "Patient.telecom");
            Assert.IsNotNull(nav.Current.Slicing);

            // Patient.telecom - slice "phone"
            Assert.IsTrue(nav.MoveToNext());
            Assert.IsTrue(nav.Path == "Patient.telecom");
            Assert.IsTrue(nav.Current.SliceName == "phone");

            // Patient.telecom - slice "email"
            Assert.IsTrue(nav.MoveToNext());
            Assert.IsTrue(nav.Path == "Patient.telecom");
            Assert.IsTrue(nav.Current.SliceName == "email");

            // Patient.telecom - reslice "email/home"
            Assert.IsTrue(nav.MoveToNext());
            Assert.IsTrue(nav.Path == "Patient.telecom");
            Assert.IsTrue(nav.Current.SliceName == "email/home");

            // Patient.telecom - reslice "email/work"
            Assert.IsTrue(nav.MoveToNext());
            Assert.IsTrue(nav.Path == "Patient.telecom");
            Assert.IsTrue(nav.Current.SliceName == "email/work");

            // Patient.telecom - slice "other"
            Assert.IsTrue(nav.MoveToNext());
            Assert.IsTrue(nav.Path == "Patient.telecom");
            Assert.IsTrue(nav.Current.SliceName == "other");

            // Patient.telecom - reslice "other/home"
            Assert.IsTrue(nav.MoveToNext());
            Assert.IsTrue(nav.Path == "Patient.telecom");
            Assert.IsTrue(nav.Current.SliceName == "other/home");

            // Patient.telecom - reslice "other/work"
            Assert.IsTrue(nav.MoveToNext());
            Assert.IsTrue(nav.Path == "Patient.telecom");
            Assert.IsTrue(nav.Current.SliceName == "other/work");
        }


        // [WMR 20161207] DEBUGGING
        // List all complex extensions that are available in the TestData folder

        // http://hl7.org/fhir/StructureDefinition/cqif-basic-codeSystem : 'TestData/snapshot-test/extensions\extension-cqif-basic-codesystem.xml'
        // http://hl7.org/fhir/StructureDefinition/cqif-basic-contributor : 'TestData/snapshot-test/extensions\extension-cqif-basic-contributor.xml'
        // http://hl7.org/fhir/StructureDefinition/cqif-basic-data : 'TestData/snapshot-test/extensions\extension-cqif-basic-data.xml'
        // http://hl7.org/fhir/StructureDefinition/cqif-basic-guidance-action : 'TestData/snapshot-test/extensions\extension-cqif-basic-guidance-action.xml'
        // http://hl7.org/fhir/StructureDefinition/cqif-basic-guidance-trigger : 'TestData/snapshot-test/extensions\extension-cqif-basic-guidance-trigger.xml'
        // http://hl7.org/fhir/StructureDefinition/cqif-basic-library : 'TestData/snapshot-test/extensions\extension-cqif-basic-library.canonical.xml'
        // http://hl7.org/fhir/StructureDefinition/cqif-basic-model : 'TestData/snapshot-test/extensions\extension-cqif-basic-model.xml'
        // http://hl7.org/fhir/StructureDefinition/cqif-basic-parameter : 'TestData/snapshot-test/extensions\extension-cqif-basic-parameter.xml'
        // http://hl7.org/fhir/StructureDefinition/cqif-basic-relatedResource : 'TestData/snapshot-test/extensions\extension-cqif-basic-relatedresource.xml'
        // http://hl7.org/fhir/StructureDefinition/cqif-basic-valueSet : 'TestData/snapshot-test/extensions\extension-cqif-basic-valueset.xml'
        // http://hl7.org/fhir/StructureDefinition/encounter-relatedCondition : 'TestData/snapshot-test/extensions\extension-encounter-relatedcondition.xml'
        // http://hl7.org/fhir/StructureDefinition/family-member-history-genetics-parent : 'TestData/snapshot-test/extensions\extension-family-member-history-genetics-parent.xml'
        // http://hl7.org/fhir/StructureDefinition/gao-extension-item : 'TestData/snapshot-test/extensions\extension-gao-extension-item.canonical.xml'
        // http://hl7.org/fhir/StructureDefinition/goal-target : 'TestData/snapshot-test/extensions\extension-goal-target.xml'
        // http://hl7.org/fhir/StructureDefinition/patient-clinicalTrial : 'TestData/snapshot-test/extensions\extension-patient-clinicaltrial.xml'
        // http://hl7.org/fhir/StructureDefinition/patient-nationality : 'TestData/snapshot-test/extensions\extension-patient-nationality.xml'
        // http://hl7.org/fhir/StructureDefinition/qicore-adverseevent-cause : 'TestData/snapshot-test/extensions\extension-qicore-adverseevent-cause.xml'
        // http://hl7.org/fhir/StructureDefinition/questionnaire-enableWhen : 'TestData/snapshot-test/extensions\extension-questionnaire-enablewhen.xml'

        [TestMethod]
        public void FindComplexTestExtensions()
        {
            Debug.WriteLine("Complex extension in TestData folder:");
            var dirSource = new DirectorySource("TestData/snapshot-test/extensions");
            var uris = dirSource.ListResourceUris(ResourceType.StructureDefinition);
            foreach (var uri in uris)
            {
                var sd = dirSource.FindStructureDefinition(uri);
                if (sd.IsExtension)
                {
                    if (sd.Differential.Element.Any(e => e.Path.StartsWith("Extension.extension.", StringComparison.Ordinal)))
                    {
                        // var orgInfo = sd.Annotation<OriginAnnotation>();
                        // Debug.WriteLine($"{uri} : '{orgInfo?.Origin}'");
                        Debug.WriteLine($"{uri} : '{sd.GetOrigin()}'");
                    }
                }
            }
        }

        // Ewout: type slices cannot contain renamed elements!
        static StructureDefinition ObservationTypeSliceProfile => new StructureDefinition()
        {
            Type = FHIRAllTypes.Observation.GetLiteral(),
            BaseDefinition = ModelInfo.CanonicalUriForFhirCoreType(FHIRAllTypes.Observation),
            Name = "MyTestObservation",
            Url = "http://example.org/fhir/StructureDefinition/MyTestObservation",
            Derivation = StructureDefinition.TypeDerivationRule.Constraint,
            Differential = new StructureDefinition.DifferentialComponent()
            {
                Element = new List<ElementDefinition>()
                {
                    new ElementDefinition("Observation.value[x]")
                    {
                        Slicing = new ElementDefinition.SlicingComponent()
                        {
                            // Discriminator = new string[] { "@type" },
                            Discriminator = new ElementDefinition.DiscriminatorComponent[]
                                { new ElementDefinition.DiscriminatorComponent
                                    { Type = ElementDefinition.DiscriminatorType.Type }
                                }.ToList(),
                            Ordered = false,
                            Rules = ElementDefinition.SlicingRules.Open
                        }
                    }
                    ,new ElementDefinition("Observation.value[x]")
                    {
                        Type = new List<ElementDefinition.TypeRefComponent>()
                        {
                            new ElementDefinition.TypeRefComponent() { Code = FHIRAllTypes.String.GetLiteral() }
                        }
                    }
                }
            }
        };

        [Conditional("DEBUG")]
        void dumpElements(IEnumerable<ElementDefinition> elements, string header = null) => dumpElements(elements.ToList(), header);

        [Conditional("DEBUG")]
        void dumpElements(List<ElementDefinition> elements, string header = null)
        {
            Debug.WriteLineIf(!string.IsNullOrEmpty(header), header);
            for (int i = 0; i < elements.Count; i++)
            {
                var elem = elements[i];
                Debug.Write(elem.Path);
                Debug.WriteIf(elem.Path != null, " '" + elem.SliceName + "'");
                if (elem.Slicing != null)
                {
                    Debug.Write(" => sliced on: " + string.Join(" | ", elem.Slicing.Discriminator.Select(p => p?.Path)));
                }
                Debug.WriteLine("");
            }
        }

        [TestMethod]
        public void TestTypeSlicing()
        {
            // Create a profile with a type slice: { value[x], value[x] : String }
            var profile = ObservationTypeSliceProfile;

            var resolver = new InMemoryProfileResolver(profile);
            var multiResolver = new MultiResolver(_testResolver, resolver);
            _generator = new SnapshotGenerator(multiResolver, _settings);

            generateSnapshotAndCompare(profile, out var expanded);
            Assert.IsNotNull(expanded);
            Assert.IsTrue(expanded.HasSnapshot);

            expanded.Snapshot.Element.Where(e => e.Path.StartsWith("Observation.value")).Dump("[1] Observation.value slice:");

            var nav = new ElementDefinitionNavigator(expanded);
            Assert.IsTrue(nav.MoveToFirstChild());
            Assert.AreEqual(nav.Path, "Observation");
            Assert.IsTrue(nav.MoveToChild("value[x]"));
            Assert.IsNotNull(nav.Current.Slicing);
            Assert.IsTrue(nav.MoveToNext());
            Assert.AreEqual(nav.PathName, "value[x]"); // valueString
            Assert.AreEqual(nav.Current.Type.FirstOrDefault().Code, FHIRAllTypes.String.GetLiteral());

            // Add an additional type slice: { value[x], value[x] : String, value[x] : CodeableConcept }
            profile.Differential.Element.Add(
                new ElementDefinition("Observation.value[x]")
                {
                    Type = new List<ElementDefinition.TypeRefComponent>()
                    {
                        new ElementDefinition.TypeRefComponent() { Code = FHIRAllTypes.CodeableConcept.GetLiteral() }
                    }
                }
            );

            generateSnapshotAndCompare(profile, out expanded);
            Assert.IsNotNull(expanded);
            Assert.IsTrue(expanded.HasSnapshot);

            expanded.Snapshot.Element.Where(e => e.Path.StartsWith("Observation.value")).Dump("[2] Observation.value slice:");

            nav = new ElementDefinitionNavigator(expanded);
            Assert.IsTrue(nav.MoveToFirstChild());
            Assert.AreEqual(nav.Path, "Observation");
            Assert.IsTrue(nav.MoveToChild("value[x]"));
            Assert.IsTrue(nav.MoveToNext());
            Assert.AreEqual(nav.PathName, "value[x]"); // valueString
            Assert.AreEqual(nav.Current.Type.FirstOrDefault()?.Code, FHIRAllTypes.String.GetLiteral());
            Assert.IsTrue(nav.MoveToNext());
            Assert.AreEqual(nav.PathName, "value[x]"); // valueCodeableConcept
            Assert.AreEqual(nav.Current.Type.FirstOrDefault()?.Code, FHIRAllTypes.CodeableConcept.GetLiteral());
        }

        [TestMethod]
        public void TestMissingDifferential()
        {
            // Create a profile without a differential
            var profile = ObservationTypeSliceProfile;
            profile.Differential = null;

            var resolver = new InMemoryProfileResolver(profile);
            var multiResolver = new MultiResolver(_testResolver, resolver);
            _generator = new SnapshotGenerator(multiResolver, _settings);

            generateSnapshotAndCompare(profile, out var expanded);
            Assert.IsNotNull(expanded);
            Assert.IsTrue(expanded.HasSnapshot);

            expanded.Snapshot.Element.Dump();
        }

        [TestMethod]
        public void TestUnresolvedBaseProfile()
        {
            // Create a profile with an unresolved base profile reference
            var profile = ObservationTypeSliceProfile;
            profile.BaseDefinition = "http://example.org/fhir/StructureDefinition/missing";

            var resolver = new InMemoryProfileResolver(profile);
            var multiResolver = new MultiResolver(_testResolver, resolver);
            _generator = new SnapshotGenerator(multiResolver, _settings);

            generateSnapshotAndCompare(profile, out var expanded);
            Assert.IsNotNull(expanded);
            Assert.IsFalse(expanded.HasSnapshot);
            var outcome = _generator.Outcome;
            Assert.IsNotNull(outcome);
            Assert.IsNotNull(outcome.Issue);
            Assert.AreEqual(outcome.Issue.Count, 1);
            assertIssue(outcome.Issue[0], Issue.UNAVAILABLE_REFERENCED_PROFILE, profile.BaseDefinition);
        }

        static StructureDefinition ObservationTypeResliceProfile => new StructureDefinition()
        {
            Type = FHIRAllTypes.Observation.GetLiteral(),
            BaseDefinition = ObservationTypeSliceProfile.Url,
            Name = "MyDerivedTestObservation",
            Url = "http://example.org/fhir/StructureDefinition/MyDerivedTestObservation",
            Derivation = StructureDefinition.TypeDerivationRule.Constraint,
            Differential = new StructureDefinition.DifferentialComponent()
            {
                Element = new List<ElementDefinition>()
                {
                    new ElementDefinition("Observation.value[x]")
                    {
                        Slicing = new ElementDefinition.SlicingComponent()
                        {
                            // Discriminator = new string[] { "@type" },
                            Discriminator = new ElementDefinition.DiscriminatorComponent[]
                                { new ElementDefinition.DiscriminatorComponent
                                    { Type = ElementDefinition.DiscriminatorType.Type }
                                }.ToList(),
                            Ordered = false,
                            Rules = ElementDefinition.SlicingRules.Open
                        }
                    }
                    // Constraint on existing type slice value[x] : String
                    ,new ElementDefinition("Observation.value[x]")
                    {
                        Max = "1", // New constraint
                        Type = new List<ElementDefinition.TypeRefComponent>()
                        {
                            new ElementDefinition.TypeRefComponent() { Code = FHIRAllTypes.String.GetLiteral() }
                        }
                    }
                    
                    // Remove existing type slice value[x]: CodeableConcept

                    // Add a new type slice value[x]: Integer
                    ,new ElementDefinition("Observation.value[x]")
                    {
                        Type = new List<ElementDefinition.TypeRefComponent>()
                        {
                            new ElementDefinition.TypeRefComponent() { Code = FHIRAllTypes.Integer.GetLiteral() }
                        }
                    },
                }
            }
        };

        [TestMethod]
        public void TestTypeReslicing()
        {
            // Create a derived profile from a base profile with a type slice
            var profile = ObservationTypeResliceProfile;
            var baseProfile = ObservationTypeSliceProfile;

            var resources = new IConformanceResource[] { profile, baseProfile };
            var resolver = new InMemoryProfileResolver(resources);
            var multiResolver = new MultiResolver(_testResolver, resolver);
            _generator = new SnapshotGenerator(multiResolver, _settings);

            generateSnapshotAndCompare(profile, out var expanded);
            Assert.IsNotNull(expanded);
            Assert.IsTrue(expanded.HasSnapshot);

            expanded.Snapshot.Element.Where(e => e.Path.StartsWith("Observation.value")).Dump("[1] Observation.value reslice:");

            var nav = new ElementDefinitionNavigator(expanded);
            Assert.IsTrue(nav.MoveToFirstChild());
            Assert.AreEqual(nav.Path, "Observation");
            Assert.IsTrue(nav.MoveToChild("value[x]"));
            Assert.IsTrue(nav.MoveToNext());
            Assert.AreEqual(nav.PathName, "value[x]"); // valueString
            Assert.AreEqual(nav.Current.Type.FirstOrDefault()?.Code, FHIRAllTypes.String.GetLiteral());
            // Derived profile REMOVES existing CodeableConcept type slice and introduces a new Integer type slice
            // Note: special rules for element types allow removal of inherited collection items
            Assert.IsTrue(nav.MoveToNext());
            Assert.AreEqual(nav.PathName, "value[x]"); // valueCodeableConcept
            Assert.AreEqual(nav.Current.Type.FirstOrDefault()?.Code, FHIRAllTypes.Integer.GetLiteral());
        }

        // Choice type constraint, with element renaming
        static StructureDefinition ObservationTypeConstraintProfile => new StructureDefinition()
        {
            Type = FHIRAllTypes.Observation.GetLiteral(),
            BaseDefinition = ModelInfo.CanonicalUriForFhirCoreType(FHIRAllTypes.Observation),
            Name = "MyTestObservation",
            Url = "http://example.org/fhir/StructureDefinition/MyTestObservation",
            Derivation = StructureDefinition.TypeDerivationRule.Constraint,
            Differential = new StructureDefinition.DifferentialComponent()
            {
                Element = new List<ElementDefinition>()
                {
                    // No slicing introduction
                    // Only single element is allowed (this is NOT a slice!)
                    // Element is renamed
                    new ElementDefinition("Observation.valueString")
                    {
                        Type = new List<ElementDefinition.TypeRefComponent>()
                        {
                            new ElementDefinition.TypeRefComponent() { Code = FHIRAllTypes.String.GetLiteral() }
                        }
                    }
                }
            }
        };

        [TestMethod]
        public void TestChoiceTypeConstraint()
        {
            // Create a profile with a choice type constraint: value[x] => valueString
            var profile = ObservationTypeConstraintProfile;

            var resolver = new InMemoryProfileResolver(profile);
            var multiResolver = new MultiResolver(_testResolver, resolver);
            _generator = new SnapshotGenerator(multiResolver, _settings);

            generateSnapshotAndCompare(profile, out var expanded);
            Assert.IsNotNull(expanded);
            Assert.IsTrue(expanded.HasSnapshot);

            expanded.Snapshot.Element.Where(e => e.Path.StartsWith("Observation.value")).Dump("Observation.value choice type constraint:");

            var nav = new ElementDefinitionNavigator(expanded);
            Assert.IsTrue(nav.MoveToFirstChild());
            Assert.AreEqual(nav.Path, "Observation");
            Assert.IsFalse(nav.MoveToChild("value[x]")); // Should also be renamed to valueString in snapshot
            Assert.IsTrue(nav.MoveToChild("valueString"));
            Assert.IsNull(nav.Current.Slicing);
            Assert.AreEqual(nav.Current.Type.FirstOrDefault().Code, FHIRAllTypes.String.GetLiteral());
        }

        [TestMethod]
        public void TestInvalidChoiceTypeConstraints()
        {
            // Create a profile with multiple (invalid!) choice type constraint: value[x] => { valueString, valueInteger }
            var profile = ObservationTypeConstraintProfile;
            profile.Differential.Element.Add(
                    new ElementDefinition("Observation.valueInteger")
                    {
                        Type = new List<ElementDefinition.TypeRefComponent>()
                        {
                            new ElementDefinition.TypeRefComponent() { Code = FHIRAllTypes.Integer.GetLiteral() }
                        }
                    }
            );

            var resolver = new InMemoryProfileResolver(profile);
            var multiResolver = new MultiResolver(_testResolver, resolver);
            _generator = new SnapshotGenerator(multiResolver, _settings);

            generateSnapshotAndCompare(profile, out var expanded);
            Assert.IsNotNull(expanded);
            Assert.IsTrue(expanded.HasSnapshot);

            expanded.Snapshot.Element.Where(e => e.Path.StartsWith("Observation.value")).Dump("Observation.value choice type constraint:");
            var outcome = _generator.Outcome;
            dumpOutcome(outcome);

            var nav = new ElementDefinitionNavigator(expanded);
            Assert.IsTrue(nav.MoveToFirstChild());
            Assert.AreEqual(nav.Path, "Observation");
            Assert.IsFalse(nav.MoveToChild("value[x]")); // Should also be renamed to valueString in snapshot
            Assert.IsTrue(nav.MoveToChild("valueString"));
            Assert.IsNull(nav.Current.Slicing);
            Assert.AreEqual(nav.Current.Type.FirstOrDefault().Code, FHIRAllTypes.String.GetLiteral());

            Assert.IsTrue(nav.MoveToNext("valueInteger"));
            Assert.IsNull(nav.Current.Slicing);
            Assert.AreEqual(nav.Current.Type.FirstOrDefault().Code, FHIRAllTypes.Integer.GetLiteral());

            Assert.IsNotNull(outcome);
            // [WMR 20170810] Fixed, now also expecting issue about invalid slice name on SimpleQuantity root element
            //Assert.AreEqual(1, outcome.Issue.Count);
            // assertIssue(outcome.Issue[0], SnapshotGenerator.PROFILE_ELEMENTDEF_INVALID_CHOICE_CONSTRAINT);
            Assert.AreEqual(2, outcome.Issue.Count);
            assertIssue(outcome.Issue[0], SnapshotGenerator.PROFILE_ELEMENTDEF_INVALID_SLICENAME_ON_ROOT);
            assertIssue(outcome.Issue[1], SnapshotGenerator.PROFILE_ELEMENTDEF_INVALID_CHOICE_CONSTRAINT);
        }

        static StructureDefinition ClosedExtensionSliceObservationProfile => new StructureDefinition()
        {
            Type = FHIRAllTypes.Observation.GetLiteral(),
            BaseDefinition = ModelInfo.CanonicalUriForFhirCoreType(FHIRAllTypes.Observation),
            Name = "MyTestObservation",
            Url = "http://example.org/fhir/StructureDefinition/MyTestObservation",
            Derivation = StructureDefinition.TypeDerivationRule.Constraint,
            Differential = new StructureDefinition.DifferentialComponent()
            {
                Element = new List<ElementDefinition>()
                {
                    new ElementDefinition("Observation.extension")
                    {
                        Slicing = new ElementDefinition.SlicingComponent()
                        {
                            Rules = ElementDefinition.SlicingRules.Closed
                        }
                    }
                }
            }
        };

        [TestMethod]
        public void TestEmptyClosedExtensionSlice()
        {
            var profile = ClosedExtensionSliceObservationProfile;

            var resolver = new InMemoryProfileResolver(profile);
            var multiResolver = new MultiResolver(_testResolver, resolver);
            _generator = new SnapshotGenerator(multiResolver, _settings);

            generateSnapshotAndCompare(profile, out var expanded);
            Assert.IsNotNull(expanded);
            Assert.IsTrue(expanded.HasSnapshot);

            // dumpElements(expanded.Snapshot.Element.Where(e => e.Path.StartsWith("Observation.extension")), "Observation.extension constraint:");
            var outcome = _generator.Outcome;
            dumpOutcome(outcome);

            var elem = expanded.Snapshot.Element.Find(e => e.Path == "Observation.extension");
            Assert.IsNotNull(elem);
            Assert.IsNotNull(elem.Slicing);
            Assert.AreEqual(ElementDefinition.SlicingRules.Closed, elem.Slicing.Rules);
        }

        [TestMethod]
        public void TestSlicingEntryWithChilren()
        {
            var sd = _testResolver.FindStructureDefinition(@"http://example.org/StructureDefinition/DocumentComposition");
            Assert.IsNotNull(sd);

            // dumpReferences(sd);

            generateSnapshotAndCompare(sd, out var expanded);

            dumpOutcome(_generator.Outcome);
            expanded.Snapshot.Element.Dump();

            // Verify that the snapshot includes the merged children of the slice entry element
            var verifier = new ElementVerifier(expanded, _settings);
            verifier.VerifyElement("Composition.section", null);
            verifier.AssertSlicing("code", ElementDefinition.SlicingRules.Open, false);
            verifier.VerifyElement("Composition.section.title", null);
            verifier.VerifyElement("Composition.section.code", null);
            Assert.IsNotNull(verifier.CurrentElement.Binding);
            Assert.AreEqual(BindingStrength.Required, verifier.CurrentElement.Binding.Strength);
            Assert.AreEqual("http://example.org/ValueSet/SectionTitles", (verifier.CurrentElement.Binding.ValueSet as ResourceReference)?.Reference);
        }

        [TestMethod]
        public void TestObservationProfileWithExtensions() => testObservationProfileWithExtensions(false);

        [TestMethod]
        public void TestObservationProfileWithExtensions_ExpandAll() => testObservationProfileWithExtensions(true);

        void testObservationProfileWithExtensions(bool expandAll)
        {
            // Same as TestObservationProfileWithExtensions, but with full expansion of all complex elements (inc. extensions!)

            // var obs = _testResolver.FindStructureDefinition(@"http://example.org/fhir/StructureDefinition/MyCustomObservation");
            var obs = _testResolver.FindStructureDefinition(@"http://example.org/fhir/StructureDefinition/MyCustomObservation3");
            Assert.IsNotNull(obs);

            StructureDefinition expanded;
            _generator = new SnapshotGenerator(_testResolver, _settings);
            _generator.PrepareElement += elementHandler;
            List<ElementDefinition> elems;
            try
            {
                generateSnapshotAndCompare(obs, out expanded);

                dumpOutcome(_generator.Outcome);

                elems = expanded.Snapshot.Element;
                elems.Dump();
                Debug.WriteLine($"Default snapshot: {elems.Count} elements");
                dumpBaseElems(elems);
                var issues = _generator.Outcome?.Issue ?? new List<OperationOutcome.IssueComponent>();

                // [WMR 20180115] NEW - Use alternative (iterative) approach for full expansion
                if (expandAll)
                {
                    elems = fullyExpand(elems, issues).ToList();
                    Debug.WriteLine($"Fully expanded: {elems.Count} elements");
                }
            }
            finally
            {
                _generator.PrepareElement -= elementHandler;
            }

            // Verify that the snapshot contains three extension elements 
            var obsExtensions = elems.Where(e => e.Path == "Observation.extension").ToList();
            Assert.IsNotNull(obsExtensions);
            Assert.AreEqual(4, obsExtensions.Count); // 1 extension slice + 3 extensions

            var extSliceElem = obsExtensions[0];
            Assert.IsNotNull(extSliceElem);
            Assert.IsNotNull(extSliceElem.Slicing);
            Assert.AreEqual("url", extSliceElem.Slicing.Discriminator.FirstOrDefault().Path);

            var labelExtElem = obsExtensions[1];
            Assert.IsNotNull(labelExtElem);
            Assert.AreEqual(@"http://example.org/fhir/StructureDefinition/ObservationLabelExtension", labelExtElem.Type.FirstOrDefault().Profile);

            var locationExtElem = obsExtensions[2];
            Assert.IsNotNull(locationExtElem);
            Assert.AreEqual(@"http://example.org/fhir/StructureDefinition/ObservationLocationExtension", locationExtElem.Type.FirstOrDefault().Profile);

            var otherExtElem = obsExtensions[3];
            Assert.IsNotNull(otherExtElem);
            Assert.AreEqual(@"http://example.org/fhir/StructureDefinition/SomeOtherExtension", otherExtElem.Type.FirstOrDefault().Profile);

            var labelExt = _testResolver.FindStructureDefinition(@"http://example.org/fhir/StructureDefinition/ObservationLabelExtension");
            Assert.IsNotNull(labelExt);
            if (expandAll) { Assert.AreEqual(true, labelExt.HasSnapshot); }

            var locationExt = _testResolver.FindStructureDefinition(@"http://example.org/fhir/StructureDefinition/ObservationLocationExtension");
            Assert.IsNotNull(locationExt);
            if (expandAll) { Assert.AreEqual(true, locationExt.HasSnapshot); }

            // Third extension element maps to an unresolved extension definition
            var otherExt = _testResolver.FindStructureDefinition(@"http://example.org/fhir/StructureDefinition/SomeOtherExtension");
            Assert.IsNull(otherExt);

            // Now verify the snapshot
            // First two extension elements should have been merged from the snapshot root Extension element of the associated extension definition 
            var coreExtension = _testResolver.FindStructureDefinitionForCoreType(FHIRAllTypes.Extension);
            Assert.IsNotNull(coreExtension);
            Assert.IsTrue(coreExtension.HasSnapshot);
            var coreExtensionRootElem = coreExtension.Snapshot.Element[0];

            var labelExtRootElem = labelExt.Differential.Element[0];
            Assert.AreEqual(1, labelExtElem.Min);                                           // Explicit Observation profile constraint
            Assert.AreEqual(labelExtRootElem.Max, labelExtElem.Max);                        // Inherited from external ObservationLabelExtension root element
            Assert.AreEqual(coreExtensionRootElem.Definition, labelExtElem.Definition);     // Inherited from Observation.extension base element
            Assert.AreEqual(labelExtRootElem.Comment, labelExtElem.Comment);              // Inherited from external ObservationLabelExtension root element
            verifyProfileExtensionBaseElement(labelExtElem);

            var locationExtRootElem = locationExt.Differential.Element[0];
            Assert.AreEqual(0, locationExtElem.Min);                                        // Inherited from external ObservationLabelExtension root element
            Assert.AreEqual("1", locationExtElem.Max);                                      // Explicit Observation profile constraint
            Assert.AreEqual(coreExtensionRootElem.Definition, locationExtElem.Definition);  // Inherited from Observation.extension base element
            Assert.AreEqual(locationExtRootElem.Comment, locationExtElem.Comment);        // Inherited from external ObservationLocationExtension root element
            verifyProfileExtensionBaseElement(locationExtElem);

            // Last (unresolved) extension element should have been merged with Observation.extension
            var coreObservation = _testResolver.FindStructureDefinitionForCoreType(FHIRAllTypes.Observation);
            Assert.IsNotNull(coreObservation);
            Assert.IsTrue(coreObservation.HasSnapshot);
            var coreObsExtensionElem = coreObservation.Snapshot.Element.FirstOrDefault(e => e.Path == "Observation.extension");
            Assert.IsNotNull(coreObsExtensionElem);
            Assert.AreEqual(1, otherExtElem.Min);                                           // Explicit Observation profile constraint
            Assert.AreEqual(coreObsExtensionElem.Max, otherExtElem.Max);                    // Inherited from Observation.extension base element
            Assert.AreEqual(coreObsExtensionElem.Definition, otherExtElem.Definition);      // Inherited from Observation.extension base element
            Assert.AreEqual(coreObsExtensionElem.Comment, otherExtElem.Comment);          // Inherited from Observation.extension base element
            verifyProfileExtensionBaseElement(coreObsExtensionElem);
        }

        void verifyProfileExtensionBaseElement(ElementDefinition extElem)
        {
            var baseElem = extElem.Annotation<BaseDefAnnotation>().BaseElementDefinition;
            Assert.IsNotNull(baseElem);
            Assert.AreEqual(baseElem.Short, extElem.Short);
            Assert.AreEqual(baseElem.Definition, extElem.Definition);
            Assert.AreEqual(baseElem.Comment, extElem.Comment);
            Assert.IsTrue(baseElem.Alias.SequenceEqual(extElem.Alias));
        }

#if false
        // [WMR 20170213] New - issue reported by Marten - cannot slice Organization.type ?
        // Specifically, snapshot generator drops the slicing component from the slice entry element
        // Explanation: Organization.type is not a list (max = 1) and not a choice type => slicing is not allowed!
        [TestMethod]
        public void TestOrganizationTypeSlice()
        {
            var org = _testResolver.FindStructureDefinition(@"http://example.org/fhir/StructureDefinition/MySlicedOrganization");
            Assert.IsNotNull(org);

            StructureDefinition expanded;
            _generator = new SnapshotGenerator(_testResolver, _settings);
            _generator.PrepareElement += elementHandler;
            try
            {
                generateSnapshotAndCompare(org, out expanded);
            }
            finally
            {
                _generator.PrepareElement -= elementHandler;
            }

            //dumpOutcome(_generator.Outcome);

            //var elems = expanded.Snapshot.Element;
            //elems.Dump();
            //dumpBaseElems(elems);

            // TODO: Verify slice

        }
#endif

        // [WMR 2017024] NEW: Test for bug with snapshot expansion of ElementDefinition.Binding (reported by NHS)
        // If the diff constrains only Binding.Strength, then snapshot also contains only Binding.Strength - WRONG!
        // Expected: snapshot contains inherited properties from base, i.e. description, valueSetUri/valueSetReference
        [TestMethod]
        public void TestElementBinding()
        {
            var sd = new StructureDefinition()
            {
                Type = FHIRAllTypes.Encounter.GetLiteral(),
                BaseDefinition = ModelInfo.CanonicalUriForFhirCoreType(FHIRAllTypes.Encounter),
                Name = "MyTestEncounter",
                Url = "http://example.org/fhir/StructureDefinition/MyTestEncounter",
                Derivation = StructureDefinition.TypeDerivationRule.Constraint,
                Differential = new StructureDefinition.DifferentialComponent()
                {
                    Element = new List<ElementDefinition>()
                    {
                        new ElementDefinition("Encounter.type")
                        {

                            // Default binding on Encounter.type:
                            //
                            // <binding>
                            //   <strength value="example" />
                            //   <description value="The type of encounter" />
                            //   <valueSetReference>
                            //     <reference value="http://hl7.org/fhir/ValueSet/encounter-type" />
                            //   </valueSetReference>
                            // </binding>

                            Binding = new ElementDefinition.ElementDefinitionBindingComponent()
                            {
                                // Constrain strength from Example to Preferred
                                Strength = BindingStrength.Preferred
                            }
                        }
                    }

                }
            };

            var resolver = new InMemoryProfileResolver(sd);
            var multiResolver = new MultiResolver(_testResolver, resolver);
            _generator = new SnapshotGenerator(multiResolver, _settings);

            generateSnapshotAndCompare(sd, out var expanded);
            Assert.IsNotNull(expanded);
            Assert.IsTrue(expanded.HasSnapshot);

            var profileElem = expanded.Snapshot.Element.FirstOrDefault(e => e.Path == "Encounter.type");
            Assert.IsNotNull(profileElem);
            var profileBinding = profileElem.Binding;
            Assert.IsNotNull(profileBinding);

            Assert.AreEqual(BindingStrength.Preferred, profileBinding.Strength);

            var sdEncounter = _testResolver.FindStructureDefinitionForCoreType(FHIRAllTypes.Encounter);
            Assert.IsNotNull(sdEncounter);
            Assert.IsTrue(sdEncounter.HasSnapshot);

            var baseElem = sdEncounter.Snapshot.Element.FirstOrDefault(e => e.Path == "Encounter.type");
            Assert.IsNotNull(baseElem);
            var baseBinding = baseElem.Binding;
            Assert.IsNotNull(baseBinding);

            Assert.AreEqual(BindingStrength.Example, baseBinding.Strength);

            Assert.AreEqual(baseBinding.Description, profileBinding.Description);
            Assert.IsTrue(baseBinding.ValueSet.IsExactly(profileBinding.ValueSet));
        }

        // [WMR 2017024] NEW: Snapshot generator should reject profile extensions mapped to a StructureDefinition that is not an Extension definition.
        // Reported by Thomas Tveit Rosenlund: https://simplifier.net/Velferdsteknologi2/FlagVFT (geoPositions)
        // Don't expand; emit outcome issue
        [TestMethod]
        public void TestInvalidProfileExtensionTarget()
        {
            var sdLocation = new StructureDefinition()
            {
                Type = FHIRAllTypes.Location.GetLiteral(),
                BaseDefinition = ModelInfo.CanonicalUriForFhirCoreType(FHIRAllTypes.Location),
                Name = "MyTestLocation",
                Url = "http://example.org/fhir/StructureDefinition/MyTestLocation",
                Differential = new StructureDefinition.DifferentialComponent()
                {
                    Element = new List<ElementDefinition>()
                    {
                        new ElementDefinition()
                        {
                            Path = "Location.partOf",
                            Max = "0"
                        }
                    }
                }
            };

            var sdFlag = new StructureDefinition()
            {
                Type = FHIRAllTypes.Flag.GetLiteral(),
                BaseDefinition = ModelInfo.CanonicalUriForFhirCoreType(FHIRAllTypes.Flag),
                Name = "MyTestFlag",
                Url = "http://example.org/fhir/StructureDefinition/MyTestFlag",
                Differential = new StructureDefinition.DifferentialComponent()
                {
                    Element = new List<ElementDefinition>()
                    {
                        new ElementDefinition("Flag.extension")
                        {
                            Slicing = new ElementDefinition.SlicingComponent()
                            {
                                // Discriminator = new string[] { "url" },
                                Discriminator = new ElementDefinition.DiscriminatorComponent[]
                                { new ElementDefinition.DiscriminatorComponent
                                    { Type = ElementDefinition.DiscriminatorType.Value, Path = "url" }
                                }.ToList(),
                                Rules = ElementDefinition.SlicingRules.Open
                            }
                        },
                        new ElementDefinition("Flag.extension")
                        {
                            SliceName = "geopositions",
                            Type = new List<ElementDefinition.TypeRefComponent>()
                            {
                                new ElementDefinition.TypeRefComponent()
                                {
                                    Code = FHIRAllTypes.Extension.GetLiteral(),
                                    // INVALID - Map extension element to non-extension definition
                                    Profile = sdLocation.Url
                                }

                            }
                        }
                    }

                }
            };

            var resolver = new InMemoryProfileResolver(sdLocation, sdFlag);
            var multiResolver = new MultiResolver(_testResolver, resolver);
            _generator = new SnapshotGenerator(multiResolver, _settings);
            generateSnapshotAndCompare(sdFlag, out var expanded);

            Assert.IsNotNull(expanded);
            Assert.IsTrue(expanded.HasSnapshot);
            expanded.Snapshot.Element.Dump();

            // Expecting a single outcome issue
            dumpOutcome(_generator.Outcome);
            Assert.IsNotNull(_generator.Outcome);
            var issues = _generator.Outcome?.Issue ?? new List<OperationOutcome.IssueComponent>();
            Assert.IsNotNull(issues);
            Assert.AreEqual(1, issues.Count);
            assertIssue(issues[0], SnapshotGenerator.PROFILE_ELEMENTDEF_INVALID_PROFILE_TYPE);

            // [WMR 20180115] NEW - Use alternative (iterative) approach for full expansion
            var elems = expanded.Snapshot.Element;
            issues = new List<OperationOutcome.IssueComponent>();
            elems = expanded.Snapshot.Element = fullyExpand(elems, issues).ToList();
            Debug.WriteLine($"Fully expanded: {elems.Count} elements");

            expanded.Snapshot.Element.Dump();

            // Full expansion should also generate same outcome issue
            Assert.AreEqual(1, issues.Count);
            assertIssue(issues[0], SnapshotGenerator.PROFILE_ELEMENTDEF_INVALID_PROFILE_TYPE);
        }

        // [WMR 20170306] Verify that the snapshot generator determines and merges the correct base element for slices
        // * Slice entry is based on associated element in base profile with same path (and name)
        //   Slice entry inherits constraints from base element; can only further constrain
        //   Note: Base element may be a slice entry itself, or a named slice (in case of reslicing)
        // * Named slices are based on associated element in base profile with same path and parent slice name (same name as preceding slice entry)
        //   Same base element as preceding slice entry, but without the slicing component and with min = 0 (per definition for named slices, as they can be optional)

        //
        // Example:
        //
        // Patient (base profile)
        // - Patient.identifier
        //
        // MyPatient : Patient (user profile)
        // - Patient.identifier (slice entry)     => Patient.identifier (in Base)
        // - Patient.identifier:A                 => Patient.identifier (in Base)
        // - Patient.identifier:A/1               => Patient.identifier (in Base)
        // - Patient.identifier:A/2               => Patient.identifier (in Base)
        // - Patient.identifier:B                 => Patient.identifier (in Base)
        //
        // DerivedPatient : MyPatient (derived user profile)
        // - Patient.identifier (slice entry)     => Patient.identifier (slice entry) in MyPatient
        // - Patient.identifier:A                 => Patient.identifier:A in MyPatient
        // - Patient.identifier:A/1               => Patient.identifier:A/1 in MyPatient
        // - Patient.identifier:A/2               => Patient.identifier:A/2 in MyPatient
        // - Patient.identifier:A/3               => Patient.identifier:A in MyPatient
        // - Patient.identifier:B (reslice entry) => Patient.identifier:B in MyPatient
        // - Patient.identifier:B/1               => Patient.identifier:B in MyPatient
        // - Patient.identifier:B/2               => Patient.identifier:B in MyPatient
        // - Patient.identifier:C                 => Patient.identifier in MyPatient

        static StructureDefinition SlicedPatientProfile => new StructureDefinition()
        {
            Type = FHIRAllTypes.Patient.GetLiteral(),
            BaseDefinition = ModelInfo.CanonicalUriForFhirCoreType(FHIRAllTypes.Patient),
            Name = "MySlicedPatient",
            Url = "http://example.org/fhir/StructureDefinition/MySlicedPatient",
            Derivation = StructureDefinition.TypeDerivationRule.Constraint,
            Differential = new StructureDefinition.DifferentialComponent()
            {
                Element = new List<ElementDefinition>()
                {
                    new ElementDefinition("Patient.identifier")
                    {
                        Slicing = new ElementDefinition.SlicingComponent()
                        {
                            // Discriminator = new string[] { "system" },
                            Discriminator = new ElementDefinition.DiscriminatorComponent[]
                                { new ElementDefinition.DiscriminatorComponent
                                    { Type = ElementDefinition.DiscriminatorType.Value, Path = "system" }
                                }.ToList(),
                            Ordered = false,
                            Rules = ElementDefinition.SlicingRules.Open
                        },
                        Min = 1
                    }
                    ,new ElementDefinition("Patient.identifier")
                    {
                        SliceName = "bsn",
                        Min = 1,
                        Max = "1"
                    }
                    ,new ElementDefinition("Patient.identifier")
                    {
                        SliceName = "ehr_id",
                        Max = "2"
                    }
                }
            }
        };

        [TestMethod]
        public void TestSliceBase_SlicedPatient()
        {
            var profile = SlicedPatientProfile;

            var resolver = new InMemoryProfileResolver(profile);
            var multiResolver = new MultiResolver(_testResolver, resolver);
            _generator = new SnapshotGenerator(multiResolver, _settings);
            StructureDefinition expanded = null;

            _generator.PrepareElement += elementHandler;
            try
            {
                generateSnapshotAndCompare(profile, out expanded);
            }
            finally
            {
                _generator.PrepareElement -= elementHandler;
            }
            dumpOutcome(_generator.Outcome);

            Assert.IsNotNull(expanded);
            Assert.IsTrue(expanded.HasSnapshot);

            var identifierConstraints = expanded.Snapshot.Element.Where(e => e.Path.StartsWith("Patient.identifier"));

            identifierConstraints.Dump("Constraints on Patient.identifier:");

            var corePatientProfile = _testResolver.FindStructureDefinition(profile.BaseDefinition);
            Assert.IsNotNull(corePatientProfile);
            Assert.IsTrue(corePatientProfile.HasSnapshot);
            var corePatientIdentifierElem = corePatientProfile.Snapshot.Element.FirstOrDefault(e => e.Path == "Patient.identifier");
            Assert.IsNotNull(corePatientIdentifierElem);
            Debug.Print($"Base: #{corePatientIdentifierElem.GetHashCode()} '{corePatientIdentifierElem.Path}'");

            dumpBaseElems(identifierConstraints);

            var nav = ElementDefinitionNavigator.ForSnapshot(expanded);
            Assert.IsTrue(nav.MoveToFirstChild());

            // Verify slice entry
            Assert.IsTrue(nav.MoveToChild("identifier"));

            // [WMR 20170711] Disregard ElementDefinition.Base
            // Empty for elements introduced by core Patient profile, esp. corePatientIdentifierElem
            // Assert.AreEqual(corePatientIdentifierElem, GetBaseElementAnnotation(nav.Current));
            Assert.IsTrue(isAlmostExactly(corePatientIdentifierElem, GetBaseElementAnnotation(nav.Current)));

            Assert.IsNotNull(nav.Current.Slicing);
            Assert.IsNull(nav.Current.SliceName);
            Assert.AreEqual(1, nav.Current.Min);
            Assert.AreEqual("*", nav.Current.Max);

            // Verify slice "bsn"
            Assert.IsTrue(nav.MoveToNextSlice());

            // [WMR 20170711] Disregard ElementDefinition.Base
            // Assert.AreEqual(corePatientIdentifierElem, GetBaseElementAnnotation(nav.Current));
            Assert.IsTrue(isAlmostExactly(corePatientIdentifierElem, GetBaseElementAnnotation(nav.Current)));

            Assert.IsNull(nav.Current.Slicing);
            Assert.AreEqual("bsn", nav.Current.SliceName);
            Assert.AreEqual(1, nav.Current.Min);
            Assert.AreEqual("1", nav.Current.Max);

            // Verify slice "ehr_id"
            Assert.IsTrue(nav.MoveToNextSlice());

            // [WMR 20170711] Disregard ElementDefinition.Base
            // Assert.AreEqual(corePatientIdentifierElem, GetBaseElementAnnotation(nav.Current));
            Assert.IsTrue(isAlmostExactly(corePatientIdentifierElem, GetBaseElementAnnotation(nav.Current)));

            Assert.IsNull(nav.Current.Slicing);
            Assert.AreEqual("ehr_id", nav.Current.SliceName);
            Assert.AreEqual(0, nav.Current.Min);
            Assert.AreEqual("2", nav.Current.Max);
        }

        static StructureDefinition NationalPatientProfile => new StructureDefinition()
        {
            Type = FHIRAllTypes.Patient.GetLiteral(),
            BaseDefinition = ModelInfo.CanonicalUriForFhirCoreType(FHIRAllTypes.Patient),
            Name = "MyNationalPatient",
            Url = "http://example.org/fhir/StructureDefinition/MyNationalPatient",
            Derivation = StructureDefinition.TypeDerivationRule.Constraint,
            Differential = new StructureDefinition.DifferentialComponent()
            {
                Element = new List<ElementDefinition>()
                {
                    new ElementDefinition("Patient.identifier")
                    {
                        Comment = "NationalPatientProfile"
                    },
                    new ElementDefinition("Patient.identifier.system")
                    {
                        Min = 1
                    }
                }
            }
        };

        static StructureDefinition SlicedNationalPatientProfile => new StructureDefinition()
        {
            Type = FHIRAllTypes.Patient.GetLiteral(),
            BaseDefinition = "http://example.org/fhir/StructureDefinition/MyNationalPatient",
            Name = "SlicedNationalPatientProfile",
            Url = "http://example.org/fhir/StructureDefinition/SlicedNationalPatientProfile",
            Derivation = StructureDefinition.TypeDerivationRule.Constraint,
            Differential = new StructureDefinition.DifferentialComponent()
            {
                Element = new List<ElementDefinition>()
                {
                    new ElementDefinition("Patient.identifier")
                    {
                        Slicing = new ElementDefinition.SlicingComponent()
                        {
                            // Discriminator = new string[] { "system" },
                            Discriminator = new ElementDefinition.DiscriminatorComponent[]
                                { new ElementDefinition.DiscriminatorComponent
                                    { Type = ElementDefinition.DiscriminatorType.Value, Path = "system" }
                                }.ToList(),
                            Ordered = false,
                            Rules = ElementDefinition.SlicingRules.Open
                        },
                        Min = 1,
                        // Append to comment inherited from base
                        Comment = "...SlicedNationalPatientProfile"
                    }
                    // Slice: bsn
                    ,new ElementDefinition("Patient.identifier")
                    {
                        SliceName = "bsn",
                        Min = 1,
                        Max = "1"
                    },
                    new ElementDefinition("Patient.identifier.system")
                    {
                        Fixed = new FhirUri("http://example.org/fhir/ValueSet/bsn")
                    },
                    // Slice: ehr_id
                    new ElementDefinition("Patient.identifier")
                    {
                        SliceName = "ehr_id",
                        Max = "2",
#if false
                        // Re-slice the ehr-id
                        Slicing = new ElementDefinition.SlicingComponent()
                        {
                            Discriminator = new string[] { "use" },
                            Ordered = true,
                            Rules = ElementDefinition.SlicingRules.Closed
                        }
#endif
                    },
#if false
                    // Reslice: ehr-id/temp
                    new ElementDefinition("Patient.identifier")
                    {
                        Name = "ehr_id/temp",
                        Max = "1",
                    },
                    new ElementDefinition("Patient.identifier.use")
                    {
                        // Fixed = new Code<Identifier.IdentifierUse>(Identifier.IdentifierUse.Temp)
                        Fixed = new Code("temp")
                    }
#endif
                }
            }
        };

        [TestMethod]
        public void TestSliceBase_SlicedNationalPatient()
        {
            var baseProfile = NationalPatientProfile;
            var profile = SlicedNationalPatientProfile;

            var resolver = new InMemoryProfileResolver(baseProfile, profile);
            var multiResolver = new MultiResolver(_testResolver, resolver);
            _generator = new SnapshotGenerator(multiResolver, _settings);
            StructureDefinition expanded = null;

            _generator.PrepareElement += elementHandler;
            try
            {
                generateSnapshotAndCompare(profile, out expanded);
            }
            finally
            {
                _generator.PrepareElement -= elementHandler;
            }
            dumpOutcome(_generator.Outcome);

            Assert.IsNotNull(expanded);
            Assert.IsTrue(expanded.HasSnapshot);

            var identifierConstraints = expanded.Snapshot.Element.Where(e => e.Path.StartsWith("Patient.identifier"));

            identifierConstraints.Dump("Constraints on Patient.identifier:");

            var nationalPatientProfile = resolver.FindStructureDefinition(profile.BaseDefinition);
            Assert.IsNotNull(nationalPatientProfile);
            Assert.IsTrue(nationalPatientProfile.HasSnapshot);
            var nationalPatientIdentifierElem = nationalPatientProfile.Snapshot.Element.FirstOrDefault(e => e.Path == "Patient.identifier");
            Assert.IsNotNull(nationalPatientIdentifierElem);
            Debug.Print($"Base: #{nationalPatientIdentifierElem.GetHashCode()} '{nationalPatientIdentifierElem.Path}'");

            dumpBaseElems(identifierConstraints);

            var nav = ElementDefinitionNavigator.ForSnapshot(expanded);
            Assert.IsTrue(nav.MoveToFirstChild());

            // Verify slice entry
            Assert.IsTrue(nav.MoveToChild("identifier"));

            // [WMR 20170711] Disregard ElementDefinition.Base
            // Assert.AreEqual(nationalPatientIdentifierElem, GetBaseElementAnnotation(nav.Current));
            Assert.IsTrue(isAlmostExactly(nationalPatientIdentifierElem, GetBaseElementAnnotation(nav.Current)));

            Assert.IsNotNull(nav.Current.Slicing);
            Assert.IsNull(nav.Current.SliceName);
            Assert.AreEqual(1, nav.Current.Min);
            Assert.AreEqual("*", nav.Current.Max);
            // Slice entry should inherit Comments from base element, merged with diff constraints
            Assert.AreEqual("NationalPatientProfile\r\nSlicedNationalPatientProfile", nav.Current.Comment);
            // Slice entry should also inherit constraints on child elements from base element
            var bm = nav.Bookmark();
            Assert.IsTrue(nav.MoveToChild("system"));
            Assert.AreEqual(nav.Current.Min, 1);
            Assert.IsTrue(nav.ReturnToBookmark(bm));

            // Verify slice "bsn"
            Assert.IsTrue(nav.MoveToNextSlice());

            // [WMR 20170711] Disregard ElementDefinition.Base
            // Assert.AreEqual(nationalPatientIdentifierElem, GetBaseElementAnnotation(nav.Current));
            Assert.IsTrue(isAlmostExactly(nationalPatientIdentifierElem, GetBaseElementAnnotation(nav.Current)));

            Assert.IsNull(nav.Current.Slicing);
            Assert.AreEqual("bsn", nav.Current.SliceName);
            Assert.AreEqual(1, nav.Current.Min);
            Assert.AreEqual("1", nav.Current.Max);
            // Named slices should inherit Comments from base element
            Assert.AreEqual("NationalPatientProfile", nav.Current.Comment);
            // Named slices should also inherit constraints on child elements from base element
            bm = nav.Bookmark();
            Assert.IsTrue(nav.MoveToChild("system"));
            Assert.AreEqual(nav.Current.Min, 1);
            // Should be merged with diff constraints on child elements
            Assert.AreEqual((nav.Current.Fixed as FhirUri).Value, "http://example.org/fhir/ValueSet/bsn");
            Assert.IsTrue(nav.ReturnToBookmark(bm));

            // Verify slice "ehr_id"
            Assert.IsTrue(nav.MoveToNextSlice());

            // [WMR 20170711] Disregard ElementDefinition.Base
            // Assert.AreEqual(nationalPatientIdentifierElem, GetBaseElementAnnotation(nav.Current));
            Assert.IsTrue(isAlmostExactly(nationalPatientIdentifierElem, GetBaseElementAnnotation(nav.Current)));

            Assert.IsNull(nav.Current.Slicing);
            Assert.AreEqual("ehr_id", nav.Current.SliceName);
            Assert.AreEqual(0, nav.Current.Min);
            Assert.AreEqual("2", nav.Current.Max);
            // Named slices should inherit Comments from base element
            Assert.AreEqual("NationalPatientProfile", nav.Current.Comment);
            // Named slices should also inherit constraints on child elements from base element
            bm = nav.Bookmark();
            Assert.IsTrue(nav.MoveToChild("system"));
            Assert.AreEqual(nav.Current.Min, 1);
            Assert.IsTrue(nav.ReturnToBookmark(bm));

#if false
            // Verify re-slice "ehr_id/temp"
            Assert.IsTrue(nav.MoveToNextSliceAtAnyLevel());

            // [WMR 20170711] Disregard ElementDefinition.Base
            // Assert.AreEqual(nationalPatientIdentifierElem, GetBaseElementAnnotation(nav.Current));
            Assert.IsTrue(isAlmostExactly(nationalPatientIdentifierElem, GetBaseElementAnnotation(nav.Current)));

            Assert.IsNull(nav.Current.Slicing);
            Assert.AreEqual("ehr_id/temp", nav.Current.SliceName);
            Assert.AreEqual(0, nav.Current.Min);
            Assert.AreEqual("1", nav.Current.Max);
            // Named slices should inherit Comments from base element
            Assert.AreEqual("NationalPatientProfile", nav.Current.Comment);
            // Named slices should also inherit constraints on child elements from base element
            bm = nav.Bookmark();
            Assert.IsTrue(nav.MoveToChild("system"));
            Assert.AreEqual(nav.Current.Min, 1);
            Assert.IsTrue(nav.ReturnToBookmark(bm));
#endif
        }

        static StructureDefinition ReslicedNationalPatientProfile => new StructureDefinition()
        {
            Type = FHIRAllTypes.Patient.GetLiteral(),
            BaseDefinition = "http://example.org/fhir/StructureDefinition/MyNationalPatient",
            Name = "ReslicedNationalPatientProfile",
            Url = "http://example.org/fhir/StructureDefinition/ReslicedNationalPatientProfile",
            Derivation = StructureDefinition.TypeDerivationRule.Constraint,
            Differential = new StructureDefinition.DifferentialComponent()
            {
                Element = new List<ElementDefinition>()
                {
                    new ElementDefinition("Patient.identifier")
                    {
                        Slicing = new ElementDefinition.SlicingComponent()
                        {
                            Discriminator = new ElementDefinition.DiscriminatorComponent[]
                                { new ElementDefinition.DiscriminatorComponent
                                    { Type = ElementDefinition.DiscriminatorType.Value, Path = "system" }
                                }.ToList(),
                            Ordered = false,
                            Rules = ElementDefinition.SlicingRules.Open
                        },
                        Min = 1,
                        // Append to comment inherited from base
                        Comment = "...SlicedNationalPatientProfile"
                    }
                    // Slice: bsn
                    ,new ElementDefinition("Patient.identifier")
                    {
                        SliceName = "bsn",
                        Min = 1,
                        Max = "1"
                    },
                    new ElementDefinition("Patient.identifier.system")
                    {
                        Fixed = new FhirUri("http://example.org/fhir/ValueSet/bsn")
                    },
                    // Slice: ehr_id
                    new ElementDefinition("Patient.identifier")
                    {
                        SliceName = "ehr_id",
                        Max = "2",

                        // Re-slice the ehr-id
                        Slicing = new ElementDefinition.SlicingComponent()
                        {
                            // Discriminator = new string[] { "use" },
                            Discriminator = new ElementDefinition.DiscriminatorComponent[]
                                { new ElementDefinition.DiscriminatorComponent
                                    { Type = ElementDefinition.DiscriminatorType.Value, Path = "use" }
                                }.ToList(),
                            Ordered = true,
                            Rules = ElementDefinition.SlicingRules.Closed
                        }
                    },

                    // Reslice: ehr-id/temp
                    new ElementDefinition("Patient.identifier")
                    {
                        SliceName = "ehr_id/temp",
                        Max = "1",
                    },
                    new ElementDefinition("Patient.identifier.use")
                    {
                        // Fixed = new Code<Identifier.IdentifierUse>(Identifier.IdentifierUse.Temp)
                        Fixed = new Code("temp")
                    }
                }
            }
        };

        [TestMethod]
        public void TestSliceBase_ReslicedNationalPatient()
        {
            var baseProfile = NationalPatientProfile;
            var profile = ReslicedNationalPatientProfile;

            var resolver = new InMemoryProfileResolver(baseProfile, profile);
            var multiResolver = new MultiResolver(_testResolver, resolver);
            _generator = new SnapshotGenerator(multiResolver, _settings);
            StructureDefinition expanded = null;

            _generator.PrepareElement += elementHandler;
            try
            {
                generateSnapshotAndCompare(profile, out expanded);
            }
            finally
            {
                _generator.PrepareElement -= elementHandler;
            }
            dumpOutcome(_generator.Outcome);

            Assert.IsNotNull(expanded);
            Assert.IsTrue(expanded.HasSnapshot);

            var identifierConstraints = expanded.Snapshot.Element.Where(e => e.Path.StartsWith("Patient.identifier"));

            identifierConstraints.Dump("Constraints on Patient.identifier:");

            var nationalPatientProfile = resolver.FindStructureDefinition(profile.BaseDefinition);
            Assert.IsNotNull(nationalPatientProfile);
            Assert.IsTrue(nationalPatientProfile.HasSnapshot);
            var nationalPatientIdentifierElem = nationalPatientProfile.Snapshot.Element.FirstOrDefault(e => e.Path == "Patient.identifier");
            Assert.IsNotNull(nationalPatientIdentifierElem);
            Debug.Print($"Base: #{nationalPatientIdentifierElem.GetHashCode()} '{nationalPatientIdentifierElem.Path}'");

            dumpBaseElems(identifierConstraints);

            var nav = ElementDefinitionNavigator.ForSnapshot(expanded);
            Assert.IsTrue(nav.MoveToFirstChild());

            // Verify slice entry
            Assert.IsTrue(nav.MoveToChild("identifier"));

            // [WMR 20170711] Disregard ElementDefinition.Base
            // Assert.AreEqual(nationalPatientIdentifierElem, GetBaseElementAnnotation(nav.Current));
            Assert.IsTrue(isAlmostExactly(nationalPatientIdentifierElem, GetBaseElementAnnotation(nav.Current)));

            Assert.IsNotNull(nav.Current.Slicing);
            Assert.IsNull(nav.Current.SliceName);
            Assert.AreEqual(1, nav.Current.Min);
            Assert.AreEqual("*", nav.Current.Max);
            // Slice entry should inherit Comments from base element, merged with diff constraints
            Assert.AreEqual("NationalPatientProfile\r\nSlicedNationalPatientProfile", nav.Current.Comment);
            // Slice entry should also inherit constraints on child elements from base element
            var bm = nav.Bookmark();
            Assert.IsTrue(nav.MoveToChild("system"));
            Assert.AreEqual(nav.Current.Min, 1);
            Assert.IsTrue(nav.ReturnToBookmark(bm));

            // Verify slice "bsn"
            Assert.IsTrue(nav.MoveToNextSlice());

            // [WMR 20170711] Disregard ElementDefinition.Base
            // Assert.AreEqual(nationalPatientIdentifierElem, GetBaseElementAnnotation(nav.Current));
            Assert.IsTrue(isAlmostExactly(nationalPatientIdentifierElem, GetBaseElementAnnotation(nav.Current)));

            Assert.IsNull(nav.Current.Slicing);
            Assert.AreEqual("bsn", nav.Current.SliceName);
            Assert.AreEqual(1, nav.Current.Min);
            Assert.AreEqual("1", nav.Current.Max);
            // Named slices should inherit Comments from base element
            Assert.AreEqual("NationalPatientProfile", nav.Current.Comment);
            // Named slices should also inherit constraints on child elements from base element
            bm = nav.Bookmark();
            Assert.IsTrue(nav.MoveToChild("system"));
            Assert.AreEqual(nav.Current.Min, 1);
            // Should be merged with diff constraints on child elements
            Assert.AreEqual((nav.Current.Fixed as FhirUri).Value, "http://example.org/fhir/ValueSet/bsn");
            Assert.IsTrue(nav.ReturnToBookmark(bm));

            // Verify slice "ehr_id"
            Assert.IsTrue(nav.MoveToNextSlice());

            // [WMR 20170711] Disregard ElementDefinition.Base
            // Assert.AreEqual(nationalPatientIdentifierElem, GetBaseElementAnnotation(nav.Current));
            Assert.IsTrue(isAlmostExactly(nationalPatientIdentifierElem, GetBaseElementAnnotation(nav.Current)));

            Assert.IsNotNull(nav.Current.Slicing);
            Assert.AreEqual("ehr_id", nav.Current.SliceName);
            Assert.AreEqual(0, nav.Current.Min);
            Assert.AreEqual("2", nav.Current.Max);
            // Named slices should inherit Comments from base element
            Assert.AreEqual("NationalPatientProfile", nav.Current.Comment);
            // Named slices should also inherit constraints on child elements from base element
            bm = nav.Bookmark();
            Assert.IsTrue(nav.MoveToChild("system"));
            Assert.AreEqual(nav.Current.Min, 1);
            Assert.IsTrue(nav.ReturnToBookmark(bm));

            // Verify re-slice "ehr_id/temp"
            Assert.IsTrue(nav.MoveToFirstReslice());

            // [WMR 20170711] Disregard ElementDefinition.Base
            // Assert.AreEqual(nationalPatientIdentifierElem, GetBaseElementAnnotation(nav.Current));
            Assert.IsTrue(isAlmostExactly(nationalPatientIdentifierElem, GetBaseElementAnnotation(nav.Current)));

            Assert.IsNull(nav.Current.Slicing);
            Assert.AreEqual("ehr_id/temp", nav.Current.SliceName);
            Assert.AreEqual(0, nav.Current.Min);
            Assert.AreEqual("1", nav.Current.Max);
            // Named slices should inherit Comments from base element
            Assert.AreEqual("NationalPatientProfile", nav.Current.Comment);
            // Named slices should also inherit constraints on child elements from base element
            bm = nav.Bookmark();
            Assert.IsTrue(nav.MoveToChild("system"));
            Assert.AreEqual(nav.Current.Min, 1);
            Assert.IsTrue(nav.ReturnToBookmark(bm));
        }

        [TestMethod]
        public void TestSliceBase_PatientTelecomResliceEK()
        {
            var dirSource = new DirectorySource("TestData/validation");
            var source = new TimingSource(dirSource);
            var resolver = new CachedResolver(source);
            var multiResolver = new MultiResolver(resolver, _testResolver);

            var profile = resolver.FindStructureDefinition("http://example.com/StructureDefinition/patient-telecom-reslice-ek");
            Assert.IsNotNull(profile);

            var settings = new SnapshotGeneratorSettings(_settings);
            settings.GenerateElementIds = true;
            _generator = new SnapshotGenerator(multiResolver, settings);
            StructureDefinition expanded = null;

            _generator.PrepareElement += elementHandler;
            try
            {
                generateSnapshotAndCompare(profile, out expanded);
            }
            finally
            {
                _generator.PrepareElement -= elementHandler;
            }
            dumpOutcome(_generator.Outcome);

            Assert.IsNotNull(expanded);
            Assert.IsTrue(expanded.HasSnapshot);

            expanded.Snapshot.Element.Dump();

            var nav = ElementDefinitionNavigator.ForSnapshot(expanded);
            Assert.IsTrue(nav.MoveToFirstChild());

            // Patient.telecom slice entry
            Assert.IsTrue(nav.MoveToChild("telecom"));
            Assert.IsNotNull(nav.Current.Slicing);
            Assert.AreEqual(true, nav.Current.Slicing.Ordered);
            Assert.AreEqual(ElementDefinition.SlicingRules.OpenAtEnd, nav.Current.Slicing.Rules);
            Assert.IsFalse(nav.Current.Slicing.Discriminator.Any());
            Assert.AreEqual(1, nav.Current.Min);
            Assert.AreEqual("5", nav.Current.Max);

            // Patient.telecom:phone
            Assert.IsTrue(nav.MoveToNext("telecom"));
            Assert.AreEqual("phone", nav.Current.SliceName);
            Assert.AreEqual(1, nav.Current.Min);
            Assert.AreEqual("2", nav.Current.Max);
            Assert.IsNull(nav.Current.Slicing);

            // Patient.telecom.system
            var bm = nav.Bookmark();
            Assert.IsTrue(nav.MoveToChild("system"));
            Assert.AreEqual(1, nav.Current.Min);
            Assert.AreEqual("phone", (nav.Current.Fixed as Code)?.Value);
            Assert.IsTrue(nav.ReturnToBookmark(bm));

            // Patient.telecom:email
            Assert.IsTrue(nav.MoveToNext("telecom"));
            Assert.AreEqual("email", nav.Current.SliceName);
            Assert.AreEqual(0, nav.Current.Min);
            Assert.AreEqual("1", nav.Current.Max);
            Assert.IsNotNull(nav.Current.Slicing);
            // TODO: BRIAN: Need to check that this is the correct assertion here
            Assert.AreEqual("system|use", string.Join("|", nav.Current.Slicing.Discriminator.Select(s => s.Path)));
            // Assert.AreEqual(1, nav.Current.Slicing.Discriminator.SelectMany(s => s.Type.Value).Count()));
            Assert.AreEqual(ElementDefinition.SlicingRules.Closed, nav.Current.Slicing.Rules);
            // Assert.AreEqual(false, nav.Current.Slicing.Ordered);
            Assert.IsNull(nav.Current.Slicing.Ordered);

            // Patient.telecom.system
            bm = nav.Bookmark();
            Assert.IsTrue(nav.MoveToChild("system"));
            Assert.AreEqual(1, nav.Current.Min);
            Assert.AreEqual("email", (nav.Current.Fixed as Code)?.Value);
            Assert.IsTrue(nav.ReturnToBookmark(bm));

            // Patient.telecom:email/home
            Assert.IsTrue(nav.MoveToNext("telecom"));
            Assert.AreEqual("email/home", nav.Current.SliceName);
            Assert.AreEqual(0, nav.Current.Min);
            Assert.AreEqual("1", nav.Current.Max);
            Assert.IsNull(nav.Current.Slicing);

            // Patient.telecom.system
            bm = nav.Bookmark();
            Assert.IsTrue(nav.MoveToChild("system"));
            Assert.AreEqual(1, nav.Current.Min);
            Assert.AreEqual("email", (nav.Current.Fixed as Code)?.Value);
            Assert.IsTrue(nav.MoveToNext("use"));
            Assert.AreEqual(1, nav.Current.Min);
            Assert.AreEqual("home", (nav.Current.Fixed as Code)?.Value);
            Assert.IsTrue(nav.ReturnToBookmark(bm));

            // Patient.telecom:email/work
            Assert.IsTrue(nav.MoveToNext("telecom"));
            Assert.AreEqual("email/work", nav.Current.SliceName);
            Assert.AreEqual(0, nav.Current.Min);
            Assert.AreEqual("1", nav.Current.Max);
            Assert.IsNull(nav.Current.Slicing);

            // Patient.telecom.system
            bm = nav.Bookmark();
            Assert.IsTrue(nav.MoveToChild("system"));
            Assert.AreEqual(1, nav.Current.Min);
            Assert.AreEqual("email", (nav.Current.Fixed as Code)?.Value);
            Assert.IsTrue(nav.MoveToNext("use"));
            Assert.AreEqual(1, nav.Current.Min);
            Assert.AreEqual("work", (nav.Current.Fixed as Code)?.Value);
            Assert.IsTrue(nav.ReturnToBookmark(bm));

            // Patient.telecom:other
            Assert.IsTrue(nav.MoveToNext("telecom"));
            Assert.AreEqual("other", nav.Current.SliceName);
            Assert.AreEqual(0, nav.Current.Min);
            Assert.AreEqual("3", nav.Current.Max);
            Assert.IsNotNull(nav.Current.Slicing);
            Assert.AreEqual("system|use", string.Join("|", nav.Current.Slicing.Discriminator.Select(p => p.Path)));
            Assert.AreEqual(ElementDefinition.SlicingRules.Open, nav.Current.Slicing.Rules);
            // Assert.AreEqual(false, nav.Current.Slicing.Ordered);
            Assert.IsNull(nav.Current.Slicing.Ordered);

            // Patient.telecom.system
            bm = nav.Bookmark();
            Assert.IsTrue(nav.MoveToChild("system"));
            Assert.AreEqual(1, nav.Current.Min);
            Assert.AreEqual("other", (nav.Current.Fixed as Code)?.Value);
            Assert.IsTrue(nav.ReturnToBookmark(bm));

            // Patient.telecom:other/home
            Assert.IsTrue(nav.MoveToNext("telecom"));
            Assert.AreEqual("other/home", nav.Current.SliceName);
            Assert.AreEqual(0, nav.Current.Min);
            Assert.AreEqual("1", nav.Current.Max);
            Assert.IsNull(nav.Current.Slicing);

            // Patient.telecom.system
            bm = nav.Bookmark();
            Assert.IsTrue(nav.MoveToChild("system"));
            Assert.AreEqual(1, nav.Current.Min);
            Assert.AreEqual("other", (nav.Current.Fixed as Code)?.Value);
            Assert.IsTrue(nav.MoveToNext("use"));
            Assert.AreEqual(1, nav.Current.Min);
            Assert.AreEqual("home", (nav.Current.Fixed as Code)?.Value);
            Assert.IsTrue(nav.ReturnToBookmark(bm));

            // Patient.telecom:other/work
            Assert.IsTrue(nav.MoveToNext("telecom"));
            Assert.AreEqual("other/work", nav.Current.SliceName);
            Assert.AreEqual(0, nav.Current.Min);
            Assert.AreEqual("1", nav.Current.Max);
            Assert.IsNull(nav.Current.Slicing);

            // Patient.telecom.system
            bm = nav.Bookmark();
            Assert.IsTrue(nav.MoveToChild("system"));
            Assert.AreEqual(1, nav.Current.Min);
            Assert.AreEqual("other", (nav.Current.Fixed as Code)?.Value);
            Assert.IsTrue(nav.MoveToNext("use"));
            Assert.AreEqual(1, nav.Current.Min);
            Assert.AreEqual("work", (nav.Current.Fixed as Code)?.Value);
            Assert.IsTrue(nav.ReturnToBookmark(bm));
        }

        [TestMethod]
        public void TestElementMappings()
        {
            var profile = _testResolver.FindStructureDefinition("http://example.org/fhir/StructureDefinition/TestMedicationStatement-prescribing");
            Assert.IsNotNull(profile);

            var diffElem = profile.Differential.Element.FirstOrDefault(e => e.Path == "MedicationStatement.informationSource");
            Assert.IsNotNull(diffElem);
            dumpMappings(diffElem);

            StructureDefinition expanded = null;
            _generator = new SnapshotGenerator(_testResolver, _settings);
            _generator.PrepareElement += elementHandler;
            try
            {
                generateSnapshotAndCompare(profile, out expanded);
            }
            finally
            {
                _generator.PrepareElement -= elementHandler;
            }
            dumpOutcome(_generator.Outcome);

            Assert.IsNotNull(expanded);
            Assert.IsTrue(expanded.HasSnapshot);

            var elems = expanded.Snapshot.Element;
            elems.Dump();

            var elem = elems.FirstOrDefault(e => e.Path == "MedicationStatement.informationSource");
            Assert.IsNotNull(elem);
            dumpMappings(elem);

            // Snapshot element mappings should include all of the differential element mappings
            Assert.IsTrue(diffElem.Mapping.All(dm => elem.Mapping.Any(m => m.IsExactly(dm))));

        }

        static void dumpMappings(ElementDefinition elem) => dumpMappings(elem.Mapping, $"Mappings for {elem.Path}:");

        static void dumpMappings(IList<ElementDefinition.MappingComponent> mappings, string header = null)
        {
            Debug.WriteLineIf(header != null, header);
            foreach (var mapping in mappings)
            {
                Debug.Print($"{mapping.Identity} : {mapping.Map}");
            }
        }

        // Ewout: type slices cannot contain renamed elements!

        static StructureDefinition PatientNonTypeSliceProfile => new StructureDefinition()
        {
            Type = FHIRAllTypes.Patient.GetLiteral(),
            BaseDefinition = ModelInfo.CanonicalUriForFhirCoreType(FHIRAllTypes.Patient),
            Name = "NonTypeSlicePatient",
            Url = "http://example.org/fhir/StructureDefinition/NonTypeSlicePatient",
            Differential = new StructureDefinition.DifferentialComponent()
            {
                Element = new List<ElementDefinition>()
                {
                    new ElementDefinition("Patient.deceased[x]")
                    {
                        Min = 1,
                        // Repeat the base element types (no additional constraints)
                        Type = new List<ElementDefinition.TypeRefComponent>()
                        {
                            new ElementDefinition.TypeRefComponent() { Code = FHIRAllTypes.Boolean.GetLiteral() },
                            new ElementDefinition.TypeRefComponent() { Code = FHIRAllTypes.DateTime.GetLiteral() }
                        }
                    }
                }
            }
        };

        [TestMethod]
        public void TestPatientNonTypeSlice()
        {
            var profile = PatientNonTypeSliceProfile;

            var resolver = new InMemoryProfileResolver(profile);
            var multiResolver = new MultiResolver(_testResolver, resolver);
            _generator = new SnapshotGenerator(multiResolver, _settings);

            // Force expansion of Patient.deceased[x]
            var nav = ElementDefinitionNavigator.ForDifferential(profile);
            Assert.IsTrue(nav.MoveToFirstChild());
            var result = _generator.ExpandElement(nav);
            profile.Differential.Element.Dump();
            dumpOutcome(_generator.Outcome);
            Assert.IsTrue(result);

            Assert.IsNull(_generator.Outcome);
        }

        // Ewout: type slices cannot contain renamed elements!
        static StructureDefinition ObservationSimpleQuantityProfile => new StructureDefinition()
        {
            Type = FHIRAllTypes.Observation.GetLiteral(),
            BaseDefinition = ModelInfo.CanonicalUriForFhirCoreType(FHIRAllTypes.Observation),
            Name = "NonTypeSlicePatient",
            Url = "http://example.org/fhir/StructureDefinition/ObservationSimpleQuantityProfile",
            Differential = new StructureDefinition.DifferentialComponent()
            {
                Element = new List<ElementDefinition>()
                {
                    new ElementDefinition("Observation.valueQuantity")
                    {
                        // Repeat the base element types (no additional constraints)
                        Type = new List<ElementDefinition.TypeRefComponent>()
                        {
                            new ElementDefinition.TypeRefComponent()
                            {
                                // Constrain Quantity to SimpleQuantity
                                // Code = FHIRDefinedType.Quantity,
                                // Profile = new string[] { ModelInfo.CanonicalUriForFhirCoreType(FHIRDefinedType.SimpleQuantity) }

                                Code = FHIRAllTypes.SimpleQuantity.GetLiteral()
                            },
                        }
                    }
                }
            }
        };

        // [WMR 20170321] NEW
        [TestMethod]
        public void TestSimpleQuantityProfile()
        {
            var profile = ObservationSimpleQuantityProfile;

            var resolver = new InMemoryProfileResolver(profile);
            var multiResolver = new MultiResolver(_testResolver, resolver);
            _generator = new SnapshotGenerator(multiResolver, _settings);

            generateSnapshotAndCompare(profile, out var expanded);
            Assert.IsNotNull(expanded);
            Assert.IsTrue(expanded.HasSnapshot);
            expanded.Snapshot.Element.Where(e => e.Path.StartsWith("Observation.value")).Dump();
            dumpOutcome(_generator.Outcome);

            var issues = _generator.Outcome?.Issue;
            Assert.AreEqual(1, issues.Count);
            assertIssue(issues[0], SnapshotGenerator.PROFILE_ELEMENTDEF_INVALID_SLICENAME_ON_ROOT);

            // [WMR 20180115] NEW - Use alternative (iterative) approach for full expansion
            issues = new List<OperationOutcome.IssueComponent>();
            var elems = expanded.Snapshot.Element;
            elems = expanded.Snapshot.Element = fullyExpand(elems, issues).ToList();
            // Generator should report same issue as during regular snapshot expansion
            Assert.AreEqual(1, issues.Count);
            assertIssue(issues[0], SnapshotGenerator.PROFILE_ELEMENTDEF_INVALID_SLICENAME_ON_ROOT);

            // Ensure that renamed diff elements override base elements with original names
            var nav = ElementDefinitionNavigator.ForSnapshot(expanded);
            // Snapshot should not contain elements with original name
            Assert.IsFalse(nav.JumpToFirst("Observation.value[x]"));
            // Snapshot should contain renamed elements
            Assert.IsTrue(nav.JumpToFirst("Observation.valueQuantity"));
            Assert.IsNotNull(nav.Current.Type);
            Assert.AreEqual(1, nav.Current.Type.Count);
            Assert.AreEqual(FHIRAllTypes.SimpleQuantity.GetLiteral(), nav.Current.Type[0].Code);

            var type = nav.Current.Type.First();
            Debug.Print($"{nav.Path} : {type.Code} - '{type.Profile}'");
        }

        // [WMR 20170406] NEW
        // Issue reported by Vadim
        // Complex extension:   structure.cdstools-typedstage
        // Referencing Profile: structure.cdstools-basecancer
        // Profile defines constraints on child elements of the complex extension
        // Snapshot generator adds slicing component to Condition.extension.extension.extension:type - WRONG!
        [TestMethod]   // test data needs to be converted from dstu2 -> stu3
        public void TestProfileConstraintsOnComplexExtensionChildren()
        {
            var profile = _testResolver.FindStructureDefinition("https://example.org/fhir/StructureDefinition/cds-basecancer");
            Assert.IsNotNull(profile);

            profile.Differential.Element.Dump("===== Differential =====");

            StructureDefinition expanded = null;
            _generator = new SnapshotGenerator(_testResolver, _settings);
            _generator.PrepareElement += elementHandler;
            try
            {
                generateSnapshotAndCompare(profile, out expanded);
            }
            finally
            {
                _generator.PrepareElement -= elementHandler;
            }
            dumpOutcome(_generator.Outcome);

            Assert.IsNotNull(expanded);
            Assert.IsTrue(expanded.HasSnapshot);

            var elems = expanded.Snapshot.Element;
            elems.Dump("===== Snapshot =====");

            var nav = new ElementDefinitionNavigator(elems);
            Assert.IsTrue(nav.MoveToFirstChild());
            Assert.AreEqual("Condition", nav.Path);

            // Condition.extension (slicing entry)
            Assert.IsTrue(nav.MoveToChild("extension"));
            Assert.IsNotNull(nav.Current.Slicing);
            Assert.AreEqual("url", nav.Current.Slicing.Discriminator?.FirstOrDefault()?.Path);
            Assert.IsNull(nav.Current.SliceName);

            // Condition.extension:typedStaging
            Assert.IsTrue(nav.MoveToNext());
            Assert.AreEqual("typedStaging", nav.Current.SliceName);
            Assert.IsNull(nav.Current.Slicing);

            // Condition.extension:typedStaging.extension (slicing entry)
            Assert.IsTrue(nav.MoveToChild("extension"));
            Assert.IsNotNull(nav.Current.Slicing);
            Assert.AreEqual("url", nav.Current.Slicing.Discriminator?.FirstOrDefault()?.Path);
            Assert.IsNull(nav.Current.SliceName);

            // Condition.extension:typedStaging.extension:summary
            Assert.IsTrue(nav.MoveToNext());
            Assert.AreEqual("summary", nav.Current.SliceName);
            Assert.IsNull(nav.Current.Slicing);

            // Condition.extension:typedStaging.extension:assessment
            Assert.IsTrue(nav.MoveToNext());
            Assert.AreEqual("assessment", nav.Current.SliceName);
            Assert.IsNull(nav.Current.Slicing);

            // Condition.extension:typedStaging.extension:type
            Assert.IsTrue(nav.MoveToNext());
            Assert.AreEqual("type", nav.Current.SliceName);
            Assert.IsNull(nav.Current.Slicing); // BUG!

            // Condition.extension:typedStaging.extension:type.valueCodeableConcept
            Assert.IsTrue(nav.MoveToChild("valueCodeableConcept"));
            Assert.IsNotNull(nav.Current.Binding);
            var valueSetReference = nav.Current.Binding.ValueSet as ResourceReference;
            Assert.IsNotNull(valueSetReference);
            Assert.AreEqual(BindingStrength.Required, nav.Current.Binding.Strength);
            Assert.AreEqual("https://example.org/fhir/ValueSet/cds-cancerstagingtype", valueSetReference.Reference);
        }

        // [WMR 20170424] For debugging ElementIdGenerator

        static StructureDefinition TestQuestionnaireProfile => new StructureDefinition()
        {
            Type = FHIRAllTypes.Questionnaire.GetLiteral(),
            BaseDefinition = ModelInfo.CanonicalUriForFhirCoreType(FHIRAllTypes.Questionnaire),
            Name = "TestQuestionnaire",
            Url = "http://example.org/fhir/StructureDefinition/MyTestQuestionnaire",
            Differential = new StructureDefinition.DifferentialComponent()
            {
                Element = new List<ElementDefinition>()
                {
                    new ElementDefinition("Questionnaire.url")
                    {
                        // Override default element id
                        ElementId = "CustomId"
                    },
                    // Verify that slices receive unique element id
                    new ElementDefinition("Questionnaire.code")
                    {
                        Slicing = new ElementDefinition.SlicingComponent()
                        {
                            Discriminator = new List<ElementDefinition.DiscriminatorComponent>()
                            {
                                new ElementDefinition.DiscriminatorComponent()
                                {
                                    Type = ElementDefinition.DiscriminatorType.Value,
                                    Path = "system"
                                }
                            }
                        }
                    },
                    new ElementDefinition("Questionnaire.code")
                    {
                        SliceName = "CodeA"
                    },
                    new ElementDefinition("Questionnaire.code")
                    {
                        SliceName = "CodeB"
                    },
                    // cf. BasicValidationTests.ValidateOverNameRef
                    new ElementDefinition("Questionnaire.item.item.type")
                    {
                        Fixed = new Code("decimal")
                    }
                }
            }
        };

        [TestMethod]
        public void TestElementIds_Questionnaire()
        {
#if false // DEBUG
            var coreProfile = _testResolver.FindStructureDefinitionForCoreType(FHIRAllTypes.Questionnaire);
            Assert.IsNotNull(coreProfile);
            Debug.WriteLine("Core Questionnaire:");
            foreach (var elem in coreProfile.Differential.Element)
            {
                Debug.WriteLine($"{elem.Path} | {elem.SliceName} | Id = {elem.ElementId} | Ref = {elem.ContentReference}");
            }

            _generator = new SnapshotGenerator(_testResolver, _settings);
            _generator.Update(coreProfile);
            dumpOutcome(_generator.Outcome);
#endif

            var profile = TestQuestionnaireProfile;
            var resolver = new InMemoryProfileResolver(profile);
            var multiResolver = new MultiResolver(_testResolver, resolver);
            _generator = new SnapshotGenerator(multiResolver, _settings);

            var urlElement = profile.Differential.Element[0];

            _generator.PrepareElement += elementHandler;
            StructureDefinition expanded = null;
            try
            {
                generateSnapshotAndCompare(profile, out expanded);

                Assert.IsNotNull(expanded);
                Assert.IsTrue(expanded.HasSnapshot);
                dumpOutcome(_generator.Outcome);
                Assert.IsNull(_generator.Outcome);

                var elems = expanded.Snapshot.Element;
                Debug.WriteLine($"Default snapshot: #{elems.Count} elements");
                dumpBaseElems(elems);

                // Verify overriden element id in default snapshot
                var elem = elems.FirstOrDefault(e => e.Path == urlElement.Path);
                Assert.IsNotNull(elem);
                Assert.AreEqual(urlElement.ElementId, elem.ElementId);

                // [WMR 20180115] NEW - Use alternative (iterative) approach for full expansion
                // IMPORTANT: also hook elementHandler event during fullExpansion, to emit (custom) base element annotations
                var issues = new List<OperationOutcome.IssueComponent>();
                elems = expanded.Snapshot.Element = fullyExpand(elems, issues).ToList();
                Assert.AreEqual(0, issues.Count);
                Debug.WriteLine($"Full expansion: #{elems.Count} elements");
                dumpBaseElems(elems);

                // ExpandElement should NOT re-generate the id of the specified element; only for newly expanded children!
                // Verify overriden element id in full expansion
                elem = elems.FirstOrDefault(e => e.Path == urlElement.Path);
                Assert.IsNotNull(elem);
                Assert.AreEqual(urlElement.ElementId, elem.ElementId);
            }
            finally
            {
                _generator.PrepareElement -= elementHandler;
            }

            Debug.WriteLine("Derived Questionnaire:");
            foreach (var elem in expanded.Snapshot.Element)
            {
                var baseElem = elem.Annotation<BaseDefAnnotation>()?.BaseElementDefinition;
                Debug.WriteLine($"{elem.Path} | {elem.SliceName} | Id = {elem.ElementId} | Base Id = {baseElem?.ElementId}");
                Assert.IsNotNull(elem.ElementId);
                Assert.IsNotNull(baseElem);
                Assert.IsNotNull(baseElem.ElementId);

                if (elem.Path != urlElement.Path)
                {
                    var equalLength = !elem.Path.StartsWith("Questionnaire.item.item.");
                    assertElementIds(elem, baseElem, equalLength);
                }
            }
        }

        static void assertElementIds(ElementDefinition elem, ElementDefinition baseElem, bool equalLength = true)
        {
            // [WMR 20170614] derived profile may (further) slice the base profile
            // Element id's are not exactly equal, as the diff id's will introduce slice name(s)
            // => Strip slice names from id; path segments should be equal
            var idSegments = ElementIdGenerator.ParseId(elem.ElementId);
            var baseIdSegments = ElementIdGenerator.ParseId(baseElem.ElementId);

            // Determine if the base element has the same root (i.e. represents base profile of the same type)
            // If so, then the element ids should have the same number of segments
            if (equalLength && idSegments.FirstOrDefault() == baseIdSegments.FirstOrDefault())
            {
                Assert.AreEqual(baseIdSegments.Length, idSegments.Length);
            }

            // [WMR 20170710] Leading path segment(s) can differ, e.g. Patient.identifier.id <=> Identifier.id
            var idSegment = ElementIdSegment.Empty;
            var offset = idSegments.Length - baseIdSegments.Length;
            for (int i = 1; i < baseIdSegments.Length; i++)
            {
                idSegment = ElementIdSegment.Parse(idSegments[offset + i]);

                // Verify that the element name matches the base element name
                // Note: element ids of type slices should use original element name ending with "[x]"
                var baseIdSegment = ElementIdSegment.Parse(baseIdSegments[i]);
                Assert.AreEqual(baseIdSegment.ElementName, idSegment.ElementName);

                // If the base element id introduces a slice name, then derived element id should also include it
                // However derived profiles can introduce additional slices
                Assert.IsTrue(baseIdSegment.ElementName == null || idSegment.ElementName == baseIdSegment.ElementName);
            }

            // Verify the last element id segment = "elementName[:sliceName]"
            var basePath = elem.Base?.Path;
            var elemPath = basePath != null && ElementDefinitionNavigator.IsChoiceTypeElement(basePath) ? basePath : elem.Path;

            if (baseIdSegments.Length == 1)
            {
                // [WMR 20170710] initialize idSegment to the last segment
                idSegment = ElementIdSegment.Parse(idSegments[idSegments.Length - 1]);
            }

            Assert.AreEqual(ProfileNavigationExtensions.GetNameFromPath(elemPath), idSegment.ElementName);
            Assert.AreEqual(elem.SliceName, idSegment.SliceName);

        }

        static StructureDefinition TestPatientTypeSliceProfile => new StructureDefinition()
        {
            Type = FHIRAllTypes.Patient.GetLiteral(),
            BaseDefinition = ModelInfo.CanonicalUriForFhirCoreType(FHIRAllTypes.Patient),
            Name = "TestPatientWithTypeSlice",
            Url = "http://example.org/fhir/StructureDefinition/TestPatientWithTypeSlice",
            Differential = new StructureDefinition.DifferentialComponent()
            {
                Element = new List<ElementDefinition>()
                {
                    new ElementDefinition("Patient.deceasedDateTime")
                    {
                        SliceName = "deceasedDateTime",
                        Type = new List<ElementDefinition.TypeRefComponent>()
                        {
                            new ElementDefinition.TypeRefComponent()
                            {
                                Code = FHIRAllTypes.DateTime.GetLiteral()
                            }
                        }
                    },
                }
            }
        };

        [TestMethod]
        public void TestElementIds_PatientWithTypeSlice()
        {
            var profile = TestPatientTypeSliceProfile;
            var resolver = new InMemoryProfileResolver(profile);
            var multiResolver = new MultiResolver(_testResolver, resolver);
            _generator = new SnapshotGenerator(multiResolver, _settings);

            _generator.PrepareElement += elementHandler;
            try
            {
                generateSnapshotAndCompare(profile, out var expanded);
                Assert.IsNotNull(expanded);
                Assert.IsTrue(expanded.HasSnapshot);
                dumpOutcome(_generator.Outcome);
                Assert.IsNull(_generator.Outcome);

                // [WMR 20180115] NEW - Use alternative (iterative) approach for full expansion
                var issues = _generator.Outcome?.Issue ?? new List<OperationOutcome.IssueComponent>();
                expanded.Snapshot.Element = fullyExpand(expanded.Snapshot.Element, issues).ToList();
                dumpIssues(issues);
                Assert.AreEqual(0, issues.Count);

                Debug.WriteLine("Patient with type slice:");
                foreach (var elem in expanded.Snapshot.Element)
                {
                    var baseElem = elem.Annotation<BaseDefAnnotation>()?.BaseElementDefinition;
                    Debug.WriteLine($"{elem.Path} | {elem.SliceName} | Id = {elem.ElementId} | Base Id = {baseElem?.ElementId}");
                    Assert.IsNotNull(elem.ElementId);
                    Assert.IsNotNull(baseElem);
                    Assert.IsNotNull(baseElem.ElementId);

                    assertElementIds(elem, baseElem);
                }
            }
            finally
            {
                _generator.PrepareElement -= elementHandler;
            }
        }

        // [WMR 20170616] NEW - Test custom element IDs

        static StructureDefinition TestSlicedPatientWithCustomIdProfile => new StructureDefinition()
        {
            Type = FHIRAllTypes.Patient.GetLiteral(),
            BaseDefinition = ModelInfo.CanonicalUriForFhirCoreType(FHIRAllTypes.Patient),
            Name = "TestSlicedPatientWithCustomIdProfile",
            Url = "http://example.org/fhir/StructureDefinition/TestSlicedPatientWithCustomIdProfile",
            Derivation = StructureDefinition.TypeDerivationRule.Constraint,
            Differential = new StructureDefinition.DifferentialComponent()
            {
                Element = new List<ElementDefinition>()
                {
                    new ElementDefinition("Patient.identifier")
                    {
                        ElementId = "Patient.identifier",
                        Slicing = new ElementDefinition.SlicingComponent()
                        {
                            Discriminator = new List<ElementDefinition.DiscriminatorComponent>()
                            {
                                new ElementDefinition.DiscriminatorComponent()
                                {
                                    Type = ElementDefinition.DiscriminatorType.Value,
                                    Path = "system"
                                }
                            }
                        }
                    },
                    new ElementDefinition("Patient.identifier")
                    {
                        // Slice with custom ElementID
                        ElementId = "CUSTOM",
                        SliceName = "bsn"
                    },
                    new ElementDefinition("Patient.identifier.use")
                    {
                        // Should receive ElementID = "Patient.identifier:bsn.use"
                        Min = 1
                    }
                }
            }
        };

        [TestMethod]
        public void TestElementIds_SlicedPatientWithCustomIdProfile()
        {
            var profile = TestSlicedPatientWithCustomIdProfile;
            var resolver = new InMemoryProfileResolver(profile);
            var multiResolver = new MultiResolver(_testResolver, resolver);
            _generator = new SnapshotGenerator(multiResolver, _settings);

            const string sliceName = "bsn";
            var slice = profile.Differential.Element.FirstOrDefault(e => e.SliceName == sliceName);
            Assert.IsNotNull(slice);

            _generator.PrepareElement += elementHandler;
            StructureDefinition expanded = null;
            try
            {
                generateSnapshotAndCompare(profile, out expanded);
                Assert.IsNotNull(expanded);
                Assert.IsTrue(expanded.HasSnapshot);
                dumpOutcome(_generator.Outcome);

                // [WMR 20180115] NEW - Use alternative (iterative) approach for full expansion
                var issues = _generator.Outcome?.Issue ?? new List<OperationOutcome.IssueComponent>();
                expanded.Snapshot.Element = fullyExpand(expanded.Snapshot.Element, issues).ToList();
                dumpIssues(issues);
                Assert.AreEqual(0, issues.Count);
            }
            finally
            {
                _generator.PrepareElement -= elementHandler;
            }

            var elems = expanded.Snapshot.Element;

            Debug.WriteLine("Sliced Patient with custom element id on slice:");
            foreach (var elem in elems)
            {
                var baseElem = elem.Annotation<BaseDefAnnotation>()?.BaseElementDefinition;
                Debug.WriteLine($"{elem.Path} | {elem.SliceName} | Id = {elem.ElementId} | Base Id = {baseElem?.ElementId}");
                Assert.IsNotNull(elem.ElementId);
                Assert.IsNotNull(baseElem);
                Assert.IsNotNull(baseElem.ElementId);

                if (elem.ElementId?.StartsWith("CUSTOM") == true)
                {
                    Assert.AreEqual(elem.SliceName, sliceName);
                }
                else
                {
                    assertElementIds(elem, baseElem);
                }
            }

            // [WMR 20170711] Additional assertions on children of named slice
            var slicePos = elems.FindIndex(e => e.SliceName == "bsn");
            Assert.AreNotEqual(-1, slicePos);
            var elemDef = elems[slicePos];
            Assert.AreEqual("Patient.identifier", elemDef.Path);
            // Verify that the id of all child elements includes parent slice name, i.e. starts with "Patient.identifier:bsn"
            for (var idx = slicePos + 1; idx < elems.Count; idx++)
            {
                elemDef = elems[idx];
                if (!ElementDefinitionNavigator.IsChildPath("Patient.identifier", elemDef.Path)) { break; }
                Assert.IsTrue(elemDef.ElementId.StartsWith("Patient.identifier:bsn"), $"Invalid element id at element #{idx}: {elemDef.ElementId}");
            }

            // [WMR 20170711] Dynamically update the slice name and re-generate ids for the subtree
            var nav = ElementDefinitionNavigator.ForSnapshot(expanded);
            Assert.IsTrue(nav.JumpToFirst(slice.Path));
            Assert.IsTrue(nav.MoveToNextSliceAtAnyLevel(sliceName));
            slice = nav.Current;
            Assert.AreEqual(slice.SliceName, sliceName);
            slice.SliceName = "CHANGED";
            ElementIdGenerator.Update(nav, true);

            // Verify that the id of all child elements includes updated slice name, i.e. starts with "Patient.identifier:CHANGED"
            for (var idx = slicePos + 1; idx < elems.Count; idx++)
            {
                elemDef = elems[idx];
                if (!ElementDefinitionNavigator.IsChildPath("Patient.identifier", elemDef.Path)) { break; }
                Assert.IsTrue(elemDef.ElementId.StartsWith("Patient.identifier:CHANGED"), $"Invalid element id at element #{idx}: {elemDef.ElementId}");
            }

        }

        [TestMethod]
        public void TestElementIds_SlicedPatientWithCustomIdProfile2()
        {
            var profile = _testResolver.FindStructureDefinition("http://example.org/fhir/StructureDefinition/PatientWithCustomElementIds");
            Assert.IsNotNull(profile);

            _generator = new SnapshotGenerator(_testResolver, _settings);
            _generator.PrepareElement += elementHandler;
            StructureDefinition expanded = null;
            try
            {
                generateSnapshotAndCompare(profile, out expanded);
                Assert.IsNotNull(expanded);
                Assert.IsTrue(expanded.HasSnapshot);
                dumpOutcome(_generator.Outcome);

                // [WMR 20180115] NEW - Use alternative (iterative) approach for full expansion
                var issues = _generator.Outcome?.Issue ?? new List<OperationOutcome.IssueComponent>();
                expanded.Snapshot.Element = fullyExpand(expanded.Snapshot.Element, issues).ToList();
                dumpIssues(issues);
                Assert.AreEqual(0, issues.Count);
            }
            finally
            {
                _generator.PrepareElement -= elementHandler;
            }

            Debug.WriteLine("Sliced Patient with custom element id on slice:");
            foreach (var elem in expanded.Snapshot.Element)
            {
                var baseElem = elem.Annotation<BaseDefAnnotation>()?.BaseElementDefinition;
                Debug.WriteLine($"{elem.Path} | {elem.SliceName} | Id = {elem.ElementId} | Base Id = {baseElem?.ElementId}");
                Assert.IsNotNull(elem.ElementId);
                Assert.IsNotNull(baseElem);
                Assert.IsNotNull(baseElem.ElementId);

                if (elem.ElementId?.StartsWith("CUSTOM-") != true)
                {
                    assertElementIds(elem, baseElem);
                }
            }
        }


        // [WMR 20170426] NEW - Bug with generating base element annotations for merged external type profiles?
        [TestMethod]
        public void TestPatientWithAddress()
        {
            var sd = _testResolver.FindStructureDefinition(@"http://example.org/fhir/StructureDefinition/MyPatientWithAddress");
            Assert.IsNotNull(sd);

            _generator = new SnapshotGenerator(_testResolver, _settings);
            _generator.PrepareElement += elementHandler;
            try
            {
                _generator.Update(sd);
                dumpOutcome(_generator.Outcome);

                // [WMR 20180115] NEW - Use alternative (iterative) approach for full expansion
                var issues = _generator.Outcome?.Issue ?? new List<OperationOutcome.IssueComponent>();
                sd.Snapshot.Element = fullyExpand(sd.Snapshot.Element, issues).ToList();
                dumpIssues(issues);
                Assert.AreEqual(0, issues.Count);
            }
            finally
            {
                _generator.PrepareElement -= elementHandler;
            }

            dumpBaseDefId(sd);

            var sdCore = _testResolver.FindStructureDefinitionForCoreType(sd.Type);
            dumpBaseDefId(sdCore);

            // Verify that main profile MyPatientWithAddress inherited
            // constraints from extension profile MyPatientExtension
            var elem = sd.Snapshot.Element.FirstOrDefault(e => e.SliceName == "patientExtension");
            Assert.IsNotNull(elem);
            Assert.AreEqual(@"http://example.org/fhir/StructureDefinition/MyPatientExtension", elem.Type[0]?.Profile);
            var sdExt = _testResolver.FindExtensionDefinition(elem.Type[0].Profile);
            Assert.IsNotNull(sdExt);
            var extRootshort = sdExt.Differential.Element[0].Short; // Explicit constraint on ext root
            Assert.IsNotNull(extRootshort);
            Assert.IsTrue(sdExt.HasSnapshot);
            Assert.AreEqual(extRootshort, sdExt.Snapshot.Element[0].Short); // Verify propagation to snapshot
            Assert.AreEqual(extRootshort, elem.Short);  // Verify inherited by referencing profile
            var baseElem = elem.Annotation<BaseDefAnnotation>()?.BaseElementDefinition;
            Assert.IsNotNull(baseElem);
            Assert.AreEqual(extRootshort, baseElem.Short);

            // Verify that main profile MyPatientWithAddress inherited
            // constraints from element type profile MyPatientAddress
            elem = sd.Snapshot.Element.FirstOrDefault(e => e.Path == "Patient.address");
            Assert.IsNotNull(elem);
            Assert.AreEqual(@"http://example.org/fhir/StructureDefinition/MyPatientAddress", elem.Type[0]?.Profile);
            var sdType = _testResolver.FindStructureDefinition(elem.Type[0].Profile);
            Assert.IsNotNull(sdType);
            var typeChildElem = sdType.Snapshot.Element.FirstOrDefault(e => e.Path == "Address.country");
            Assert.IsNotNull(typeChildElem);
            Assert.AreEqual("land", typeChildElem.Alias.FirstOrDefault());

            elem = sd.Snapshot.Element.FirstOrDefault(e => e.Path == "Patient.address.country");
            Assert.IsNotNull(elem);
            Assert.AreEqual("land", elem.Alias.FirstOrDefault());
            baseElem = elem.Annotation<BaseDefAnnotation>()?.BaseElementDefinition;
            Assert.IsNotNull(baseElem);
            Assert.AreEqual("land", baseElem.Alias.FirstOrDefault());
        }

        static void dumpBaseDefId(StructureDefinition sd)
        {
            Debug.Print("===== " + sd.Name);
            Debug.Print($"{"Path".PadRight(50)}| {"Base Path".PadRight(49)}| {"Base StructureDefinition".PadRight(69)}| {"Element Id".PadRight(49)}| {"Base Element Id".PadRight(49)}");
            foreach (var elem in sd.Snapshot.Element)
            {
                var ann = elem.Annotation<BaseDefAnnotation>();
                Assert.IsNotNull(ann);
                var s49 = new string(' ', 49);
                var s69 = new string(' ', 69);
                Debug.Print($"{elem.Path.PadRight(50)}| {ann?.BaseElementDefinition?.Path?.PadRight(49) ?? s49}| {ann?.BaseStructureDefinition?.Url?.PadRight(69) ?? s69}| {elem?.ElementId?.PadRight(49) ?? s49}| {ann?.BaseElementDefinition?.ElementId?.PadRight(49) ?? s49}");
                var elemId = elem.ElementId;
                Assert.IsNotNull(elemId);
                Assert.IsTrue(elem.IsRootElement() ? elemId == sd.Type : elemId.StartsWith(sd.Type + "."));
            }
        }

        // [WMR 20170524] Added to fix bug reported by Stefan Lang

        // [WMR 20170424] For debugging ElementIdGenerator

        const string PatientIdentifierProfileUri = @"http://example.org/fhir/StructureDefinition/PatientIdentifierProfile";
        const string PatientProfileWithIdentifierProfileUri = @"http://example.org/fhir/StructureDefinition/PatientProfileWithIdentifierProfile";
        const string PatientIdentifierTypeValueSetUri = @"http://example.org/fhir/ValueSet/PatientIdentifierTypeValueSet";

        // Identifier profile with valueset binding on child element Identifier.type
        static StructureDefinition PatientIdentifierProfile => new StructureDefinition()
        {
            Type = FHIRAllTypes.Identifier.GetLiteral(),
            BaseDefinition = ModelInfo.CanonicalUriForFhirCoreType(FHIRAllTypes.Identifier),
            Name = "PatientIdentifierProfile",
            Url = PatientIdentifierProfileUri,
            Derivation = StructureDefinition.TypeDerivationRule.Constraint,
            Kind = StructureDefinition.StructureDefinitionKind.ComplexType,
            Differential = new StructureDefinition.DifferentialComponent()
            {
                Element = new List<ElementDefinition>()
                {
                    new ElementDefinition("Identifier.type")
                    {
                        Min = 1,
                        Binding = new ElementDefinition.ElementDefinitionBindingComponent()
                        {
                            Strength = BindingStrength.Extensible,
                            ValueSet = new ResourceReference(PatientIdentifierTypeValueSetUri)
                        }
                    },
                }
            }
        };

        // Patient profile with type profile constraint on Patient.identifier
        // Snapshot should pick up the valueset binding on Identifier.type
        static StructureDefinition PatientProfileWithIdentifierProfile => new StructureDefinition()
        {
            Type = FHIRAllTypes.Patient.GetLiteral(),
            BaseDefinition = ModelInfo.CanonicalUriForFhirCoreType(FHIRAllTypes.Patient),
            Name = "PatientProfileWithIdentifierProfile",
            Url = PatientProfileWithIdentifierProfileUri,
            Derivation = StructureDefinition.TypeDerivationRule.Constraint,
            Kind = StructureDefinition.StructureDefinitionKind.Resource,
            Differential = new StructureDefinition.DifferentialComponent()
            {
                Element = new List<ElementDefinition>()
                {
                    new ElementDefinition("Patient.identifier")
                    {
                        Type = new List<ElementDefinition.TypeRefComponent>()
                        {
                            new ElementDefinition.TypeRefComponent()
                            {
                                Code = FHIRAllTypes.Identifier.GetLiteral(),
                                Profile = PatientIdentifierProfileUri
                            }
                        }
                    }
                }
            }
        };

        [TestMethod]
        public void TestTypeProfileWithChildElementBinding()
        {
            var patientProfile = PatientProfileWithIdentifierProfile;
            var resolver = new InMemoryProfileResolver(patientProfile, PatientIdentifierProfile);
            var multiResolver = new MultiResolver(_testResolver, resolver);

            _generator = new SnapshotGenerator(multiResolver, _settings);

            StructureDefinition expanded = null;
            _generator.BeforeExpandElement += beforeExpandElementHandler_DEBUG;
            try
            {
                generateSnapshotAndCompare(patientProfile, out expanded);
            }
            finally
            {
                _generator.BeforeExpandElement -= beforeExpandElementHandler_DEBUG;
            }

            dumpOutcome(_generator.Outcome);
            Assert.IsTrue(expanded.HasSnapshot);
            dumpElements(expanded.Snapshot.Element);

            var nav = ElementDefinitionNavigator.ForSnapshot(expanded);
            Assert.IsTrue(nav.JumpToFirst("Patient.identifier"));
            Assert.IsNotNull(nav.Current);

            // BUG: binding constraint on Identifier.type is merged onto Patient.identifier...? (parent element!)
            // FIXED [SnapshotGenerator.getSnapshotRootElement] var diffRoot = sd.Differential.GetRootElement();
            Assert.IsNull(nav.Current.Binding);

            // By default, Patient.identifier.type should NOT be included in the generated snapshot
            Assert.IsFalse(nav.MoveToChild("type"));
        }

        static StructureDefinition QuestionnaireResponseWithSlice => new StructureDefinition()
        {
            Type = FHIRAllTypes.QuestionnaireResponse.GetLiteral(),
            BaseDefinition = ModelInfo.CanonicalUriForFhirCoreType(FHIRAllTypes.QuestionnaireResponse),
            Name = "QuestionnaireResponseWithSlice",
            Url = @"http://example.org/fhir/StructureDefinition/QuestionnaireResponseWithSlice",
            Derivation = StructureDefinition.TypeDerivationRule.Constraint,
            Kind = StructureDefinition.StructureDefinitionKind.Resource,
            Differential = new StructureDefinition.DifferentialComponent()
            {
                Element = new List<ElementDefinition>()
                {
                    new ElementDefinition("QuestionnaireResponse.item")
                    {
                        Slicing = new ElementDefinition.SlicingComponent()
                        {
                            Discriminator = new List<ElementDefinition.DiscriminatorComponent>()
                            {
                                new ElementDefinition.DiscriminatorComponent() { Type = ElementDefinition.DiscriminatorType.Value, Path = "text" }
                            }
                        }
                    },
                    new ElementDefinition("QuestionnaireResponse.item")
                    {
                        SliceName = "Q1"
                    },
                    new ElementDefinition("QuestionnaireResponse.item")
                    {
                        SliceName = "Q2"
                    },
                    new ElementDefinition("QuestionnaireResponse.item.linkid")
                    {
                        Max = "0"
                    },
                }
            }
        };

        // Isue #387
        // https://github.com/ewoutkramer/fhir-net-api/issues/387
        // Cannot reproduce in STU3?
        // [WMR 20170713] Note: in DSTU2, the QuestionnaireResponse core resource definition
        // specifies an example binding on element "QuestionnaireResponse.group.question.answer.value[x]"
        // WITHOUT an actual valueset reference:
        //
        //   <element>
        //     <path value="QuestionnaireResponse.group.question.answer.value[x]"/>
        //     <!-- ... -->
        //     <binding>
        //       <strength value="example"/>
        //       <description value="Code indicating the response provided for a question."/>
        //     </binding>
        //     <!-- ... -->
        //   </element>
        //
        // However in STU3, the core def example binding DOES include a valueset reference.
        [TestMethod]
        public void TestQRSliceChildrenBindings()
        {
            var sd = QuestionnaireResponseWithSlice;
            var resolver = new InMemoryProfileResolver(sd);
            var multiResolver = new MultiResolver(_testResolver, resolver);

            _generator = new SnapshotGenerator(multiResolver, _settings);

            StructureDefinition expanded = null;
            _generator.BeforeExpandElement += beforeExpandElementHandler_DEBUG;
            try
            {
                generateSnapshotAndCompare(sd, out expanded);
            }
            finally
            {
                _generator.BeforeExpandElement -= beforeExpandElementHandler_DEBUG;
            }

            dumpOutcome(_generator.Outcome);
            Assert.IsTrue(expanded.HasSnapshot);
            dumpElements(expanded.Snapshot.Element);

            // Verify the inherited example binding on QuestionnaireResponse.item.answer.value[x]
            var answerValues = expanded.Snapshot.Element.Where(e => e.Path == "QuestionnaireResponse.item.answer.value[x]").ToList();
            Assert.AreEqual(3, answerValues.Count);
            foreach (var elem in answerValues)
            {
                var binding = elem.Binding;
                Assert.IsNotNull(binding);
                Assert.AreEqual(BindingStrength.Example, binding.Strength);
                var ValueSetReference = binding.ValueSet as ResourceReference;
                Assert.IsNotNull(ValueSetReference);
                // Assert.AreEqual("http://hl7.org/fhir/ValueSet/questionnaire-answers", ValueSetReference.Url.OriginalString);
                Assert.IsTrue(ValueSetReference.Url.Equals("http://hl7.org/fhir/ValueSet/questionnaire-answers"));
                var bindingNameExtension = binding.Extension.FirstOrDefault(e => e.Url == "http://hl7.org/fhir/StructureDefinition/elementdefinition-bindingName");
                Assert.IsNotNull(bindingNameExtension);
                var bindingNameValue = bindingNameExtension.Value as FhirString;
                Assert.IsNotNull(bindingNameValue);
                Assert.AreEqual("QuestionnaireAnswer", bindingNameValue.Value);
            }
        }

        // For derived profiles, base element annotations are incorrect
        // https://trello.com/c/8h7u2qRa
        // Three layers of derived profiles: MyVitalSigns => VitalSigns => Observation
        // When expanding MyVitalSigns, the annotated base elements also include local diff constraints... WRONG!
        // As a result, Forge will not detect the existing local constraints (no yellow pen, excluded from output).

        static StructureDefinition MyDerivedObservation => new StructureDefinition()
        {
            Type = FHIRAllTypes.Observation.GetLiteral(),
            BaseDefinition = ModelInfo.CanonicalUriForFhirCoreType(FHIRAllTypes.Observation),
            Name = "MyDerivedObservation",
            Url = @"http://example.org/fhir/StructureDefinition/MyDerivedObservation",
            Derivation = StructureDefinition.TypeDerivationRule.Constraint,
            Kind = StructureDefinition.StructureDefinitionKind.Resource,
            Differential = new StructureDefinition.DifferentialComponent()
            {
                Element = new List<ElementDefinition>()
                {
                    new ElementDefinition("Observation.method")
                    {
                        Short = "DerivedMethodShort"
                    }
                }
            }
        };

        [TestMethod]
        public void TestDerivedObservation()
        {
            var derivedObs = MyDerivedObservation;
            var resolver = new InMemoryProfileResolver(derivedObs);
            var multiResolver = new MultiResolver(_testResolver, resolver);

            _generator = new SnapshotGenerator(multiResolver, _settings);

            StructureDefinition expanded = null;
            // _generator.BeforeExpandElement += beforeExpandElementHandler_DEBUG;
            _generator.PrepareElement += elementHandler;
            try
            {
                generateSnapshotAndCompare(derivedObs, out expanded);
            }
            finally
            {
                // _generator.BeforeExpandElement -= beforeExpandElementHandler_DEBUG;
                _generator.PrepareElement -= elementHandler;
            }

            dumpOutcome(_generator.Outcome);
            Assert.IsTrue(expanded.HasSnapshot);
            // dumpElements(expanded.Snapshot.Element);
            dumpBaseElems(expanded.Snapshot.Element);

            var derivedMethodElem = expanded.Snapshot.Element.FirstOrDefault(e => e.Path == "Observation.method");
            Assert.IsNotNull(derivedMethodElem);
            Assert.AreEqual("DerivedMethodShort", derivedMethodElem.Short);

            var coreObs = _testResolver.FindStructureDefinitionForCoreType(FHIRAllTypes.Observation);
            Assert.IsTrue(coreObs.HasSnapshot);
            var coreMethodElem = coreObs.Snapshot.Element.FirstOrDefault(e => e.Path == "Observation.method");
            Assert.IsNotNull(coreMethodElem);
            Assert.IsNotNull(coreMethodElem.Short);

            var annotation = derivedMethodElem.Annotation<BaseDefAnnotation>();
            Assert.IsNotNull(annotation);
            var baseElem = annotation.BaseElementDefinition;
            Assert.IsNotNull(baseElem);
            Assert.AreEqual(coreMethodElem.Short, baseElem.Short);
        }

        static StructureDefinition MyMoreDerivedObservation => new StructureDefinition()
        {
            Type = FHIRAllTypes.Observation.GetLiteral(),
            BaseDefinition = MyDerivedObservation.Url,
            Name = "MyMoreDerivedObservation",
            Url = @"http://example.org/fhir/StructureDefinition/MyMoreDerivedObservation",
            Derivation = StructureDefinition.TypeDerivationRule.Constraint,
            Kind = StructureDefinition.StructureDefinitionKind.Resource,
            Differential = new StructureDefinition.DifferentialComponent()
            {
                Element = new List<ElementDefinition>()
                {
                    new ElementDefinition("Observation.method")
                    {
                        Short = "MoreDerivedMethodShort",
                        Comment = "MoreDerivedMethodComment"
                    },
                    // Include child constraint to force full expansion of .bodySite node
                    // BUG: if we include this element, then the generated base element for .bodySite is incorrect
                    // (includes local constraints, i.e. Min = 1 ... WRONG!)
                    new ElementDefinition("Observation.method.coding.code")
                    {
                        Min = 1
                    },
                }
            }
        };

        [TestMethod]
        public void TestMoreDerivedObservation()
        {
            var derivedObs = MyDerivedObservation;
            var moreDerivedObs = MyMoreDerivedObservation;
            var resolver = new InMemoryProfileResolver(derivedObs, moreDerivedObs);
            var multiResolver = new MultiResolver(_testResolver, resolver);

            _generator = new SnapshotGenerator(multiResolver, _settings);

            StructureDefinition expanded = null;
            // _generator.BeforeExpandElement += beforeExpandElementHandler_DEBUG;
            _generator.PrepareElement += elementHandler;
            try
            {
                generateSnapshotAndCompare(moreDerivedObs, out expanded);
            }
            finally
            {
                // _generator.BeforeExpandElement -= beforeExpandElementHandler_DEBUG;
                _generator.PrepareElement -= elementHandler;
            }

            dumpOutcome(_generator.Outcome);
            Assert.IsTrue(expanded.HasSnapshot);
            // dumpElements(expanded.Snapshot.Element);
            dumpBaseElems(expanded.Snapshot.Element);

            var moreDerivedMethodElem = expanded.Snapshot.Element.FirstOrDefault(e => e.Path == "Observation.method");
            Assert.IsNotNull(moreDerivedMethodElem);
            Assert.AreEqual("MoreDerivedMethodShort", moreDerivedMethodElem.Short);

            Assert.IsTrue(derivedObs.HasSnapshot);
            var derivedMethodElem = derivedObs.Snapshot.Element.FirstOrDefault(e => e.Path == "Observation.method");
            Assert.IsNotNull(derivedMethodElem);
            Assert.AreEqual("DerivedMethodShort", derivedMethodElem.Short);

            // MoreDerivedObservation:Observation.method.short is inherited from DerivedObservation:Observation.method.short
            var annotation = moreDerivedMethodElem.Annotation<BaseDefAnnotation>();
            Assert.IsNotNull(annotation);
            var baseElem = annotation.BaseElementDefinition;
            Assert.IsNotNull(baseElem);
            Assert.AreEqual(derivedMethodElem.Short, baseElem.Short);

            // MoreDerivedObservation:Observation.method.comments is inherited from Core:Observation.method.comments
            var coreObs = _testResolver.FindStructureDefinitionForCoreType(FHIRAllTypes.Observation);
            Assert.IsTrue(coreObs.HasSnapshot);
            var coreMethodElem = coreObs.Snapshot.Element.FirstOrDefault(e => e.Path == "Observation.method");
            Assert.IsNotNull(coreMethodElem);
            Assert.IsNotNull(coreMethodElem.Comment);
            Assert.AreEqual(coreMethodElem.Comment, baseElem.Comment);
        }

        // [WMR 20170718] Test for slicing issue
        static StructureDefinition MySlicedDocumentReference => new StructureDefinition()
        {
            Type = FHIRAllTypes.Observation.GetLiteral(),
            BaseDefinition = ModelInfo.CanonicalUriForFhirCoreType(FHIRAllTypes.DocumentReference),
            Name = "MySlicedDocumentReference",
            Url = "http://example.org/fhir/StructureDefinition/MySlicedDocumentReference",
            Derivation = StructureDefinition.TypeDerivationRule.Constraint,
            Kind = StructureDefinition.StructureDefinitionKind.Resource,
            Differential = new StructureDefinition.DifferentialComponent()
            {
                Element = new List<ElementDefinition>()
                {
                    new ElementDefinition("DocumentReference.content")
                    {
                        Slicing = new ElementDefinition.SlicingComponent()
                        {
                            Description = "TEST"
                            // Min = 1 in core resource definition
                        }
                    },
                    new ElementDefinition("DocumentReference.content")
                    {
                        SliceName = "meta",
                        // Following should be considered as a constraint!
                        // As named slices should always start with Min = 0
                        Min = 1
                    },
                }
            }
        };

        // https://trello.com/c/d7EuVgZI
        // Named slices should never inherit minimum cardinality from base element.
        // Instead, named slice base should always have Min = 0
        // Only slice entry inherits cardinality from base.
        [TestMethod]
        public void TestNamedSliceMinCardinality()
        {
            var sd = MySlicedDocumentReference;
            var resolver = new InMemoryProfileResolver(sd);
            var multiResolver = new MultiResolver(_testResolver, resolver);

            _generator = new SnapshotGenerator(multiResolver, _settings);

            StructureDefinition expanded = null;
            // _generator.BeforeExpandElement += beforeExpandElementHandler_DEBUG;
            _generator.PrepareElement += elementHandler;
            try
            {
                generateSnapshotAndCompare(sd, out expanded);
            }
            finally
            {
                // _generator.BeforeExpandElement -= beforeExpandElementHandler_DEBUG;
                _generator.PrepareElement -= elementHandler;
            }

            dumpOutcome(_generator.Outcome);
            Assert.IsTrue(expanded.HasSnapshot);
            // dumpElements(expanded.Snapshot.Element);
            dumpBaseElems(expanded.Snapshot.Element);

            var coreProfile = _testResolver.FindStructureDefinitionForCoreType(FHIRAllTypes.DocumentReference);
            Assert.IsNotNull(coreProfile);
            Assert.IsTrue(coreProfile.HasSnapshot);

            // Verify slice entry in snapshot
            var elems = expanded.Snapshot.Element;
            var snapSliceEntry = elems.FirstOrDefault(e => e.Path == "DocumentReference.content");
            Assert.IsNotNull(snapSliceEntry);
            Assert.IsNotNull(snapSliceEntry.Slicing);

            // Verify that slice entry inherits min cardinality from base profile
            var coreElem = coreProfile.Snapshot.Element.FirstOrDefault(e => e.Path == snapSliceEntry.Path);
            Assert.IsNotNull(coreElem);
            Assert.AreEqual(1, coreElem.Min);
            Assert.AreEqual(coreElem.Min, snapSliceEntry.Min);

            // Verify that named slices do NOT inherit min cardinality from base profile
            var diffSlice = sd.Differential.Element.FirstOrDefault(e => e.SliceName != null);
            Assert.IsNotNull(diffSlice);
            var snapSlice = elems.FirstOrDefault(e => e.SliceName == diffSlice.SliceName);
            Assert.IsNotNull(snapSlice);
            Assert.AreEqual(diffSlice.Min, snapSlice.Min);
            var sliceBaseAnn = snapSlice.Annotation<BaseDefAnnotation>();
            Assert.IsNotNull(sliceBaseAnn);
            var sliceBase = sliceBaseAnn.BaseElementDefinition;
            Assert.IsNotNull(sliceBase);
            // Verify that slice base always has Min = 0 (not inherited from base profile)
            Assert.AreEqual(0, sliceBase.Min);
        }

        // [WMR 20170718] NEW
        // Accept and handle derived profile constraints on existing slice entry in base profile

        static StructureDefinition MySlicedBasePatient => new StructureDefinition()
        {
            Type = FHIRAllTypes.Patient.GetLiteral(),
            BaseDefinition = ModelInfo.CanonicalUriForFhirCoreType(FHIRAllTypes.Patient),
            Name = "MySlicedBasePatient",
            Url = @"http://example.org/fhir/StructureDefinition/MySlicedBasePatient",
            Derivation = StructureDefinition.TypeDerivationRule.Constraint,
            Kind = StructureDefinition.StructureDefinitionKind.Resource,
            Differential = new StructureDefinition.DifferentialComponent()
            {
                Element = new List<ElementDefinition>()
                {
                    new ElementDefinition("Patient.identifier")
                    {
                        Slicing = new ElementDefinition.SlicingComponent()
                        {
                            Description = "TEST"
                        }
                    },
                    new ElementDefinition("Patient.identifier")
                    {
                        SliceName = "bsn"
                    }
                }
            }
        };

        static StructureDefinition MyMoreDerivedPatient => new StructureDefinition()
        {
            Type = FHIRAllTypes.Patient.GetLiteral(),
            BaseDefinition = MySlicedBasePatient.Url,
            Name = "MyMoreDerivedPatient",
            Url = @"http://example.org/fhir/StructureDefinition/MyMoreDerivedPatient",
            Derivation = StructureDefinition.TypeDerivationRule.Constraint,
            Kind = StructureDefinition.StructureDefinitionKind.Resource,
            Differential = new StructureDefinition.DifferentialComponent()
            {
                Element = new List<ElementDefinition>()
                {
                    // Further constrain existing slice entry
                    new ElementDefinition("Patient.identifier")
                    {
                        Min = 1
                    }
                }
            }
        };

        // https://trello.com/c/Mnn0EBOg
        [TestMethod]
        public void TestConstraintOnSliceEntry()
        {
            var sd = MyMoreDerivedPatient;
            var resolver = new InMemoryProfileResolver(sd, MySlicedBasePatient);
            var multiResolver = new MultiResolver(_testResolver, resolver);

            _generator = new SnapshotGenerator(multiResolver, _settings);

            StructureDefinition expanded = null;
            // _generator.BeforeExpandElement += beforeExpandElementHandler_DEBUG;
            _generator.PrepareElement += elementHandler;
            try
            {
                generateSnapshotAndCompare(sd, out expanded);
            }
            finally
            {
                // _generator.BeforeExpandElement -= beforeExpandElementHandler_DEBUG;
                _generator.PrepareElement -= elementHandler;
            }

            dumpOutcome(_generator.Outcome);
            Assert.IsTrue(expanded.HasSnapshot);
            // dumpElements(expanded.Snapshot.Element);
            dumpBaseElems(expanded.Snapshot.Element);

            // Snapshot generator should NOT emit any issues
            // * Issue #0: Severity = 'Error' Code = 'Required' Details: '10008' Text : 'Element 'Patient.identifier' defines a slice without a name. Individual slices must always have a unique name, except extensions.' Profile: 'http://example.org/fhir/StructureDefinition/MyMoreDerivedPatient' Path: 'Patient.identifier'
            Assert.IsNull(_generator.Outcome);

            // Verify constraint on slice entry
            var elems = expanded.Snapshot.Element;
            var sliceEntry = elems.FirstOrDefault(e => e.Path == "Patient.identifier");
            Assert.IsNotNull(sliceEntry);
            Assert.IsNotNull(sliceEntry.Slicing);
            Assert.AreEqual(1, sliceEntry.Min);
            var ann = sliceEntry.Annotation<BaseDefAnnotation>();
            Assert.IsNotNull(ann);
            Assert.IsNotNull(ann.BaseElementDefinition);
            Assert.AreEqual(0, ann.BaseElementDefinition.Min);
        }

        // [WMR 20170810] https://trello.com/c/KNMYa44V
        [TestMethod]
        public void TestDosage()
        {
            // Note: resolved from TestData\snapshot-test\profiles-types.xml
            var sd = _testResolver.FindStructureDefinitionForCoreType(FHIRAllTypes.Dosage);
            _generator = new SnapshotGenerator(_testResolver, _settings);

            generateSnapshotAndCompare(sd, out var expanded);
            dumpOutcome(_generator.Outcome);
            Assert.IsTrue(expanded.HasSnapshot);
            var elems = expanded.Snapshot.Element;
            dumpElements(elems);
            // dumpBaseElems(elems);

            foreach (var elem in elems)
            {
                Assert.IsNull(elem.SliceName, $"Error! Unexpected slice name '{elem.SliceName}' on element with path '{elem.Path}'");
            }

            // Also verify the expanded snapshot of the referenced SimpleQuantity profile
            sd = _testResolver.FindStructureDefinitionForCoreType(FHIRAllTypes.SimpleQuantity);
            Assert.IsNotNull(sd);
            Assert.IsTrue(sd.HasSnapshot);
            Assert.IsNull(sd.Differential.GetRootElement()?.SliceName);

            // Note: depending on the order of unit tests execution, SimpleQuantity snapshot
            // may not have been fully (re-)generated. The original snapshot (from core ZIP)
            // contains the invalid sliceName. Regenerated snapshot should be corrected.
            if (sd.Snapshot.IsCreatedBySnapshotGenerator())
            {
                Assert.IsNull(sd.Snapshot.GetRootElement()?.SliceName);
            }
        }

        static StructureDefinition MedicationStatementWithSimpleQuantitySlice => new StructureDefinition()
        {
            Type = FHIRAllTypes.MedicationStatement.GetLiteral(),
            BaseDefinition = ModelInfo.CanonicalUriForFhirCoreType(FHIRAllTypes.MedicationStatement),
            Name = "MedicationStatementWithSimpleQuantitySlice",
            Url = @"http://example.org/fhir/StructureDefinition/MedicationStatementWithSimpleQuantitySlice",
            Derivation = StructureDefinition.TypeDerivationRule.Constraint,
            Kind = StructureDefinition.StructureDefinitionKind.Resource,
            Differential = new StructureDefinition.DifferentialComponent()
            {
                Element = new List<ElementDefinition>()
                {
                    new ElementDefinition("MedicationStatement.dosage.dose[x]")
                    {
                        Slicing = new ElementDefinition.SlicingComponent()
                        {
                            Discriminator = ForTypeSlice().ToList()
                        }
                    },
                    new ElementDefinition("MedicationStatement.dosage.dose[x]")
                    {
                        SliceName = "doseSimpleQuantity",
                        Type = new List<ElementDefinition.TypeRefComponent>()
                        {
                            new ElementDefinition.TypeRefComponent()
                            {
                                Code = FHIRAllTypes.Quantity.GetLiteral(),
                                Profile = ModelInfo.CanonicalUriForFhirCoreType(FHIRAllTypes.SimpleQuantity)
                            }
                        }
                    },
                    new ElementDefinition("MedicationStatement.dosage.dose[x]")
                    {
                        SliceName = "dosePeriod",
                        Type = new List<ElementDefinition.TypeRefComponent>()
                        {
                            new ElementDefinition.TypeRefComponent()
                            {
                                Code = FHIRAllTypes.Period.GetLiteral()
                            }
                        }
                    },

                }
            }
        };

        [TestMethod]
        public void TestSimpleQuantitySlice()
        {
            var sd = MedicationStatementWithSimpleQuantitySlice;
            var resolver = new InMemoryProfileResolver(sd);
            var multiResolver = new MultiResolver(_testResolver, resolver);

            _generator = new SnapshotGenerator(multiResolver, _settings);

            generateSnapshotAndCompare(sd, out StructureDefinition expanded);
            dumpOutcome(_generator.Outcome);
            Assert.IsTrue(expanded.HasSnapshot);
            var elems = expanded.Snapshot.Element;
            dumpElements(elems);
            // dumpBaseElems(elems);

            // Verify there is NO warning about invalid element type constraint
            Assert.IsFalse(_generator.Outcome.Issue.Any(
                i => i.Details.Coding.FirstOrDefault().Code == SnapshotGenerator.PROFILE_ELEMENTDEF_INVALID_PROFILE_TYPE.Code.ToString())
            );
        }

        // [WMR 20170925] BUG: Stefan Lang - Forge displays both valueString and value[x]
        // https://trello.com/c/XI8krV6j

        const string SL_HumanNameTitleSuffixUri = @"http://example.org/fhir/StructureDefinition/SL-HumanNameTitleSuffix";

        // Extension on complex datatype HumanName
        static StructureDefinition SL_HumanNameTitleSuffix => new StructureDefinition()
        {
            Type = FHIRAllTypes.Extension.GetLiteral(),
            BaseDefinition = ModelInfo.CanonicalUriForFhirCoreType(FHIRAllTypes.Extension),
            Name = "SL-HumanNameTitleSuffix",
            Url = SL_HumanNameTitleSuffixUri,
            Derivation = StructureDefinition.TypeDerivationRule.Constraint,
            Kind = StructureDefinition.StructureDefinitionKind.ComplexType,
            Differential = new StructureDefinition.DifferentialComponent()
            {
                Element = new List<ElementDefinition>()
                {
                    new ElementDefinition("Extension.url")
                    {
                        Fixed = new FhirUri(SL_HumanNameTitleSuffixUri)
                    },
                    // Constrain type to string
                    new ElementDefinition("Extension.valueString")
                    {
                        Short = "NameSuffix",
                        Type = new List<ElementDefinition.TypeRefComponent>()
                        {
                            new ElementDefinition.TypeRefComponent()
                            {
                                Code = FHIRAllTypes.String.GetLiteral()
                            }
                        }
                    }
                }
            }
        };

        // Profile on complex datatype HumanName with extension element
        static StructureDefinition SL_HumanNameBasis => new StructureDefinition()
        {
            Type = FHIRAllTypes.HumanName.GetLiteral(),
            BaseDefinition = ModelInfo.CanonicalUriForFhirCoreType(FHIRAllTypes.HumanName),
            Name = "SL-HumanNameBasis",
            Url = @"http://example.org/fhir/StructureDefinition/SL-HumanNameBasis",
            Derivation = StructureDefinition.TypeDerivationRule.Constraint,
            Kind = StructureDefinition.StructureDefinitionKind.ComplexType,
            Differential = new StructureDefinition.DifferentialComponent()
            {
                Element = new List<ElementDefinition>()
                {
                    new ElementDefinition("HumanName.family.extension")
                    {
                        SliceName = "NameSuffix",
                        Max = "1",
                        Type = new List<ElementDefinition.TypeRefComponent>()
                        {
                            new ElementDefinition.TypeRefComponent()
                            {
                                Code = FHIRAllTypes.Extension.GetLiteral(),
                                Profile = SL_HumanNameTitleSuffix.Url
                            }
                        }
                    },
                }
            }
        };

        // Profile on Patient referencing custom HumanName datatype profile
        static StructureDefinition SL_PatientBasis => new StructureDefinition()
        {
            Type = FHIRAllTypes.Patient.GetLiteral(),
            BaseDefinition = ModelInfo.CanonicalUriForFhirCoreType(FHIRAllTypes.Patient),
            Name = "SL-PatientBasis",
            Url = @"http://example.org/fhir/StructureDefinition/SL-PatientBasis",
            Derivation = StructureDefinition.TypeDerivationRule.Constraint,
            Kind = StructureDefinition.StructureDefinitionKind.Resource,
            Differential = new StructureDefinition.DifferentialComponent()
            {
                Element = new List<ElementDefinition>()
                {
                    new ElementDefinition("Patient.name")
                    {
                        Type = new List<ElementDefinition.TypeRefComponent>()
                        {
                            new ElementDefinition.TypeRefComponent()
                            {
                                Code = FHIRAllTypes.HumanName.GetLiteral(),
                                Profile = SL_HumanNameBasis.Url
                            }
                        }
                    },
                }
            }
        };


        const string SL_NameSuffixValueSetUri = @"http://fhir.de/ValueSet/deuev/anlage-7-namenszusaetze";

        // Derived profile on Patient
        static StructureDefinition SL_PatientDerived => new StructureDefinition()
        {
            Type = FHIRAllTypes.Patient.GetLiteral(),
            BaseDefinition = SL_PatientBasis.Url,
            Name = "SL-PatientDerived",
            Url = @"http://example.org/fhir/StructureDefinition/SL-PatientDerived",
            Derivation = StructureDefinition.TypeDerivationRule.Constraint,
            Kind = StructureDefinition.StructureDefinitionKind.Resource,
            Differential = new StructureDefinition.DifferentialComponent()
            {
                Element = new List<ElementDefinition>()
                {
                    new ElementDefinition("Patient.name.family.extension")
                    {
                        SliceName = "NameSuffix",
                        MustSupport = true
                    },
                    // WRONG! Derived profiles must maintain name of inherited renamed elements
                    // => SnapshotGenerator should emit a warning
                    // new ElementDefinition("Patient.name.family.extension.value[x]")
                    // CORRECT
                    new ElementDefinition("Patient.name.family.extension.valueString")
                    {
                        Binding = new ElementDefinition.ElementDefinitionBindingComponent()
                        {
                            Strength = BindingStrength.Required,
                            ValueSet = new FhirUri(SL_NameSuffixValueSetUri)
                        }
                    }
                }
            }
        };

        [TestMethod]
        public void TestPatientDe()
        {
            var sd = SL_PatientDerived;
            var resolver = new InMemoryProfileResolver(sd, SL_PatientBasis, SL_HumanNameBasis, SL_HumanNameTitleSuffix);
            var multiResolver = new MultiResolver(_testResolver, resolver);

            _generator = new SnapshotGenerator(multiResolver, _settings);

            generateSnapshotAndCompare(sd, out StructureDefinition expanded);
            dumpOutcome(_generator.Outcome);
            Assert.IsTrue(expanded.HasSnapshot);
            var elems = expanded.Snapshot.Element;
            dumpElements(elems);
            // dumpBaseElems(elems);

            var nav = ElementDefinitionNavigator.ForSnapshot(expanded);
            // Verify slice entry
            Assert.IsTrue(nav.JumpToFirst("Patient.name.family.extension"));
            Assert.IsNotNull(nav.Current.Slicing);
            Assert.IsNull(nav.Current.SliceName);
            // Verify first extension slice: NameSuffix
            Assert.IsTrue(nav.MoveToNextSlice());
            Assert.AreEqual("NameSuffix", nav.Current.SliceName);
            // Verify constraint inherited from base patient profile
            Assert.AreEqual("1", nav.Current.Max);
            // Verify constraint specified by derived patient profile
            Assert.AreEqual(true, nav.Current.MustSupport);
            Assert.IsTrue(nav.MoveToFirstChild());
            // Verify constraints on url child element inherited from extension definition
            Assert.IsTrue(nav.MoveToNext("url"));
            var url = nav.Current.Fixed as FhirUri;
            Assert.IsNotNull(url);
            Assert.AreEqual(SL_HumanNameTitleSuffixUri, url.Value);
            // Verify there are no constraints on value[x]
            Assert.IsFalse(nav.MoveToNext("value[x]"));
            // Verify merged constraints on valueString
            Assert.IsTrue(nav.MoveToNext("valueString"));
            Assert.AreEqual("NameSuffix", nav.Current.Short);
            Assert.AreEqual(1, nav.Current.Type.Count);
            Assert.AreEqual(FHIRAllTypes.String.GetLiteral(), nav.Current.Type[0].Code);
            Assert.IsNotNull(nav.Current.Binding);
            Assert.AreEqual(BindingStrength.Required, nav.Current.Binding.Strength);
            url = nav.Current.Binding.ValueSet as FhirUri;
            Assert.AreEqual(SL_NameSuffixValueSetUri, url?.Value);
        }

        // [WMR 20170927] ContentReference
        // Observation.component.referenceRange => Observation.referenceRange
        // https://trello.com/c/p1RbTjwi
        [TestMethod]
        public void TestObservationComponentReferenceRange()
        {
            var sd = new StructureDefinition()
            {
                Url = "http://example.org/fhir/StructureDefinition/ObservationWithComponentReferenceRange",
                BaseDefinition = ModelInfo.CanonicalUriForFhirCoreType(FHIRAllTypes.Observation),
                Type = FHIRAllTypes.Observation.GetLiteral(),
                Name = "ObservationWithComponentReferenceRange",
                Derivation = StructureDefinition.TypeDerivationRule.Constraint,
                Kind = StructureDefinition.StructureDefinitionKind.Resource,
                Differential = new StructureDefinition.DifferentialComponent()
                {
                    Element = new List<ElementDefinition>()
                    {
                        // Specify a child constraint on Observation.component.referenceRange
                        // in order to force child element expansion
                        new ElementDefinition("Observation.component.referenceRange.low")
                        {
                            Min = 1,
                            Fixed = new SimpleQuantity()
                            {
                                Value = 1.0m
                            }
                        }
                    }
                }
            };

            var resolver = new InMemoryProfileResolver(sd);
            var multiResolver = new MultiResolver(_testResolver, resolver);
            _generator = new SnapshotGenerator(multiResolver, _settings);
            generateSnapshotAndCompare(sd, out var expanded);
            Assert.IsNotNull(expanded);
            Assert.IsTrue(expanded.HasSnapshot);

            // Expecting single issue about invalid sliceName on SimpleQuantity root (error in core spec)
            dumpOutcome(_generator.Outcome);
            // Assert.IsNotNull(_generator.Outcome);
            // Assert.AreEqual(1, _generator.Outcome.Issue.Count);

            // [WMR 20180115] NEW - Use alternative (iterative) approach for full expansion
            var issues = new List<OperationOutcome.IssueComponent>();
            expanded.Snapshot.Element = fullyExpand(expanded.Snapshot.Element, issues).ToList();
            dumpIssues(issues);
            // Assert.AreEqual(1, issues.Count);

            var nav = ElementDefinitionNavigator.ForSnapshot(expanded);
            // Verify inherited constraints on Observation.component.referenceRange.low
            Assert.IsTrue(nav.JumpToFirst("Observation.component.referenceRange.low"));
            // Verify inherited cardinality constraint { min = 1 }
            Assert.AreEqual(1, nav.Current.Min);
            // Verify inherited fixed value constraint { fixedDecimal = 1.0 }
            Assert.IsNotNull(nav.Current.Fixed);
            var q = nav.Current.Fixed as SimpleQuantity;
            Assert.IsNotNull(q);
            Assert.AreEqual(1.0m, q.Value);
        }

        // https://trello.com/c/pA4uF7IR
        [TestMethod]
        public void TestInheritedDataTypeProfileExtensions()
        {
            var sdHumanNameExtension = new StructureDefinition()
            {
                Url = "http://example.org/fhir/StructureDefinition/HumanNameExtension",
                BaseDefinition = ModelInfo.CanonicalUriForFhirCoreType(FHIRAllTypes.Extension),
                Type = FHIRAllTypes.Extension.GetLiteral(),
                Name = "HumanNameExtension",
                Derivation = StructureDefinition.TypeDerivationRule.Constraint,
                Kind = StructureDefinition.StructureDefinitionKind.ComplexType,
                Differential = new StructureDefinition.DifferentialComponent()
                {
                    Element = new List<ElementDefinition>()
                    {
                        new ElementDefinition("Extension.valueString")
                        {
                            Type = new List<ElementDefinition.TypeRefComponent>()
                            {
                                new ElementDefinition.TypeRefComponent()
                                {
                                    Code = FHIRAllTypes.String.GetLiteral()
                                }
                            }
                        }
                    }
                }
            };

            var sdHumanName = new StructureDefinition()
            {
                Url = "http://example.org/fhir/StructureDefinition/HumanNameWithExtension",
                BaseDefinition = ModelInfo.CanonicalUriForFhirCoreType(FHIRAllTypes.HumanName),
                Type = FHIRAllTypes.HumanName.GetLiteral(),
                Name = "HumanNameWithExtension",
                Derivation = StructureDefinition.TypeDerivationRule.Constraint,
                Kind = StructureDefinition.StructureDefinitionKind.ComplexType,
                Differential = new StructureDefinition.DifferentialComponent()
                {
                    Element = new List<ElementDefinition>()
                    {
                        new ElementDefinition("HumanName.extension")
                        {
                            SliceName = "MyExtension",
                            Type = new List<ElementDefinition.TypeRefComponent>()
                            {
                                new ElementDefinition.TypeRefComponent()
                                {
                                    Code = FHIRAllTypes.Extension.GetLiteral(),
                                    Profile = sdHumanNameExtension.Url
                                }

                            }
                        }
                    }
                }
            };

            var sdBasePatient = new StructureDefinition()
            {
                Url = "http://example.org/fhir/StructureDefinition/MyBasePatient",
                BaseDefinition = ModelInfo.CanonicalUriForFhirCoreType(FHIRAllTypes.Patient),
                Type = FHIRAllTypes.Patient.GetLiteral(),
                Name = "MyBasePatient",
                Derivation = StructureDefinition.TypeDerivationRule.Constraint,
                Kind = StructureDefinition.StructureDefinitionKind.Resource,
                Differential = new StructureDefinition.DifferentialComponent()
                {
                    Element = new List<ElementDefinition>()
                    {
                        new ElementDefinition("Patient.name")
                        {
                            Type = new List<ElementDefinition.TypeRefComponent>()
                            {
                                new ElementDefinition.TypeRefComponent()
                                {
                                    Code = FHIRAllTypes.HumanName.GetLiteral(),
                                    Profile = sdHumanName.Url
                                }
                            }
                        }
                    }
                }
            };

            var sdDerivedPatient = new StructureDefinition()
            {
                Url = "http://example.org/fhir/StructureDefinition/MyDerivedPatient",
                BaseDefinition = sdBasePatient.Url,
                Type = FHIRAllTypes.Patient.GetLiteral(),
                Name = "MyDerivedPatient",
                Derivation = StructureDefinition.TypeDerivationRule.Constraint,
                Kind = StructureDefinition.StructureDefinitionKind.Resource
            };

            var resolver = new InMemoryProfileResolver(sdHumanNameExtension, sdHumanName, sdBasePatient, sdDerivedPatient);
            var multiResolver = new MultiResolver(_testResolver, resolver);
            _generator = new SnapshotGenerator(multiResolver, _settings);
            generateSnapshotAndCompare(sdDerivedPatient, out var expanded);
            Assert.IsNotNull(expanded);
            Assert.IsTrue(expanded.HasSnapshot);
            dumpOutcome(_generator.Outcome);
            dumpElements(expanded.Snapshot.Element);
            Assert.IsNull(_generator.Outcome);

            // [WMR 20180115] NEW - Use alternative (iterative) approach for full expansion
            var issues = new List<OperationOutcome.IssueComponent>();
            expanded.Snapshot.Element = fullyExpand(expanded.Snapshot.Element, issues).ToList();
            dumpIssues(issues);
            Assert.AreEqual(0, issues.Count);

            var nav = ElementDefinitionNavigator.ForSnapshot(expanded);
            Assert.IsTrue(nav.JumpToFirst("Patient.name.extension"));
            Assert.IsNotNull(nav.Current.Slicing);
            Assert.IsNull(nav.Current.SliceName);
            Assert.IsTrue(nav.MoveToNext());
            Assert.AreEqual("MyExtension", nav.Current.SliceName);
        }

        // [WMR 20171004] NEW

        // Verify generated outcome issue for incompatible type profile
        // Also verify that choice type element renaming is not affected
        [TestMethod]
        public void TestIncompatibleTypeProfile()
        {
            const string extensionUrl = @"http://example.org/fhir/StructureDefinition/ValueReferenceExtension";
            var sd = new StructureDefinition()
            {
                Type = FHIRAllTypes.Extension.GetLiteral(),
                BaseDefinition = ModelInfo.CanonicalUriForFhirCoreType(FHIRAllTypes.Extension),
                Name = "ValueReferenceExtension",
                Url = extensionUrl,
                Derivation = StructureDefinition.TypeDerivationRule.Constraint,
                Kind = StructureDefinition.StructureDefinitionKind.ComplexType,
                Differential = new StructureDefinition.DifferentialComponent()
                {
                    Element = new List<ElementDefinition>()
                    {
                        new ElementDefinition("Extension.url")
                        {
                            Fixed = new FhirUri(extensionUrl)
                        },
                        new ElementDefinition("Extension.valueReference")
                        {
                            Type = new List<ElementDefinition.TypeRefComponent>()
                            {
                                new ElementDefinition.TypeRefComponent()
                                {
                                    Code = FHIRAllTypes.Reference.GetLiteral(),
                                    // WRONG! Should be TargetProfile
                                    // Expecting outcome issue about incompatible profile
                                    Profile = ModelInfo.CanonicalUriForFhirCoreType(FHIRAllTypes.Patient)
                                }
                            }
                        }
                    }
                }
            };

            var resolver = new InMemoryProfileResolver(sd);
            var multiResolver = new MultiResolver(_testResolver, resolver);
            _generator = new SnapshotGenerator(multiResolver, _settings);
            generateSnapshotAndCompare(sd, out var expanded);
            Assert.IsNotNull(expanded);
            Assert.IsTrue(expanded.HasSnapshot);
            dumpOutcome(_generator.Outcome);
            dumpElements(expanded.Snapshot.Element);

            Assert.IsNotNull(_generator.Outcome);
            Assert.IsNotNull(_generator.Outcome.Issue);
            Assert.AreEqual(1, _generator.Outcome.Issue.Count);

            assertIssue(_generator.Outcome.Issue[0], SnapshotGenerator.PROFILE_ELEMENTDEF_INVALID_PROFILE_TYPE, extensionUrl, sd.Differential.Element[1].Path);

            // [WMR 20180115] NEW - Use alternative (iterative) approach for full expansion
            var issues = new List<OperationOutcome.IssueComponent>();
            expanded.Snapshot.Element = fullyExpand(expanded.Snapshot.Element, issues).ToList();
            dumpIssues(issues);
            Assert.AreEqual(1, issues.Count);
            assertIssue(issues[0], SnapshotGenerator.PROFILE_ELEMENTDEF_INVALID_PROFILE_TYPE, extensionUrl, sd.Differential.Element[1].Path);

            // Expecting a single warning about incompatible type profile on element Extension.valueSetReference

            // Verify element renaming is not affected
            // Expecting valueReference in snapshot, not value[x]
            var nav = ElementDefinitionNavigator.ForSnapshot(expanded);
            Assert.IsTrue(nav.JumpToFirst("Extension.valueReference"));

            // [WMR 20180723] Changed: SnapshotGenerator.getStructureForTypeRef
            // Snapshot generator now also expands type.profile for resource references,
            // even if incorrect, such as in this unit test (referenced profile is on Patient, not on Reference)

            // Verify expansion of child element valueReference.reference
            // Expect expansion of core type profile for ResourceReference
            // Assert.IsTrue(nav.MoveToChild("reference"));

            // Expect expansion of (incorrect!) core type profile for Patient
            Assert.IsTrue(nav.MoveToChild("photo"));
        }

        // If an element constraint introduces multiple type profiles,
        // then the snapshot generator should not expand profile children.
        // Verify no outcome issue for incompatible type profiles
        // Also verify that choice type element renaming is not affected
        [TestMethod]
        public void TestMultipleIncompatibleTypeProfiles()
        {
            const string extensionUrl = @"http://example.org/fhir/StructureDefinition/ValueReferenceExtension";
            var sd = new StructureDefinition()
            {
                Type = FHIRAllTypes.Extension.GetLiteral(),
                BaseDefinition = ModelInfo.CanonicalUriForFhirCoreType(FHIRAllTypes.Extension),
                Name = "ValueReferenceExtension",
                Url = extensionUrl,
                Derivation = StructureDefinition.TypeDerivationRule.Constraint,
                Kind = StructureDefinition.StructureDefinitionKind.ComplexType,
                Differential = new StructureDefinition.DifferentialComponent()
                {
                    Element = new List<ElementDefinition>()
                    {
                        new ElementDefinition("Extension.url")
                        {
                            Fixed = new FhirUri(extensionUrl)
                        },
                        new ElementDefinition("Extension.valueReference")
                        {
                            Type = new List<ElementDefinition.TypeRefComponent>()
                            {
                                new ElementDefinition.TypeRefComponent()
                                {
                                    Code = FHIRAllTypes.Reference.GetLiteral(),
                                    // WRONG! Should be TargetProfile
                                    // Expecting outcome issue about incompatible profile
                                    Profile = ModelInfo.CanonicalUriForFhirCoreType(FHIRAllTypes.Patient)
                                },
                                new ElementDefinition.TypeRefComponent()
                                {
                                    Code = FHIRAllTypes.Reference.GetLiteral(),
                                    // WRONG! Should be TargetProfile
                                    // Expecting outcome issue about incompatible profile
                                    Profile = ModelInfo.CanonicalUriForFhirCoreType(FHIRAllTypes.Observation)
                                }
                            }
                        }
                    }
                }
            };

            var resolver = new InMemoryProfileResolver(sd);
            var multiResolver = new MultiResolver(_testResolver, resolver);
            _generator = new SnapshotGenerator(multiResolver, _settings);
            generateSnapshotAndCompare(sd, out var expanded);

            Assert.IsNotNull(expanded);
            Assert.IsTrue(expanded.HasSnapshot);
            dumpOutcome(_generator.Outcome);
            dumpElements(expanded.Snapshot.Element);

            // Element specifies multiple type profiles, so snapshot generator will not try to expand
            // Expecting no warnings about incompatible type profiles
            Assert.IsNull(_generator.Outcome);

            // [WMR 20180115] NEW - Use alternative (iterative) approach for full expansion
            var issues = new List<OperationOutcome.IssueComponent>();
            expanded.Snapshot.Element = fullyExpand(expanded.Snapshot.Element, issues).ToList();
            dumpIssues(issues);
            Assert.AreEqual(0, issues.Count);


            // Verify element renaming is not affected
            // Expecting valueReference in snapshot, not value[x]
            var nav = ElementDefinitionNavigator.ForSnapshot(expanded);
            Assert.IsTrue(nav.JumpToFirst("Extension.valueReference"));
            // Verify expansion of child element valueReference.reference
            // Expect expansion of core type profile for ResourceReference
            Assert.IsTrue(nav.MoveToChild("reference"));
        }

        // Verify that choice type elements constrained to a single type code are properly renamed,
        // even if there are multiple type options (with same code)
        // https://trello.com/c/OvQFRdCJ
        [TestMethod]
        public void TestExtensionValueReferenceRenaming()
        {
            const string extensionUrl = @"http://example.org/fhir/StructureDefinition/ValueReferenceExtension";
            var sd = new StructureDefinition()
            {
                Type = FHIRAllTypes.Extension.GetLiteral(),
                BaseDefinition = ModelInfo.CanonicalUriForFhirCoreType(FHIRAllTypes.Extension),
                Name = "ValueReferenceExtension",
                Url = extensionUrl,
                Derivation = StructureDefinition.TypeDerivationRule.Constraint,
                Kind = StructureDefinition.StructureDefinitionKind.ComplexType,
                Differential = new StructureDefinition.DifferentialComponent()
                {
                    Element = new List<ElementDefinition>()
                    {
                        new ElementDefinition("Extension.url")
                        {
                            Fixed = new FhirUri(extensionUrl)
                        },
                        new ElementDefinition("Extension.valueReference")
                        {
                            Type = new List<ElementDefinition.TypeRefComponent>()
                            {
                                new ElementDefinition.TypeRefComponent()
                                {
                                    Code = FHIRAllTypes.Reference.GetLiteral(),
                                    TargetProfile = ModelInfo.CanonicalUriForFhirCoreType(FHIRAllTypes.Patient)
                                },
                                new ElementDefinition.TypeRefComponent()
                                {
                                    Code = FHIRAllTypes.Reference.GetLiteral(),
                                    TargetProfile = ModelInfo.CanonicalUriForFhirCoreType(FHIRAllTypes.Observation)
                                }
                            }
                        }
                    }
                }
            };

            var resolver = new InMemoryProfileResolver(sd);
            var multiResolver = new MultiResolver(_testResolver, resolver);
            _generator = new SnapshotGenerator(multiResolver, _settings);
            generateSnapshotAndCompare(sd, out var expanded);
            Assert.IsNotNull(expanded);
            Assert.IsTrue(expanded.HasSnapshot);
            dumpOutcome(_generator.Outcome);
            dumpElements(expanded.Snapshot.Element);

            Assert.IsNull(_generator.Outcome);

            // [WMR 20180115] NEW - Use alternative (iterative) approach for full expansion
            var issues = new List<OperationOutcome.IssueComponent>();
            expanded.Snapshot.Element = fullyExpand(expanded.Snapshot.Element, issues).ToList();
            dumpIssues(issues);
            Assert.AreEqual(0, issues.Count);

            // Expecting valueReference in snapshot, not value[x]
            var nav = ElementDefinitionNavigator.ForSnapshot(expanded);
            Assert.IsTrue(nav.JumpToFirst("Extension.valueReference"));
            // Verify expansion of child element valueReference.reference
            // Expect expansion of core type profile for ResourceReference
            Assert.IsTrue(nav.MoveToChild("reference"));
        }

        [TestMethod]
        public void TestExpandBundleEntryResource()
        {
            // Verify that the snapshot generator is capable of expanding Bundle.entry.resource,
            // if constrained to a resource type

            var sd = new StructureDefinition()
            {
                Type = FHIRAllTypes.Bundle.GetLiteral(),
                BaseDefinition = ModelInfo.CanonicalUriForFhirCoreType(FHIRAllTypes.Bundle),
                Name = "BundleWithList",
                Url = @"http://example.org/fhir/StructureDefinition/BundleWithList",
                //Derivation = StructureDefinition.TypeDerivationRule.Constraint,
                Kind = StructureDefinition.StructureDefinitionKind.Resource,
                Differential = new StructureDefinition.DifferentialComponent()
                {
                    Element = new List<ElementDefinition>()
                    {
                        new ElementDefinition("Bundle.entry.resource")
                        {
                            Type = new List<ElementDefinition.TypeRefComponent>()
                            {
                                new ElementDefinition.TypeRefComponent()
                                {
                                    Code = FHIRAllTypes.List.GetLiteral()
                                }
                            }
                        },
                    }
                }
            };

            var resolver = new InMemoryProfileResolver(sd);
            var multiResolver = new MultiResolver(resolver, _testResolver);
            _generator = new SnapshotGenerator(multiResolver, _settings);

            Debug.Print("===== Prepare ===== ");
            // Prepare standard snapshots for core Bundle & List

            var sdBundle = _testResolver.FindStructureDefinitionForCoreType(FHIRAllTypes.Bundle);
            Assert.IsNotNull(sdBundle);
            _generator.Update(sdBundle);
            Assert.IsTrue(sdBundle.HasSnapshot);

            var sdList = _testResolver.FindStructureDefinitionForCoreType(FHIRAllTypes.List);
            Assert.IsNotNull(sdList);
            _generator.Update(sdList);
            Assert.IsTrue(sdList.HasSnapshot);

            Debug.Print("===== Generate ===== ");
            // Generate custom snapshot for Bundle profile

            _generator.PrepareElement += elementHandler;
            try
            {
                generateSnapshotAndCompare(sd, out var expanded);

                dumpOutcome(_generator.Outcome);
                Assert.IsTrue(expanded.HasSnapshot);
                dumpBaseElems(expanded.Snapshot.Element);

                // Snapshot generator should NOT emit any issues
                Assert.IsNull(_generator.Outcome);

                var elems = expanded.Snapshot.Element;

                // [WMR 20180115] NEW - Use alternative (iterative) approach for full expansion
                var issues = _generator.Outcome?.Issue ?? new List<OperationOutcome.IssueComponent>();
                elems = fullyExpand(elems, issues).ToList();
                Assert.AreEqual(0, issues.Count);

                // Verify that Bundle.entry.resource : List was properly expanded
                var pos = elems.FindIndex(e => e.Path == "Bundle.entry.resource");
                Assert.AreNotEqual(-1, pos);
                var elem = elems[pos];
                Assert.AreEqual(FHIRAllTypes.List.GetLiteral(), elem.Type.FirstOrDefault()?.Code);

                // Verify that expanded child elements of Bundle.entry.resource contains all the elements in List snapshot
                // [WMR 20180115] Full expansion will add additional grand children, not present in defaut List snapshot
                var listElems = sdList.Snapshot.Element;
                for (int i = 1; i < listElems.Count; i++)
                {
                    var listElem = listElems[i];
                    var rebasedPath = ElementDefinitionNavigator.ReplacePathRoot(listElem.Path, "Bundle.entry.resource");
                    // Verify that full Bundle expansion contains the default List snapshot element
                    pos = elems.FindIndex(pos + 1, e => e.Path == rebasedPath);
                    Assert.AreNotEqual(-1, pos);
                }
            }
            finally
            {
                _generator.PrepareElement -= elementHandler;
            }

        }

<<<<<<< HEAD
        [TestMethod]
        [Ignore]
        public void DumpTypes()
        {
            Debug.WriteLine($"{"Type", -30} {"Resource",-10} {"DataType", -10} {"Primitive", -10} {"!Primitive",-10} {"Complex", -10}");
            foreach (FHIRAllTypes type in Enum.GetValues(typeof(FHIRAllTypes)))
            {
                Debug.WriteLine($"{type, -30} {ModelInfo.IsKnownResource(type),-10} {ModelInfo.IsDataType(type), -10} {ModelInfo.IsPrimitive(type), -10} {!ModelInfo.IsPrimitive(type),-10} {isComplexDataTypeOrResource(type)}");
            }
        }

=======
>>>>>>> 2e9cd682
        // [WMR 20180115]
        // https://github.com/ewoutkramer/fhir-net-api/issues/510
        // "Missing diff annotation on ElementDefinition.TypeRefComponent"
        [TestMethod]
        public void TestConstrainedByDiff_Type()
        {
            StructureDefinition sd = new StructureDefinition()
            {
                Type = FHIRAllTypes.Patient.GetLiteral(),
                BaseDefinition = ModelInfo.CanonicalUriForFhirCoreType(FHIRAllTypes.Patient),
                Name = "MyNationalPatient",
                Url = "http://example.org/fhir/StructureDefinition/MyNationalPatient",
                Differential = new StructureDefinition.DifferentialComponent()
                {
                    Element = new List<ElementDefinition>()
                    {
                        new ElementDefinition("Patient.name")
                        {
                            Type = new List<ElementDefinition.TypeRefComponent>()
                            {
                                new ElementDefinition.TypeRefComponent()
                                {
                                    Profile = @"http://fhir.nl/fhir/StructureDefinition/nl-core-humanname"
                                }
                            }
                        },
                        new ElementDefinition("Patient.generalPractitioner")
                        {
                            Type = new List<ElementDefinition.TypeRefComponent>()
                            {
                                new ElementDefinition.TypeRefComponent()
                                {
                                    TargetProfile = @"http://fhir.nl/fhir/StructureDefinition/nl-core-organization"
                                },
                                new ElementDefinition.TypeRefComponent()
                                {
                                    TargetProfile = @"http://fhir.nl/fhir/StructureDefinition/nl-core-practitioner"
                                }
                            }
                        }
                    }
                }
            };

            // Enable annotations on snapshot elements with diff constraints
            var settings = new SnapshotGeneratorSettings(_settings);
            settings.GenerateAnnotationsOnConstraints = true;
            _generator = new SnapshotGenerator(_testResolver, settings);

            generateSnapshotAndCompare(sd, out StructureDefinition expanded);

            dumpOutcome(_generator.Outcome);
            dumpBasePaths(expanded);

            var nav = ElementDefinitionNavigator.ForSnapshot(expanded);
            Assert.IsTrue(nav.JumpToFirst("Patient.name"));
            Assert.IsTrue(hasChanges(nav.Current));
            Assert.IsFalse(isChanged(nav.Current));
            Assert.IsTrue(hasChanges(nav.Current.Type));
            foreach (var type in nav.Current.Type)
            {
                Assert.IsTrue(isChanged(type));
            }

            Assert.IsTrue(nav.JumpToFirst("Patient.generalPractitioner"));
            Assert.IsTrue(hasChanges(nav.Current));
            Assert.IsFalse(isChanged(nav.Current)); 
            Assert.IsTrue(hasChanges(nav.Current.Type));
            foreach (var type in nav.Current.Type)
            {
                Assert.IsTrue(isChanged(type));
            }
        }

        [TestMethod]
        public void TestAuPatientWithExtensions()
        {
            // Forge issue: https://trello.com/c/Q13pabzq

            var sd = _testResolver.FindStructureDefinition(@"http://hl7.org.au/fhir/StructureDefinition/au-patient");
            Assert.IsNotNull(sd);

            generateSnapshotAndCompare(sd, out StructureDefinition expanded);

            dumpOutcome(_generator.Outcome);
            dumpBaseElems(expanded.Snapshot.Element);

            Assert.IsNotNull(expanded);
            Assert.IsTrue(expanded.HasSnapshot);

            Assert.IsNull(_generator.Outcome);

            // Verify extensions on Patient.birthDate
            var nav = ElementDefinitionNavigator.ForSnapshot(expanded);
            Assert.IsTrue(nav.JumpToFirst("Patient.birthDate.extension"));
            // 1. Extension slice intro
            Assert.IsNotNull(nav.Current.Slicing);
            Assert.IsNull(nav.Current.SliceName);
            // 2. Extension: accuracyIndicator
            Assert.IsTrue(nav.MoveToNextSlice());
            Assert.AreEqual("accuracyIndicator", nav.Current.SliceName);
            // 3. Extension: birthTime
            Assert.IsTrue(nav.MoveToNextSlice());
            Assert.AreEqual("birthTime", nav.Current.SliceName);

            // Verify extensions on Patient.deceased[x]:deceasedDateTime
            Assert.IsTrue(nav.JumpToFirst("Patient.deceased[x]"));
            // 1. Type slice intro
            Assert.IsNotNull(nav.Current.Slicing);
            Assert.IsNull(nav.Current.SliceName);
            // 2. Type slice: deceasedBoolean
            Assert.IsTrue(nav.MoveToNextSlice());
            Assert.AreEqual("deceasedBoolean", nav.Current.SliceName);
            // 3. Type slice: deceasedDateTime
            Assert.IsTrue(nav.MoveToNextSlice());
            Assert.AreEqual("deceasedDateTime", nav.Current.SliceName);
            // 4. Patient.deceased[x]:deceasedDateTime.extension slice intro
            Assert.IsTrue(nav.MoveToChild("extension"));
            Assert.IsNotNull(nav.Current.Slicing);
            Assert.IsNull(nav.Current.SliceName);
            // 5. Extension: accuracyIndicator
            Assert.IsTrue(nav.MoveToNextSlice());
            Assert.AreEqual("accuracyIndicator", nav.Current.SliceName);
        }

        // [WMR 20180410] Unit test to investigate issue reported by David McKillop
        [TestMethod]
        public void TestAuPatientDerived()
        {
            var sd = new StructureDefinition()
            {
                Type = FHIRAllTypes.Patient.GetLiteral(),
                BaseDefinition = @"http://hl7.org.au/fhir/StructureDefinition/au-patient",
                Name = "AuPatientDerived",
                Url = "http://example.org/fhir/StructureDefinition/AuPatientDerived",
                Differential = new StructureDefinition.DifferentialComponent()
                {
                    Element = new List<ElementDefinition>()
                    {
                        new ElementDefinition("Patient.deceased[x]")
                        {
                            MustSupport = true
                        },
                        new ElementDefinition("Patient.deceased[x]")
                        {
                            SliceName = "deceasedBoolean",
                            MustSupport = true
                        },
                        new ElementDefinition("Patient.deceased[x]")
                        {
                            SliceName = "deceasedDateTime",
                            MustSupport = true
                        },
                        new ElementDefinition("Patient.deceased[x].extension")
                        {
                            SliceName = "accuracyIndicator",
                            MustSupport = true
                        }
                    }
                }

            };

            generateSnapshotAndCompare(sd, out StructureDefinition expanded);

            dumpOutcome(_generator.Outcome);
            dumpBaseElems(expanded.Snapshot.Element);

            Assert.IsNotNull(expanded);
            Assert.IsTrue(expanded.HasSnapshot);

            Assert.IsNull(_generator.Outcome);
        }

        // [WMR 20180410] Cannot handle invalid (!) choice type element renaming within type slice
        // Exception from ElementMatcher.matchBase - choiceNames.SingleOrDefault()
        // TODO: Gracefully handle multiple matches, emit issue, use first match
        [Ignore]
        [TestMethod]
        public void TestAuPatientDerived2()
        {
            var sd = new StructureDefinition()
            {
                Type = FHIRAllTypes.Patient.GetLiteral(),
                BaseDefinition = @"http://hl7.org.au/fhir/StructureDefinition/au-patient",
                Name = "AuPatientDerived2",
                Url = "http://example.org/fhir/StructureDefinition/AuPatientDerived2",
                Differential = new StructureDefinition.DifferentialComponent()
                {
                    Element = new List<ElementDefinition>()
                    {
                        new ElementDefinition("Patient.deceased[x]")
                        {
                            MustSupport = true
                        },
                        new ElementDefinition("Patient.deceasedBoolean]")
                        {
                            SliceName = "deceasedBoolean",
                            MustSupport = true
                        },
                        new ElementDefinition("Patient.deceasedDateTime")
                        {
                            SliceName = "deceasedDateTime",
                            MustSupport = true
                        },
                        new ElementDefinition("Patient.deceasedDateTime.extension")
                        {
                            SliceName = "accuracyIndicator",
                            MustSupport = true
                        }
                    }
                }

            };

            generateSnapshotAndCompare(sd, out StructureDefinition expanded);

            dumpOutcome(_generator.Outcome);
            dumpBaseElems(expanded.Snapshot.Element);

            Assert.IsNotNull(expanded);
            Assert.IsTrue(expanded.HasSnapshot);

            Assert.IsNull(_generator.Outcome);
        }

        // [WMR 20180410] Add unit tests for content references

        public StructureDefinition QuestionnaireWithNestedItems = new StructureDefinition()
        {
            Type = FHIRAllTypes.Questionnaire.GetLiteral(),
            BaseDefinition = ModelInfo.CanonicalUriForFhirCoreType(FHIRAllTypes.Questionnaire),
            Name = "QuestionnaireWithNestedItems",
            Url = "http://example.org/fhir/StructureDefinition/QuestionnaireWithNestedItems",
            Differential = new StructureDefinition.DifferentialComponent()
            {
                Element = new List<ElementDefinition>()
                    {
                        new ElementDefinition("Questionnaire.item.type")
                        {
                            Short = "level 1"
                        },
                        new ElementDefinition("Questionnaire.item.item.type")
                        {
                            Comment = "level 2"
                        }
                    }
            }
        };

        [TestMethod]
        public void TestContentReferenceQuestionnaire()
        {
            var sd = QuestionnaireWithNestedItems;

            generateSnapshotAndCompare(sd, out StructureDefinition expanded);

            dumpOutcome(_generator.Outcome);
            dumpBaseElems(expanded.Snapshot.Element);

            Assert.IsNotNull(expanded);
            Assert.IsTrue(expanded.HasSnapshot);

            Assert.IsNull(_generator.Outcome);

            var nav = ElementDefinitionNavigator.ForSnapshot(expanded);
            Assert.IsTrue(nav.JumpToFirst("Questionnaire.item.type"));
            Assert.AreEqual("level 1" ,nav.Current.Short);

            Assert.IsTrue(nav.JumpToFirst("Questionnaire.item.item.type"));
            Assert.AreEqual("level 2", nav.Current.Comment);
            // Level 2 should NOT inherit constraints from level 1
            Assert.AreNotEqual("level 1", nav.Current.Short);
        }

        [TestMethod]
        public void TestContentReferenceQuestionnaireDerived()
        {
            var sd = new StructureDefinition
            {
                Type = FHIRAllTypes.Questionnaire.GetLiteral(),
                BaseDefinition = QuestionnaireWithNestedItems.Url,
                Name = "QuestionnaireWithNestedItemsDerived",
                Url = "http://example.org/fhir/StructureDefinition/QuestionnaireWithNestedItemsDerived",
                Differential = new StructureDefinition.DifferentialComponent()
                {
                    Element = new List<ElementDefinition>()
                    {
                        new ElementDefinition("Questionnaire.item.type")
                        {
                            Comment = "level 1 *"
                        },
                        new ElementDefinition("Questionnaire.item.item.type")
                        {
                            Short = "level 2 *"
                        }
                    }
                }
            };

            var resolver = new InMemoryProfileResolver(sd, QuestionnaireWithNestedItems);
            var multiResolver = new MultiResolver(_testResolver, resolver);
            _generator = new SnapshotGenerator(multiResolver, _settings);

            generateSnapshotAndCompare(sd, out StructureDefinition expanded);

            dumpOutcome(_generator.Outcome);
            dumpBaseElems(expanded.Snapshot.Element);

            Assert.IsNotNull(expanded);
            Assert.IsTrue(expanded.HasSnapshot);

            Assert.IsNull(_generator.Outcome);

            // Constraints should be merged separately on each nesting level
            var nav = ElementDefinitionNavigator.ForSnapshot(expanded);
            Assert.IsTrue(nav.JumpToFirst("Questionnaire.item.type"));
            Assert.AreEqual("level 1", nav.Current.Short);
            Assert.AreEqual("level 1 *", nav.Current.Comment);

            Assert.IsTrue(nav.JumpToFirst("Questionnaire.item.item.type"));
            Assert.AreEqual("level 2", nav.Current.Comment);
            Assert.AreEqual("level 2 *", nav.Current.Short);
        }

        // [WMR 20180604] Issue #611
        // https://github.com/ewoutkramer/fhir-net-api/issues/611

        [TestMethod]
        public void TestSnapshotForDerivedSlice()
        {
            var sdBase = new StructureDefinition
            {
                Type = FHIRAllTypes.PractitionerRole.GetLiteral(),
                BaseDefinition = ModelInfo.CanonicalUriForFhirCoreType(FHIRAllTypes.PractitionerRole),
                Name = "BasePractitionerRole",
                Url = "http://example.org/fhir/StructureDefinition/BasePractitionerRole",
                Differential = new StructureDefinition.DifferentialComponent()
                {
                    Element = new List<ElementDefinition>()
                    {
                        new ElementDefinition("PractitionerRole.identifier")
                        {
                            Slicing = new ElementDefinition.SlicingComponent()
                            {
                                Discriminator = new List<ElementDefinition.DiscriminatorComponent>()
                                {
                                    new ElementDefinition.DiscriminatorComponent()
                                    {
                                        Type = ElementDefinition.DiscriminatorType.Value,
                                        Path = "system"
                                    },
                                },
                            }
                        },
                        new ElementDefinition("PractitionerRole.identifier")
                        {
                            SliceName = "foo",
                            Max = "1",
                        },
                        new ElementDefinition("PractitionerRole.identifier")
                        {
                            SliceName = "bar",
                            Max = "1",
                        },
                        new ElementDefinition("PractitionerRole.identifier")
                        {
                            SliceName = "baz",
                            Max = "1",
                        }
                    }
                }
            };

            var sdDerived = new StructureDefinition()
            {
                Type = FHIRAllTypes.PractitionerRole.GetLiteral(),
                BaseDefinition = sdBase.Url,
                Name = "DerivedPractitionerRole",
                Url = "http://example.org/fhir/StructureDefinition/DerivedPractitionerRole",
                Differential = new StructureDefinition.DifferentialComponent()
                {
                    Element = new List<ElementDefinition>()
                    {
                        new ElementDefinition("PractitionerRole.identifier")
                        {
                            Min = 1,
                        },
                        new ElementDefinition("PractitionerRole.identifier")
                        {
                            SliceName = "bar",
                            Min = 1,
                        }
                    }
                }
            };

            var resolver = new InMemoryProfileResolver(sdBase, sdDerived);
            var multiResolver = new MultiResolver(_testResolver, resolver);
            _generator = new SnapshotGenerator(multiResolver, _settings);

            generateSnapshotAndCompare(sdDerived, out StructureDefinition expanded);

            dumpOutcome(_generator.Outcome);
            dumpBaseElems(expanded.Snapshot.Element);

            Assert.IsNotNull(expanded);
            Assert.IsTrue(expanded.HasSnapshot);

            Assert.IsNull(_generator.Outcome);

            var nav = ElementDefinitionNavigator.ForSnapshot(expanded);

            Assert.IsTrue(nav.JumpToFirst("PractitionerRole.identifier"));
            Assert.IsNotNull(nav.Current.Slicing);
            Assert.IsNull(nav.Current.SliceName);
            Assert.AreEqual(1, nav.Current.Min);    // Derived profile constraint

            Assert.IsTrue(nav.MoveToNext());
            Assert.AreEqual("PractitionerRole.identifier", nav.Path);
            Assert.IsNull(nav.Current.Slicing);
            Assert.AreEqual("foo", nav.Current.SliceName);

            Assert.IsTrue(nav.MoveToNext());
            Assert.AreEqual("PractitionerRole.identifier", nav.Path);
            Assert.IsNull(nav.Current.Slicing);
            Assert.AreEqual("bar", nav.Current.SliceName);
            Assert.AreEqual(1, nav.Current.Min);    // Derived profile constraint
            Assert.AreEqual("1", nav.Current.Max);  // Base profile constraint

            Assert.IsTrue(nav.MoveToNext());
            Assert.AreEqual("PractitionerRole.identifier", nav.Path);
            Assert.IsNull(nav.Current.Slicing);
            Assert.AreEqual("baz", nav.Current.SliceName);

            Assert.IsTrue(nav.MoveToNext());
            Assert.AreNotEqual("PractitionerRole.identifier", nav.Path);

        }


        // [WMR 20180611] New: Forge issue "Only first item in code field for element is saved"
        // Issue: if element in diff specifies multiple codes with only display values,
        // then element in snapshot only contains the first code entry.

        [TestMethod]
        public void TestObservationWithDisplayCodes()
        {
            var sd = new StructureDefinition
            {
                Type = FHIRAllTypes.Observation.GetLiteral(),
                BaseDefinition = ModelInfo.CanonicalUriForFhirCoreType(FHIRAllTypes.Observation),
                Name = "ObservationWithDisplayCodes",
                Url = "http://example.org/fhir/StructureDefinition/ObservationWithDisplayCodes",
                Differential = new StructureDefinition.DifferentialComponent()
                {
                    Element = new List<ElementDefinition>()
                    {
                        new ElementDefinition("Observation.code")
                        {
                            Code = new List<Coding>()
                            {
                                new Coding() { Display = "foo" },
                                new Coding() { Display = "bar" }
                            }
                        },
                    }
                }
            };


            var resolver = new InMemoryProfileResolver(sd);
            var multiResolver = new MultiResolver(_testResolver, resolver);
            var generator = _generator = new SnapshotGenerator(multiResolver, _settings);

            generateSnapshotAndCompare(sd, out StructureDefinition expanded);

            dumpOutcome(generator.Outcome);
            dumpBaseElems(expanded.Snapshot.Element);

            Assert.IsNotNull(expanded);
            Assert.IsTrue(expanded.HasSnapshot);

            // Expecting single issue about invalid slice name on SimpleQuantity root element
            var outcome = generator.Outcome;
            //Assert.IsNull(outcome);
            Assert.AreEqual(1, outcome.Issue.Count);
            assertIssue(outcome.Issue[0], SnapshotGenerator.PROFILE_ELEMENTDEF_INVALID_SLICENAME_ON_ROOT);

            var nav = ElementDefinitionNavigator.ForSnapshot(expanded);
            Assert.IsNotNull(nav);
            Assert.IsTrue(nav.JumpToFirst("Observation.code"));
            var elem = nav.Current;
            Assert.IsNotNull(elem);
            // Verify that both codings are included in the snapshot
            Assert.AreEqual(2, elem.Code.Count);
            Assert.AreEqual("foo", elem.Code[0].Display);
            Assert.AreEqual("bar", elem.Code[1].Display);
        }

        [TestMethod]
        public void TestReferenceTargetProfile()
        {
            // Verify that the snapshot generator correctly expands elements with a targetProfile (on ResourceReference itself)
            var ReferenceProfile = new StructureDefinition()
            {
                Type = FHIRAllTypes.Reference.GetLiteral(),
                BaseDefinition = ModelInfo.CanonicalUriForFhirCoreType(FHIRAllTypes.Reference),
                Name = "MyCustomReference",
                Url = "http://example.org/fhir/StructureDefinition/MyCustomReference",
                Differential = new StructureDefinition.DifferentialComponent()
                {
                    Element = new List<ElementDefinition>()
                    {
                        new ElementDefinition("Reference")
                        {
                            Comment = "CustomReference"
                        },
                        new ElementDefinition("Reference.reference")
                        {
                            Min = 1
                        },
                    }
                }
            };

            var ReportProfile = new StructureDefinition()
            {
                Type = FHIRAllTypes.DiagnosticReport.GetLiteral(),
                BaseDefinition = ModelInfo.CanonicalUriForFhirCoreType(FHIRAllTypes.DiagnosticReport),
                Name = "MyDiagnosticReport",
                Url = "http://example.org/fhir/StructureDefinition/MyDiagnosticReport",
                Differential = new StructureDefinition.DifferentialComponent()
                {
                    Element = new List<ElementDefinition>()
                    {
                        new ElementDefinition("DiagnosticReport.imagingStudy")
                        {
                            Type = new List<ElementDefinition.TypeRefComponent>()
                            {
                                new ElementDefinition.TypeRefComponent()
                                {
                                    Code = FHIRAllTypes.Reference.GetLiteral(),
                                    Profile = ReferenceProfile.Url,
                                    TargetProfile = ModelInfo.CanonicalUriForFhirCoreType(FHIRAllTypes.ImagingStudy)
                                }
                            }
                        },
                        // Add child element constraint to force expansion
                        //new ElementDefinition("DiagnosticReport.imagingStudy.identifier")
                        //{
                        //    Max = "0"
                        //}
                    }
                }
            };

            var resolver = new InMemoryProfileResolver(ReportProfile, ReferenceProfile);
            var multiResolver = new MultiResolver(_testResolver, resolver);
            var generator = _generator = new SnapshotGenerator(multiResolver, _settings);

            generateSnapshotAndCompare(ReportProfile, out StructureDefinition expanded);

            dumpOutcome(generator.Outcome);
            dumpBaseElems(expanded.Snapshot.Element);

            Assert.IsNotNull(expanded);
            Assert.IsTrue(expanded.HasSnapshot);

            // Expecting single issue about invalid slice name on SimpleQuantity root element
            var outcome = generator.Outcome;
            Assert.IsNull(outcome);

            var nav = ElementDefinitionNavigator.ForSnapshot(expanded);
            Assert.IsTrue(nav.JumpToFirst("DiagnosticReport.imagingStudy"));
            Assert.IsNotNull(nav.Current);
            // Verify that snapshot generator merges constraints from external ReferenceProfile
            Assert.AreEqual("CustomReference", nav.Current.Comment);
            Assert.IsNotNull(nav.Current.Type);
            Assert.AreEqual(1, nav.Current.Type.Count);
            Assert.AreEqual(FHIRAllTypes.Reference.GetLiteral(), nav.Current.Type[0].Code);
            Assert.AreEqual(ReferenceProfile.Url, nav.Current.Type[0].Profile);
            // By default, snapshot generator does not expand children of element DiagnosticReport.imagingStudy
            Assert.IsFalse(nav.HasChildren);

            // Explicitly expand children of element DiagnosticReport.imagingStudy
            Assert.IsTrue(generator.ExpandElement(nav));
            Assert.IsTrue(nav.HasChildren);
            Assert.IsTrue(nav.MoveToChild("reference"));
            Assert.IsNotNull(nav.Current);
            // Verify profile inherits constraint from external targetProfile on Reference
            Assert.AreEqual(1, nav.Current.Min);
        }
    }
}<|MERGE_RESOLUTION|>--- conflicted
+++ resolved
@@ -186,10 +186,6 @@
             dumpBasePaths(expanded);
         }
 
-<<<<<<< HEAD
-=======
-
->>>>>>> 2e9cd682
         // [WMR 20170424] For debugging SnapshotBaseComponentGenerator
         [TestMethod]
         public void TestFullyExpandCoreOrganization()
@@ -291,15 +287,11 @@
                    );
         }
 
-<<<<<<< HEAD
         // [WMR 20180116] Returns true for complex datatypes and resources, or false otherwise
         static bool isComplexDataTypeOrResource(string typeName) => !ModelInfo.IsPrimitive(typeName);
 
         static bool isComplexDataTypeOrResource(FHIRAllTypes type) => !ModelInfo.IsPrimitive(type);
 
-=======
-        static bool isComplexDataTypeOrResource(FHIRDefinedType type) => !ModelInfo.IsPrimitive(type);
->>>>>>> 2e9cd682
 
         // [WMR 20180115] NEW - Use alternative (iterative) approach for full expansion
         [TestMethod]
@@ -326,12 +318,7 @@
             var fullElems = fullyExpand(snapElems, issues);
             Debug.WriteLine($"Full expansion: {fullElems.Count} elements");
             dumpBaseElems(fullElems);
-<<<<<<< HEAD
-            Assert.AreEqual(313, fullElems.Count);
-=======
-            
-            Assert.AreEqual(305, fullElems.Count);
->>>>>>> 2e9cd682
+            Assert.AreEqual(310, fullElems.Count);
             Assert.AreEqual(issues.Count, 0);
 
             // Verify
@@ -370,27 +357,19 @@
                 Assert.IsNotNull(snapshot);
                 Assert.IsTrue(snapshot.HasSnapshot);
 
-<<<<<<< HEAD
                 var snapElems = snapshot.Snapshot.Element;
                 Debug.WriteLine($"Default snapshot: {snapElems.Count} elements");
                 dumpBaseElems(snapElems);
                 dumpIssues(_generator.Outcome?.Issue);
                 Assert.AreEqual(62, snapElems.Count);
                 Assert.IsNull(_generator.Outcome);
-=======
-            var issues = _generator.Outcome?.Issue ?? new List<OperationOutcome.IssueComponent>();
-            var fullElems = fullyExpand(snapElems, issues);
-            Debug.WriteLine($"Full expansion: {fullElems.Count} elements");
-            dumpBaseElems(fullElems);
-            Assert.AreEqual(331, fullElems.Count);
->>>>>>> 2e9cd682
 
                 var issues = new List<OperationOutcome.IssueComponent>();
                 var fullElems = fullyExpand(snapElems, issues);
                 Debug.WriteLine($"Full expansion: {fullElems.Count} elements");
                 dumpBaseElems(fullElems);
                 dumpIssues(issues);
-                Assert.AreEqual(350, fullElems.Count);
+                Assert.AreEqual(347, fullElems.Count);
                 Assert.AreEqual(0, issues.Count);
 
                 // Verify
@@ -402,7 +381,6 @@
                     }
                 }
             }
-<<<<<<< HEAD
             finally
             {
                 _generator.PrepareElement -= elementHandler;
@@ -414,11 +392,6 @@
             Debug.Print($"[beforeExpandElementHandler_DEBUG] #{e.Element.GetHashCode()} '{e.Element.Path}' - HasChildren = {e.HasChildren} - MustExpand = {e.MustExpand}");
         }
 
-=======
-        }
-
-        
->>>>>>> 2e9cd682
         [TestMethod]
         public void TestSnapshotRecursionChecker()
         {
@@ -882,13 +855,8 @@
         //	// Snapshot renames this element to MedicationOrder.reasonCodeableConcept - is this mandatory?
         //	// @"http://hl7.org/fhir/StructureDefinition/gao-medicationorder",
         //};
-<<<<<<< HEAD
-
-        [TestMethod]
-=======
-#if false
-        [TestMethod, Ignore]
->>>>>>> 2e9cd682
+
+        [TestMethod]
         public void GenerateSnapshot()
         {
             var sw = new Stopwatch();
@@ -914,27 +882,6 @@
             _source.ShowDuration(count, sw.Elapsed);
         }
 
-<<<<<<< HEAD
-=======
-#endif
-
-        //private void forDoc()
-        //{
-        //    FhirXmlParser parser = new FhirXmlParser(new ParserSettings { AcceptUnknownMembers = true });
-        //    IFhirReader xmlWithPatientData = null;
-        //    var patient = parser.Parse<Patient>(xmlWithPatientData);
-
-        //    // -----
-
-        //    ArtifactResolver source = ArtifactResolver.CreateCachedDefault();
-        //    var settings = new SnapshotGeneratorSettings { IgnoreMissingTypeProfiles = true };
-        //    StructureDefinition profile = null;
-
-        //    var generator = new SnapshotGenerator(source, _settings);
-        //    generator.Generate(profile);
-        //}
-
->>>>>>> 2e9cd682
         StructureDefinition generateSnapshot(StructureDefinition original)
         {
             if (_generator == null)
@@ -6166,20 +6113,6 @@
 
         }
 
-<<<<<<< HEAD
-        [TestMethod]
-        [Ignore]
-        public void DumpTypes()
-        {
-            Debug.WriteLine($"{"Type", -30} {"Resource",-10} {"DataType", -10} {"Primitive", -10} {"!Primitive",-10} {"Complex", -10}");
-            foreach (FHIRAllTypes type in Enum.GetValues(typeof(FHIRAllTypes)))
-            {
-                Debug.WriteLine($"{type, -30} {ModelInfo.IsKnownResource(type),-10} {ModelInfo.IsDataType(type), -10} {ModelInfo.IsPrimitive(type), -10} {!ModelInfo.IsPrimitive(type),-10} {isComplexDataTypeOrResource(type)}");
-            }
-        }
-
-=======
->>>>>>> 2e9cd682
         // [WMR 20180115]
         // https://github.com/ewoutkramer/fhir-net-api/issues/510
         // "Missing diff annotation on ElementDefinition.TypeRefComponent"
