--- conflicted
+++ resolved
@@ -855,12 +855,7 @@
         //	// Snapshot renames this element to MedicationOrder.reasonCodeableConcept - is this mandatory?
         //	// @"http://hl7.org/fhir/StructureDefinition/gao-medicationorder",
         //};
-<<<<<<< HEAD
-
-        [TestMethod]
-=======
         [TestMethod, Ignore]
->>>>>>> 47e5583c
         public void GenerateSnapshot()
         {
             var sw = new Stopwatch();
@@ -886,25 +881,6 @@
             _source.ShowDuration(count, sw.Elapsed);
         }
 
-<<<<<<< HEAD
-=======
-        //private void forDoc()
-        //{
-        //    FhirXmlParser parser = new FhirXmlParser(new ParserSettings { AcceptUnknownMembers = true });
-        //    IFhirReader xmlWithPatientData = null;
-        //    var patient = parser.Parse<Patient>(xmlWithPatientData);
-
-        //    // -----
-
-        //    ArtifactResolver source = ArtifactResolver.CreateCachedDefault();
-        //    var settings = new SnapshotGeneratorSettings { IgnoreMissingTypeProfiles = true };
-        //    StructureDefinition profile = null;
-
-        //    var generator = new SnapshotGenerator(source, _settings);
-        //    generator.Generate(profile);
-        //}
-
->>>>>>> 47e5583c
         StructureDefinition generateSnapshot(StructureDefinition original)
         {
             if (_generator == null)
