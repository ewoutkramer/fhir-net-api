--- conflicted
+++ resolved
@@ -4507,27 +4507,6 @@
             }
         };
 
-<<<<<<< HEAD
-=======
-        // Isue #387
-        // https://github.com/FirelyTeam/fhir-net-api/issues/387
-        // Cannot reproduce in STU3?
-        // [WMR 20170713] Note: in DSTU2, the QuestionnaireResponse core resource definition
-        // specifies an example binding on element "QuestionnaireResponse.group.question.answer.value[x]"
-        // WITHOUT an actual valueset reference:
-        //
-        //   <element>
-        //     <path value="QuestionnaireResponse.group.question.answer.value[x]"/>
-        //     <!-- ... -->
-        //     <binding>
-        //       <strength value="example"/>
-        //       <description value="Code indicating the response provided for a question."/>
-        //     </binding>
-        //     <!-- ... -->
-        //   </element>
-        //
-        // However in STU3, the core def example binding DOES include a valueset reference.
->>>>>>> e2d27dc4
         [TestMethod]
         public void TestElementIds_PatientWithTypeSlice()
         {
@@ -4961,7 +4940,7 @@
         };
 
         // Isue #387
-        // https://github.com/ewoutkramer/fhir-net-api/issues/387
+        // https://github.com/FirelyTeam/fhir-net-api/issues/387
         // Cannot reproduce in STU3?
         // [WMR 20170713] Note: in DSTU2, the QuestionnaireResponse core resource definition
         // specifies an example binding on element "QuestionnaireResponse.group.question.answer.value[x]"
