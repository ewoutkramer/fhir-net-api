<?xml version="1.0" encoding="utf-8"?>
<StructureDefinition xmlns="http://hl7.org/fhir">
  <meta>
    <lastUpdated value="2017-01-04T19:28:16.248+01:00" />
  </meta>
  <url value="http://example.org/fhir/StructureDefinition/ObservationLabelExtension" />
  <name value="ObservationLabelExtension" />
  <status value="draft" />
  <date value="2017-01-04T19:15:48.127084+01:00" />
  <description value="StructureDefinition for Observation Label Extension Type" />
  <kind value="primitive-type" />
  <type value="Extension" />
  <abstract value="false" />
  <contextType value="resource" />
  <context value="Observation" />
  <baseDefinition value="http://hl7.org/fhir/StructureDefinition/Extension" />
  <derivation value="constraint" />
  <differential>
    <element>
      <path value="Extension" />
      <!-- Inherited by referencing profile extension element -->
<<<<<<< HEAD
      <max value="1" />
      <comment value="ObservationLabelExtension" />
=======
      <comments value="ObservationLabelExtension" />
      <max value="1" />
>>>>>>> a9848b5e
    </element>
    <element>
      <path value="Extension.url" />
      <fixedUri value="http://example.org/fhir/StructureDefinition/ObservationLabelExtension" />
    </element>
    <element>
      <path value="Extension.valueString" />
      <type>
        <code value="string" />
      </type>
    </element>
  </differential>
</StructureDefinition><|MERGE_RESOLUTION|>--- conflicted
+++ resolved
@@ -19,13 +19,8 @@
     <element>
       <path value="Extension" />
       <!-- Inherited by referencing profile extension element -->
-<<<<<<< HEAD
-      <max value="1" />
-      <comment value="ObservationLabelExtension" />
-=======
       <comments value="ObservationLabelExtension" />
       <max value="1" />
->>>>>>> a9848b5e
     </element>
     <element>
       <path value="Extension.url" />
