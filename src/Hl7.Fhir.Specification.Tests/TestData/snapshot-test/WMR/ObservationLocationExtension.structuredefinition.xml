﻿<?xml version="1.0" encoding="utf-8"?>
<StructureDefinition xmlns="http://hl7.org/fhir">
  <meta>
    <lastUpdated value="2017-01-04T19:30:41.413+01:00" />
  </meta>
  <url value="http://example.org/fhir/StructureDefinition/ObservationLocationExtension" />
  <name value="ObservationLocationExtension" />
  <status value="draft" />
  <date value="2017-01-04T19:29:05.959222+01:00" />
  <description value="StructureDefinition for Observation Location Extension Type" />
  <kind value="primitive-type" />
  <abstract value="false" />
<<<<<<< HEAD
  <context>
    <type value="fhirpath" />
    <expression value="Observation" />
  </context>
=======
  <contextType value="resource" />
  <context value="Observation" />
  <type value="Extension" />
>>>>>>> 6d67c8a8
  <baseDefinition value="http://hl7.org/fhir/StructureDefinition/Extension" />
  <derivation value="constraint" />
  <differential>
    <element>
      <path value="Extension" />
      <!-- Inherited by referencing profile extension element -->
      <comment value="ObservationLocationExtension" />
    </element>
    <element>
      <path value="Extension.extension" />
      <slicing>
        <discriminator>
          <type value="value" />
          <path value="url" />
        </discriminator>
        <rules value="open" />
      </slicing>
    </element>
    <element>
      <path value="Extension.extension" />
      <sliceName value="X" />
      <max value="1" />
    </element>
    <element>
      <path value="Extension.extension.url" />
      <fixedUri value="X" />
    </element>
    <element>
      <path value="Extension.extension.valueInteger" />
      <type>
        <code value="integer" />
      </type>
    </element>
    <element>
      <path value="Extension.extension" />
      <sliceName value="Y" />
      <max value="1" />
    </element>
    <element>
      <path value="Extension.extension.url" />
      <fixedUri value="Y" />
    </element>
    <element>
      <path value="Extension.extension.valueInteger" />
      <type>
        <code value="integer" />
      </type>
    </element>
    <element>
      <path value="Extension.url" />
      <fixedUri value="http://example.org/fhir/StructureDefinition/ObservationLocationExtension" />
    </element>
    <element>
      <path value="Extension.value[x]" />
      <max value="0" />
    </element>
  </differential>
</StructureDefinition><|MERGE_RESOLUTION|>--- conflicted
+++ resolved
@@ -10,16 +10,10 @@
   <description value="StructureDefinition for Observation Location Extension Type" />
   <kind value="primitive-type" />
   <abstract value="false" />
-<<<<<<< HEAD
   <context>
     <type value="fhirpath" />
     <expression value="Observation" />
   </context>
-=======
-  <contextType value="resource" />
-  <context value="Observation" />
-  <type value="Extension" />
->>>>>>> 6d67c8a8
   <baseDefinition value="http://hl7.org/fhir/StructureDefinition/Extension" />
   <derivation value="constraint" />
   <differential>
