﻿/* 
 * Copyright (c) 2018, Firely (info@fire.ly) and contributors
 * See the file CONTRIBUTORS for details.
 * 
 * This file is licensed under the BSD 3-Clause license
 * available at https://raw.githubusercontent.com/FirelyTeam/fhir-net-api/master/LICENSE
 */

using Microsoft.VisualStudio.TestTools.UnitTesting;
using Hl7.Fhir.Model;
using Hl7.Fhir.Specification.Source;
using System;
using System.Diagnostics;
using System.IO;
using System.Linq;
// Use alias to avoid conflict with Hl7.Fhir.Model.Task
using Tasks = System.Threading.Tasks;

namespace Hl7.Fhir.Specification.Tests
{
    [TestClass]
    public class SummarySourceTests
    {
        [ClassInitialize]
        public static void SetupSource(TestContext t)
        {
            source = ZipSource.CreateValidationSource();
        }

        static ISummarySource source = null;


        [TestMethod]
        public void GetSomeArtifactsBySummary()
        {
            var fa = source;

            var summaries = fa.ListSummaries();

            var summary = summaries.ResolveByCanonicalUri("http://terminology.hl7.org/ValueSet/v2-0292");
            Assert.IsNotNull(summary);
            var vs = fa.LoadBySummary(summary);
            Assert.IsTrue(vs is ValueSet);
            Assert.IsTrue(vs.GetOrigin().EndsWith("v2-tables.xml"));

            summary = summaries.ResolveByCanonicalUri("http://hl7.org/fhir/ValueSet/administrative-gender");
            Assert.IsNotNull(summary);
            vs = fa.LoadBySummary(summary);
            Assert.IsNotNull(vs);
            Assert.IsTrue(vs is ValueSet);

            summary = summaries.ResolveByCanonicalUri("http://hl7.org/fhir/ValueSet/location-status");
            Assert.IsNotNull(summary);
            vs = fa.LoadBySummary(summary);
            Assert.IsNotNull(vs);
            Assert.IsTrue(vs is ValueSet);

            summary = summaries.ResolveByCanonicalUri("http://hl7.org/fhir/StructureDefinition/Condition");
            Assert.IsNotNull(summary);
            var rs = fa.LoadBySummary(summary);
            Assert.IsNotNull(rs);
            Assert.IsTrue(rs is StructureDefinition);
            Assert.IsTrue(rs.GetOrigin().EndsWith("profiles-resources.xml"));

            summary = summaries.ResolveByCanonicalUri("http://hl7.org/fhir/StructureDefinition/ValueSet");
            Assert.IsNotNull(summary);
            rs = fa.LoadBySummary(summary);
            Assert.IsNotNull(rs);
            Assert.IsTrue(rs is StructureDefinition);

            summary = summaries.ResolveByCanonicalUri("http://hl7.org/fhir/StructureDefinition/Money");
            Assert.IsNotNull(summary);
            var dt = fa.LoadBySummary(summary);
            Assert.IsNotNull(dt);
            Assert.IsTrue(dt is StructureDefinition);

            // Try to find a core extension
            summary = summaries.ResolveByCanonicalUri("http://hl7.org/fhir/StructureDefinition/valueset-system");
            Assert.IsNotNull(summary);
            var ext = fa.LoadBySummary(summary);
            Assert.IsNotNull(ext);
            Assert.IsTrue(ext is StructureDefinition);

            // Try to find an additional US profile (they are distributed with the spec for now)
            summary = summaries.ResolveByCanonicalUri("http://hl7.org/fhir/StructureDefinition/ehrsrle-auditevent");
            Assert.IsNotNull(summary);
            var us = fa.LoadBySummary(summary);
            Assert.IsNotNull(us);
            Assert.IsTrue(us is StructureDefinition);
        }

        [TestMethod]
        public void ListSummaries()
        {
            var source = new DirectorySource(Path.Combine(DirectorySource.SpecificationDirectory, "TestData", "snapshot-test"),
                new DirectorySourceSettings { IncludeSubDirectories = true });

            var sd = source.ListSummaries(ResourceType.StructureDefinition); Assert.IsTrue(sd.Any());
            var sm = source.ListSummaries(ResourceType.StructureMap); Assert.IsTrue(sd.Any());
<<<<<<< HEAD
=======
            var de = source.ListSummaries(ResourceType.DataElement); Assert.IsFalse(de.Any());
>>>>>>> 16c8ded8
            var cf = source.ListSummaries(ResourceType.CapabilityStatement); Assert.IsTrue(cf.Any());
            var md = source.ListSummaries(ResourceType.MessageDefinition); Assert.IsFalse(md.Any());
            var od = source.ListSummaries(ResourceType.OperationDefinition); Assert.IsTrue(od.Any());
            var sp = source.ListSummaries(ResourceType.SearchParameter); Assert.IsFalse(sp.Any());
            var cd = source.ListSummaries(ResourceType.CompartmentDefinition); Assert.IsFalse(md.Any());
            var ig = source.ListSummaries(ResourceType.ImplementationGuide); Assert.IsFalse(ig.Any());

            var cs = source.ListSummaries(ResourceType.CodeSystem); Assert.IsFalse(cs.Any());
            var vs = source.ListSummaries(ResourceType.ValueSet); Assert.IsTrue(vs.Any());
            var cm = source.ListSummaries(ResourceType.ConceptMap); Assert.IsFalse(cm.Any());
<<<<<<< HEAD
            // [WMR 20181218] R4 OBSOLETE - ExpansionProfile resource no longer exists
            // var ep = source.ListSummaries(ResourceType.ExpansionProfile); Assert.IsFalse(ep.Any());
=======
            var ep = source.ListSummaries(ResourceType.ExpansionProfile); Assert.IsFalse(ep.Any());
>>>>>>> 16c8ded8
            var ns = source.ListSummaries(ResourceType.NamingSystem); Assert.IsFalse(ns.Any());

            var all = source.ListSummaries();

<<<<<<< HEAD
            Assert.AreEqual(sd.Count() + sm.Count() + cf.Count() + md.Count() + od.Count() +
                        sp.Count() + cd.Count() + ig.Count() + cs.Count() + vs.Count() + cm.Count() +
                        /*ep.Count() +*/ ns.Count(), all.Count());
=======
            Assert.AreEqual(sd.Count() + sm.Count() + de.Count() + cf.Count() + md.Count() + od.Count() +
                        sp.Count() + cd.Count() + ig.Count() + cs.Count() + vs.Count() + cm.Count() +
                        ep.Count() + ns.Count(), all.Count());
>>>>>>> 16c8ded8
        }

        [TestMethod]
        public async Tasks.Task TestThreadSafety()
        {
            // Verify thread safety by resolving same uri simultaneously from different threads
            // DirectorySource should synchronize access and only call prepare once.

            const int threadCount = 25;
            const string uri = @"http://example.org/fhir/StructureDefinition/human-group";

            var source = new DirectorySource(Path.Combine(DirectorySource.SpecificationDirectory, "TestData", "snapshot-test"),
                new DirectorySourceSettings { IncludeSubDirectories = true });

            var tasks = new Tasks.Task[threadCount];
            var results = new(Resource resource, ArtifactSummary summary, int threadId, TimeSpan start, TimeSpan stop)[threadCount];

            var sw = new Stopwatch();
            sw.Start();
            for (int i = 0; i < threadCount; i++)
            {
                var idx = i;
                tasks[i] = Tasks.Task.Run(
                    () =>
                    {
                        var threadId = System.Threading.Thread.CurrentThread.ManagedThreadId;
                        var start = sw.Elapsed;
                        var resource = source.ResolveByCanonicalUri(uri);
                        var summary = source.ListSummaries().ResolveByUri(uri);
                        var stop = sw.Elapsed;
                        results[idx] = (resource, summary, threadId, start, stop);
                    }
                );
            }

            await Tasks.Task.WhenAll(tasks);
            sw.Stop();

            var first = results[0];
            for (int i = 0; i < threadCount; i++)
            {
                var result = results[i];
                var duration = result.stop.Subtract(result.start);
                Debug.WriteLine($"{i:0#} Thread: {result.threadId:00#} | Start: {result.start.TotalMilliseconds:0000.00} | Stop: {result.stop.TotalMilliseconds:0000.00} | Duration: {duration.TotalMilliseconds:0000.00}");
                Assert.IsNotNull(result.resource);
                Assert.IsNotNull(result.summary);
                // Verify that all threads return the same summary instances
                Assert.AreSame(first.summary, result.summary);
            }
        }

    }
}<|MERGE_RESOLUTION|>--- conflicted
+++ resolved
@@ -97,10 +97,6 @@
 
             var sd = source.ListSummaries(ResourceType.StructureDefinition); Assert.IsTrue(sd.Any());
             var sm = source.ListSummaries(ResourceType.StructureMap); Assert.IsTrue(sd.Any());
-<<<<<<< HEAD
-=======
-            var de = source.ListSummaries(ResourceType.DataElement); Assert.IsFalse(de.Any());
->>>>>>> 16c8ded8
             var cf = source.ListSummaries(ResourceType.CapabilityStatement); Assert.IsTrue(cf.Any());
             var md = source.ListSummaries(ResourceType.MessageDefinition); Assert.IsFalse(md.Any());
             var od = source.ListSummaries(ResourceType.OperationDefinition); Assert.IsTrue(od.Any());
@@ -111,25 +107,15 @@
             var cs = source.ListSummaries(ResourceType.CodeSystem); Assert.IsFalse(cs.Any());
             var vs = source.ListSummaries(ResourceType.ValueSet); Assert.IsTrue(vs.Any());
             var cm = source.ListSummaries(ResourceType.ConceptMap); Assert.IsFalse(cm.Any());
-<<<<<<< HEAD
             // [WMR 20181218] R4 OBSOLETE - ExpansionProfile resource no longer exists
             // var ep = source.ListSummaries(ResourceType.ExpansionProfile); Assert.IsFalse(ep.Any());
-=======
-            var ep = source.ListSummaries(ResourceType.ExpansionProfile); Assert.IsFalse(ep.Any());
->>>>>>> 16c8ded8
             var ns = source.ListSummaries(ResourceType.NamingSystem); Assert.IsFalse(ns.Any());
 
             var all = source.ListSummaries();
 
-<<<<<<< HEAD
             Assert.AreEqual(sd.Count() + sm.Count() + cf.Count() + md.Count() + od.Count() +
                         sp.Count() + cd.Count() + ig.Count() + cs.Count() + vs.Count() + cm.Count() +
                         /*ep.Count() +*/ ns.Count(), all.Count());
-=======
-            Assert.AreEqual(sd.Count() + sm.Count() + de.Count() + cf.Count() + md.Count() + od.Count() +
-                        sp.Count() + cd.Count() + ig.Count() + cs.Count() + vs.Count() + cm.Count() +
-                        ep.Count() + ns.Count(), all.Count());
->>>>>>> 16c8ded8
         }
 
         [TestMethod]
