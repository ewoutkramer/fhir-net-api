﻿/* 
 * Copyright (c) 2014, Firely (info@fire.ly) and contributors
 * See the file CONTRIBUTORS for details.
 * 
 * This file is licensed under the BSD 3-Clause license
 * available at https://raw.githubusercontent.com/ewoutkramer/fhir-net-api/master/LICENSE
 */

using Microsoft.VisualStudio.TestTools.UnitTesting;
using Hl7.Fhir.Model;
using Hl7.Fhir.Specification.Source;
using System;
using System.Collections.Generic;
using System.Diagnostics;
using System.IO;
using System.Linq;
<<<<<<< HEAD
// Use alias to avoid conflict with Hl7.Fhir.Model.Task
using Tasks = System.Threading.Tasks;
=======
using System.Threading.Tasks;
using Hl7.Fhir.ElementModel;
using Hl7.Fhir.Serialization;
>>>>>>> 438df5a2

namespace Hl7.Fhir.Specification.Tests
{
    // [WMR 20171016] Renamed from: ArtifactResolverTests

    [TestClass]
    public class ConformanceSourceTests
    {
        [ClassInitialize]
        public static void SetupSource(TestContext t)
        {
            source = ZipSource.CreateValidationSource();
        }

        static IConformanceSource source = null;


        [TestMethod]
        public void FindConceptMaps()
        {
            var conceptMaps = source.FindConceptMaps("http://hl7.org/fhir/ValueSet/address-use");
            Assert.AreEqual(3, conceptMaps.Count());
            Assert.IsNotNull(conceptMaps.First().GetOrigin());

            conceptMaps = source.FindConceptMaps("http://hl7.org/fhir/ValueSet/address-use", "http://hl7.org/fhir/ValueSet/v2-0190");
            Assert.AreEqual(1, conceptMaps.Count());

            conceptMaps = source.FindConceptMaps("http://hl7.org/fhir/ValueSet/address-use", "http://hl7.org/fhir/ValueSet/v3-AddressUse");
            Assert.AreEqual(2, conceptMaps.Count());

            conceptMaps = source.FindConceptMaps("http://hl7.org/fhir/ValueSet/address-use", "http://hl7.org/fhir/ValueSet/somethingelse");
            Assert.AreEqual(0, conceptMaps.Count());
        }

        [TestMethod]
        public void FindCodeSystem()
        {
            // A Fhir codesystem
            var vs = source.FindCodeSystem("http://hl7.org/fhir/contact-point-system");
            Assert.IsNotNull(vs);
            Assert.IsNotNull(vs.GetOrigin());

            // A non-HL7 valueset
            vs = source.FindCodeSystem("http://dicom.nema.org/resources/ontology/DCM"); // http://nema.org/dicom/dicm");
            Assert.IsNotNull(vs);

            // One from v2-tables
            vs = source.FindCodeSystem("http://hl7.org/fhir/v2/0145");
            Assert.IsNotNull(vs);

            // One from v3-codesystems
            vs = source.FindCodeSystem("http://hl7.org/fhir/v3/ActCode");
            Assert.IsNotNull(vs);

            // Something non-existent
            vs = source.FindCodeSystem("http://nema.org/dicom/dicmQQQQ");
            Assert.IsNull(vs);
        }


        [TestMethod]
        public void FindValueSets()
        {
            // A Fhir valueset
            var vs = source.FindValueSet("http://hl7.org/fhir/ValueSet/contact-point-system");
            Assert.IsNotNull(vs);
            Assert.IsNotNull(vs.GetOrigin());

            //EK: These seem to be no longer part of the spec
            //// A non-HL7 valueset
            //vs = source.FindValueSet("http://hl7.org/fhir/ValueSet/dicom-dcim");
            //Assert.IsNotNull(vs);

            // One from v2-tables
            vs = source.FindValueSet("http://hl7.org/fhir/ValueSet/v2-0145");
            Assert.IsNotNull(vs);

            // One from v3-codesystems
            vs = source.FindValueSet("http://hl7.org/fhir/ValueSet/v3-ActCode");
            Assert.IsNotNull(vs);

            // Something non-existent
            vs = source.FindValueSet("http://hl7.org/fhir/ValueSet/crapQQQQ");
            Assert.IsNull(vs);
        }

        [TestMethod]
        public void FindNamingSystem()
        {
            var ns = source.FindNamingSystem("2.16.840.1.113883.4.1");
            Assert.IsNotNull(ns);
            Assert.IsNotNull(ns.GetOrigin());

            ns = source.FindNamingSystem("http://hl7.org/fhir/sid/us-ssn");
            Assert.IsNotNull(ns);
            Assert.AreEqual("United States Social Security Number", ns.Name);
        }
    
        // Need to fix this for new conformance stuff in STU3
        [TestMethod]
        public void ListCanonicalUris()
        {
            var sd = source.ListResourceUris(ResourceType.StructureDefinition); Assert.IsTrue(sd.Any());
            var sm = source.ListResourceUris(ResourceType.StructureMap); Assert.IsFalse(sm.Any());
            var de = source.ListResourceUris(ResourceType.DataElement); Assert.IsTrue(de.Any());
            var cf = source.ListResourceUris(ResourceType.CapabilityStatement); Assert.IsTrue(cf.Any());
            var md = source.ListResourceUris(ResourceType.MessageDefinition); Assert.IsFalse(md.Any());
            var od = source.ListResourceUris(ResourceType.OperationDefinition); Assert.IsTrue(od.Any());
            var sp = source.ListResourceUris(ResourceType.SearchParameter); Assert.IsTrue(sp.Any());
            var cd = source.ListResourceUris(ResourceType.CompartmentDefinition); Assert.IsFalse(md.Any());
            var ig = source.ListResourceUris(ResourceType.ImplementationGuide); Assert.IsFalse(ig.Any());

            var cs = source.ListResourceUris(ResourceType.CodeSystem); Assert.IsTrue(cs.Any());
            var vs = source.ListResourceUris(ResourceType.ValueSet); Assert.IsTrue(vs.Any());
            var cm = source.ListResourceUris(ResourceType.ConceptMap); Assert.IsTrue(cm.Any());
            var ep = source.ListResourceUris(ResourceType.ExpansionProfile); Assert.IsFalse(ep.Any());
            var ns = source.ListResourceUris(ResourceType.NamingSystem); Assert.IsTrue(ns.Any());

            var all = source.ListResourceUris();

            Assert.AreEqual(sd.Count() + sm.Count() + de.Count() + cf.Count() + md.Count() + od.Count() +
                        sp.Count() + cd.Count() + ig.Count() + cs.Count() + vs.Count() + cm.Count() +
                        ep.Count() + ns.Count(), all.Count());

            Assert.IsTrue(sd.Contains("http://hl7.org/fhir/StructureDefinition/shareablevalueset"));
            Assert.IsTrue(de.Contains("http://hl7.org/fhir/DataElement/Device.manufactureDate"));
            Assert.IsTrue(cf.Contains("http://hl7.org/fhir/CapabilityStatement/base"));
            Assert.IsTrue(od.Contains("http://hl7.org/fhir/OperationDefinition/ValueSet-validate-code"));
            Assert.IsTrue(sp.Contains("http://hl7.org/fhir/SearchParameter/Condition-onset-info"));
            Assert.IsTrue(cs.Contains("http://hl7.org/fhir/CodeSystem/contact-point-system"));
            Assert.IsTrue(vs.Contains("http://hl7.org/fhir/ValueSet/contact-point-system"));
            Assert.IsTrue(cm.Contains("http://hl7.org/fhir/ConceptMap/cm-name-use-v2"));
            Assert.IsTrue(ns.Contains("http://hl7.org/fhir/NamingSystem/us-ssn"));
        }

        [TestMethod]
        public void GetSomeArtifactsById()
        {
            var fa = ZipSource.CreateValidationSource();

            var vs = fa.ResolveByUri("http://hl7.org/fhir/ValueSet/v2-0292");
            Assert.IsNotNull(vs);
            Assert.IsTrue(vs is ValueSet);
            Assert.IsTrue(vs.GetOrigin().EndsWith("v2-tables.xml"));

            vs = fa.ResolveByUri("http://hl7.org/fhir/ValueSet/administrative-gender");
            Assert.IsNotNull(vs);
            Assert.IsTrue(vs is ValueSet);

            vs = fa.ResolveByUri("http://hl7.org/fhir/ValueSet/location-status");
            Assert.IsNotNull(vs);
            Assert.IsTrue(vs is ValueSet);

            var rs = fa.ResolveByUri("http://hl7.org/fhir/StructureDefinition/Condition");
            Assert.IsNotNull(rs);
            Assert.IsTrue(rs is StructureDefinition);
            Assert.IsTrue(rs.GetOrigin().EndsWith("profiles-resources.xml"));

            rs = fa.ResolveByUri("http://hl7.org/fhir/StructureDefinition/ValueSet");
            Assert.IsNotNull(rs);
            Assert.IsTrue(rs is StructureDefinition);

            var dt = fa.ResolveByUri("http://hl7.org/fhir/StructureDefinition/Money");
            Assert.IsNotNull(dt);
            Assert.IsTrue(dt is StructureDefinition);

            // Try to find a core extension
            var ext = fa.ResolveByUri("http://hl7.org/fhir/StructureDefinition/valueset-history");
            Assert.IsNotNull(ext);
            Assert.IsTrue(ext is StructureDefinition);

            // Try to find an additional non-hl7 profile (they are distributed with the spec for now)
            var us = fa.ResolveByUri("http://hl7.org/fhir/StructureDefinition/cqif-questionnaire");
            Assert.IsNotNull(us);
            Assert.IsTrue(us is StructureDefinition);
        }

        [TestMethod]
        public void TestFilenameDeDuplication()
        {
            var paths = new List<string> { @"c:\blie\bla.txt", @"c:\bla\bla.txt", @"c:\blie\bla.txt", @"c:\yadi.json",
                                @"c:\blie\bit.xml", @"c:\blie\bit.json", @"c:\blie\bit.txt" };

            var res = DirectorySource.ResolveDuplicateFilenames(paths, DirectorySource.DuplicateFilenameResolution.PreferXml);
            Assert.AreEqual(5, res.Count);
            Assert.IsTrue(res.Any(p => p.EndsWith("bit.xml")));
            Assert.IsTrue(res.Any(p => p.EndsWith("bit.txt")));
            Assert.IsFalse(res.Any(p => p.EndsWith("bit.json")));
            Assert.IsTrue(res.Any(p => p.EndsWith("yadi.json")));

            res = DirectorySource.ResolveDuplicateFilenames(paths, DirectorySource.DuplicateFilenameResolution.PreferJson);
            Assert.AreEqual(5, res.Count);
            Assert.IsFalse(res.Any(p => p.EndsWith("bit.xml")));
            Assert.IsTrue(res.Any(p => p.EndsWith("bit.txt")));
            Assert.IsTrue(res.Any(p => p.EndsWith("bit.json")));
            Assert.IsTrue(res.Any(p => p.EndsWith("yadi.json")));

            res = DirectorySource.ResolveDuplicateFilenames(paths, DirectorySource.DuplicateFilenameResolution.KeepBoth);
            Assert.AreEqual(6, res.Count);
            Assert.IsTrue(res.Any(p => p.EndsWith("bit.xml")));
            Assert.IsTrue(res.Any(p => p.EndsWith("bit.json")));
        }

        [TestMethod]
        public void TestIgnoreFilter()
        {
            var files = new[] {
                Path.Combine("c:", "bla"),
                Path.Combine("c:", "bla", "file1.json"),
                Path.Combine("c:", "bla", "file1.xml"),
                Path.Combine("c:", "bla", "bla2", "file1.json"),
                Path.Combine("c:", "bla", "bla2", "file2.xml"),
                Path.Combine("c:", "bla", "bla2", "text1.txt"),
                Path.Combine("c:", "bla", "bla2", "bla3", "test2.jpg"),
                Path.Combine("c:", "blie", "bla.xml") };
            var basef = Path.Combine("c:", "bla");

            // Basic glob filter
            var fi = new FilePatternFilter("*.xml");
            var r = fi.Filter(basef, files);
            Assert.AreEqual(2, r.Count());
            Assert.IsTrue(r.All(f => f.EndsWith(".xml")));
            Assert.IsTrue(r.All(f => f.StartsWith(basef)));

            // Absolute select 1 file
            fi = new FilePatternFilter("/file1.json");
            r = fi.Filter(basef, files);
            Assert.AreEqual(Path.Combine("c:", "bla", "file1.json"), r.Single());

            // Absolute select 1 file - no match
            fi = new FilePatternFilter("/file1.crap");
            r = fi.Filter(basef, files);
            Assert.AreEqual(0, r.Count());

            // Absolute select with glob
            fi = new FilePatternFilter("/*.json");
            r = fi.Filter(basef, files);
            Assert.AreEqual(1, r.Count());
            Assert.AreEqual(Path.Combine("c:", "bla", "file1.json"), r.Single());

            // Relative select file
            fi = new FilePatternFilter("file1.json");
            r = fi.Filter(basef, files);
            Assert.AreEqual(2, r.Count());
            Assert.IsTrue(r.All(f => f.EndsWith("file1.json")));

            // Relative select file
            fi = new FilePatternFilter("**/file1.json");
            r = fi.Filter(basef, files);
            Assert.AreEqual(2, r.Count());
            Assert.IsTrue(r.All(f => f.EndsWith("file1.json")));

            // Relative select file with glob
            fi = new FilePatternFilter("**/file1.*");
            r = fi.Filter(basef, files);
            Assert.AreEqual(3, r.Count());
            Assert.IsTrue(r.All(f => f.Contains($"{Path.DirectorySeparatorChar}file1.")));

            // Relative select file with glob
            fi = new FilePatternFilter("**/*.txt");
            r = fi.Filter(basef, files);
            Assert.AreEqual(1, r.Count());
            Assert.AreEqual(Path.Combine("c:", "bla", "bla2", "text1.txt"), r.Single());

            // Relative select file with glob
            fi = new FilePatternFilter("**/file*.xml");
            r = fi.Filter(basef, files);
            Assert.AreEqual(2, r.Count());
            Assert.IsTrue(r.All(f => f.Contains($"{Path.DirectorySeparatorChar}file") && f.EndsWith(".xml")));

            // Relative select file with glob
            fi = new FilePatternFilter("file1.*");
            r = fi.Filter(basef, files);
            Assert.AreEqual(3, r.Count());
            Assert.IsTrue(r.All(f => f.Contains($"{Path.DirectorySeparatorChar}file1.")));

            // Select whole directory
            fi = new FilePatternFilter("bla2/");
            r = fi.Filter(basef, files);
            Assert.AreEqual(4, r.Count());
            Assert.IsTrue(r.All(f => f.Contains($"{Path.DirectorySeparatorChar}bla2{Path.DirectorySeparatorChar}")));

            // Select whole directory
            fi = new FilePatternFilter("bla2/**");
            r = fi.Filter(basef, files);
            Assert.AreEqual(4, r.Count());
            Assert.IsTrue(r.All(f => f.Contains($"{Path.DirectorySeparatorChar}bla2{Path.DirectorySeparatorChar}")));

            // Select whole directory
            fi = new FilePatternFilter("/bla3/");
            r = fi.Filter(basef, files);
            Assert.AreEqual(0, r.Count());

            // Internal glob dir
            fi = new FilePatternFilter("/bla2/*/*.jpg");
            r = fi.Filter(basef, files);
            Assert.AreEqual(1, r.Count());
            Assert.AreEqual(Path.Combine("c:", "bla", "bla2", "bla3", "test2.jpg"), r.Single());

            // Case-insensitive
            fi = new FilePatternFilter("TEST2.jpg");
            r = fi.Filter(basef, files);
            Assert.AreEqual(1, r.Count());
            Assert.AreEqual(Path.Combine("c:", "bla", "bla2", "bla3", "test2.jpg"), r.Single());
        }


        [TestMethod]
        public void TestJsonBundleRetrieval()
        {
            var jsonSource = new DirectorySource(
                Path.Combine(DirectorySource.SpecificationDirectory, "TestData"),
                new DirectorySourceSettings()
                {
                    Mask = "*.json",
                    Includes = new[] { "profiles-types.json" },
                    IncludeSubDirectories = false
                });

            var humanName = jsonSource.FindStructureDefinitionForCoreType(FHIRAllTypes.HumanName);
            Assert.IsNotNull(humanName);
        }

#if false
        public void TestSourceSpeedTest()
        {
            var jsonSource = new DirectorySource(
                Path.Combine(DirectorySource.SpecificationDirectory, "TestData"),
                new DirectorySourceSettings()
                {
                    Mask = "*.json",
                    Includes = new[] { "profiles-types.json" },
                    IncludeSubDirectories = false
                });

            Assert.IsNotNull(jsonSource.LoadArtifactByName("profiles-types.json"));

            var xmlSource = new DirectorySource(
                Path.Combine(DirectorySource.SpecificationDirectory, "TestData", "snapshot-test"),
                new DirectorySourceSettings()
                {
                    Mask = "*.xml",
                    Includes = new[] { "profiles-types.xml" },
                    IncludeSubDirectories = false
                });

            Assert.IsNotNull(xmlSource.LoadArtifactByName("profiles-types.xml"));

            var xmlSourceLarge = new DirectorySource(
                Path.Combine(DirectorySource.SpecificationDirectory, "TestData", "snapshot-test"),
                new DirectorySourceSettings()
                {
                    Mask = "*.xml",
                    IncludeSubDirectories = true
                });

            Assert.IsNotNull(xmlSourceLarge.LoadArtifactByName("profiles-types.xml"));

            runTest("profiles-types.json", jsonSource, false, 1000);
            runTest("profiles-types.xml", xmlSource, false, 500);
            runTest("all xml examples", xmlSourceLarge, false, 10000);

            runTest("profiles-types.json", jsonSource, true, 1000);
            runTest("profiles-types.xml", xmlSource, true, 500);
            runTest("all xml examples", xmlSourceLarge, true, 10000);

            void runTest(string title, DirectorySource s, bool multiThreaded, long maxDuration)
            {
                var sw = new Stopwatch();
                sw.Start();

                int cnt = 0;
                s.MultiThreaded = multiThreaded;
                for (var repeat = 0; repeat < 10; repeat++)
                {
                    s.Refresh();  // force reload of whole file
                    cnt = s.ListResourceUris().Count();
                }

                sw.Stop();
                Console.WriteLine($"{title} : {(multiThreaded ? "multi" : "single")} threaded, {cnt} resources, duration {sw.ElapsedMilliseconds} ms");
                Assert.IsTrue(sw.ElapsedMilliseconds < maxDuration);
            }
        }
#endif
        [TestMethod]
        public async Tasks.Task TestThreadSafety()
        {
            // Verify thread safety by resolving same uri simultaneously from different threads
            // DirectorySource should synchronize access and only call prepare once.

            const int threadCount = 25;
            const string uri = @"http://example.org/fhir/StructureDefinition/human-group";

            var source = new DirectorySource(Path.Combine(DirectorySource.SpecificationDirectory, "TestData", "snapshot-test"),
                new DirectorySourceSettings { IncludeSubDirectories = true });

            var tasks = new Tasks.Task[threadCount];
            var results = new(Resource resource, ArtifactSummary summary, int threadId, TimeSpan start, TimeSpan stop)[threadCount];

            var sw = new Stopwatch();
            sw.Start();
            for (int i = 0; i < threadCount; i++)
            {
                var idx = i;
                tasks[i] = Tasks.Task.Run(
                    () =>
                    {
                        var threadId = System.Threading.Thread.CurrentThread.ManagedThreadId;
                        var start = sw.Elapsed;
                        var resource = source.ResolveByCanonicalUri(uri);
                        var summary = source.ListSummaries().ResolveByUri(uri);
                        var stop = sw.Elapsed;
                        results[idx] = (resource, summary, threadId, start, stop);
                    }
                );
            }

            await Tasks.Task.WhenAll(tasks);
            sw.Stop();

            var first = results[0];
            for (int i = 0; i < threadCount; i++)
            {
                var result = results[i];
                var duration = result.stop.Subtract(result.start);
                Debug.WriteLine($"{i:0#} Thread: {result.threadId:00#} | Start: {result.start.TotalMilliseconds:0000.00} | Stop: {result.stop.TotalMilliseconds:0000.00} | Duration: {duration.TotalMilliseconds:0000.00}");
                Assert.IsNotNull(result.resource);
                Assert.IsNotNull(result.summary);
                // Verify that all threads return the same summary instances
                Assert.AreSame(first.summary, result.summary);
            }
        }

        [TestMethod]
        public void TestRefreshAll() => TestRefresh(true);

        [TestMethod]
        public void TestRefreshFile() => TestRefresh(false);

        void TestRefresh(bool refreshAll)
        {
            // Create a temporary folder with a single artifact file
            const string srcFileName = "TestPatient.xml";
            var srcFilePath = Path.Combine(DirectorySource.SpecificationDirectory, "TestData", srcFileName);
            var tmpFolderPath = Path.Combine(DirectorySource.SpecificationDirectory, "ConformanceSourceTestData");
            try
            {
                Directory.CreateDirectory(tmpFolderPath);
                var tmpFilePath = Path.Combine(tmpFolderPath, srcFileName);
                File.Copy(srcFilePath, tmpFilePath);

                // Initialize source and verify index
                var source = new DirectorySource(tmpFolderPath);
                var fileNames = source.ListArtifactNames().ToList();
                Assert.AreEqual(1, fileNames.Count);
                Assert.AreEqual(srcFileName, fileNames[0]);

                void Refresh(params string[] files)
                {
                    if (refreshAll)
                    {
                        source.Refresh();
                    }
                    else
                        source.Refresh(files);
                }

                // Rename file and refresh source
                const string newFileName = "New" + srcFileName;
                var newFilePath = Path.Combine(tmpFolderPath, newFileName);
                File.Move(tmpFilePath, newFilePath);
                Refresh(tmpFilePath, newFilePath);
                fileNames = source.ListArtifactNames().ToList();
                Assert.AreEqual(1, fileNames.Count);
                Assert.AreEqual(newFileName, fileNames[0]);

                // Delete file and refresh source
                File.Delete(newFilePath);
                Refresh(newFilePath);
                fileNames = source.ListArtifactNames().ToList();
                Assert.AreEqual(0, fileNames.Count);

                // Recreate file and refresh source
                File.Copy(srcFilePath, tmpFilePath);
                Refresh(tmpFilePath);
                fileNames = source.ListArtifactNames().ToList();
                Assert.AreEqual(1, fileNames.Count);
                Assert.AreEqual(srcFileName, fileNames[0]);
            }
            finally
            {
                Directory.Delete(tmpFolderPath, true);
            }
        }

        [TestMethod]
        public void TestParserSettings()
        {
            // Create an invalid patient resource on disk
            var obs = new Observation()
            {
                Id = "1",
                Comments = " " // Illegal empty value
            };
            var nav = obs.ToTypedElement();
            var xml = nav.ToXml();

            var folderPath = Path.Combine(Path.GetTempPath(), "TestDirectorySource");
            var filePath = Path.Combine(folderPath, "TestPatient.xml");

            try
            {

                Directory.CreateDirectory(folderPath);
                File.WriteAllText(filePath, xml);

                // Try to access using DirectorySource with default settings
                var src = new DirectorySource(folderPath);

                var uri = NavigatorStreamHelper.FormatCanonicalUrlForBundleEntry(obs.TypeName, obs.Id);
                Assert.AreEqual(@"http://example.org/Observation/1", uri);

                // Expecting resolving to fail, because of illegal empty value
                Assert.ThrowsException<FormatException>(() => { src.ResolveByUri(uri); });

                // Bypass all verification; specifically, accept empty values
                src.XmlParserSettings.PermissiveParsing = true;

                // Expecting resolving to succeed
                var result = src.ResolveByUri(uri);
                Assert.IsNotNull(result);
                Assert.IsInstanceOfType(result, typeof(Observation));

            }
            finally
            {
                // Clean up temporary files
                Directory.Delete(folderPath, true);
            }
        }
    }
}<|MERGE_RESOLUTION|>--- conflicted
+++ resolved
@@ -14,14 +14,10 @@
 using System.Diagnostics;
 using System.IO;
 using System.Linq;
-<<<<<<< HEAD
 // Use alias to avoid conflict with Hl7.Fhir.Model.Task
 using Tasks = System.Threading.Tasks;
-=======
-using System.Threading.Tasks;
 using Hl7.Fhir.ElementModel;
 using Hl7.Fhir.Serialization;
->>>>>>> 438df5a2
 
 namespace Hl7.Fhir.Specification.Tests
 {
@@ -524,8 +520,8 @@
             // Create an invalid patient resource on disk
             var obs = new Observation()
             {
-                Id = "1",
-                Comments = " " // Illegal empty value
+                Id = "1",               
+                Comment = " " // Illegal empty value
             };
             var nav = obs.ToTypedElement();
             var xml = nav.ToXml();
