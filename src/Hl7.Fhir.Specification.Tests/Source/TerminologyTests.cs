--- conflicted
+++ resolved
@@ -61,15 +61,16 @@
         }
 
 
-        [Fact, Trait("TestCategory", "IntegrationTest")]
+        [Fact]
         public async T.Task ExpansionOfComposeInclude()
         {
-            var testVs = (await _resolver.ResolveByCanonicalUriAsync("http://hl7.org/fhir/ValueSet/marital-status")).DeepCopy() as ValueSet;
+            var testVs = (await _resolver.ResolveByCanonicalUriAsync("http://hl7.org/fhir/ValueSet/example-extensional")).DeepCopy() as ValueSet;
             Assert.False(testVs.HasExpansion);
 
             var expander = new ValueSetExpander(new ValueSetExpanderSettings { ValueSetSource = _resolver });
             await expander.ExpandAsync(testVs);
-            Assert.Equal(11, testVs.Expansion.Total);
+            Assert.True(testVs.HasExpansion);
+            Assert.Equal(4, testVs.Expansion.Total);
         }
 
 
@@ -180,8 +181,8 @@
             //    display: "Not any Number");
             //Assert.True(result.Success);
 
-            result = svc.ValidateCode("http://terminology.hl7.org/ValueSet/v3-AcknowledgementDetailCode", code: "_AcknowledgementDetailNotSupportedCode",
-                system: "http://terminology.hl7.org/CodeSystem/v3-AcknowledgementDetailCode");
+            result = svc.ValidateCode("http://hl7.org/fhir/ValueSet/example-hierarchical", code: "invalid",
+                system: "http://hl7.org/fhir/hacked");
             Assert.True(result.Success);
 
             Assert.Throws<ValueSetUnknownException>(() => svc.ValidateCode("http://hl7.org/fhir/ValueSet/crappy", code: "4322002", system: "http://snomed.info/sct"));
@@ -242,9 +243,6 @@
             Assert.Equal(1, result.Warnings);
         }
 
-<<<<<<< HEAD
-        [Fact, Trait("TestCategory", "IntegrationTest")]
-=======
         [Fact]
         public async void LocalTSDisplayIncorrectAsMessage()
         {
@@ -269,7 +267,6 @@
         }
 
         [Fact]
->>>>>>> 2873a213
         public void LocalTermServiceValidateCodeTest()
         {
             var svc = new LocalTerminologyService(_resolver);
@@ -283,8 +280,8 @@
             Assert.True(result.Success);
 
             // This test is not always correctly done by the external services, so copied here instead
-            result = svc.ValidateCode("http://terminology.hl7.org/ValueSet/v3-AcknowledgementDetailCode", code: "_AcknowledgementDetailNotSupportedCode",
-                    system: "http://terminology.hl7.org/ValueSet/v3-AcknowledgementDetailCode", @abstract: false);
+            result = svc.ValidateCode("http://hl7.org/fhir/ValueSet/example-hierarchical", code: "invalid",
+                    system: "http://hl7.org/fhir/hacked", @abstract: false);
             Assert.False(result.Success);
 
             // And one that will specifically fail on the local service, since it's too complex too expand - the local term server won't help you here
@@ -308,8 +305,8 @@
 
             // This test is not always correctly done by the external services, so copied here instead
             inParams = new ValidateCodeParameters()
-                .WithValueSet(url: "http://terminology.hl7.org/ValueSet/v3-AcknowledgementDetailCode")
-                .WithCode(code: "_AcknowledgementDetailNotSupportedCode", system: "http://terminology.hl7.org/ValueSet/v3-AcknowledgementDetailCodee")
+                .WithValueSet(url: "http://hl7.org/fhir/ValueSet/example-hierarchical")
+                .WithCode(code: "invalid", system: "http://hl7.org/fhir/hacked")
                 .WithAbstract(false);
 
             result = await svc.ValueSetValidateCode(inParams);
@@ -323,7 +320,7 @@
             await Assert.ThrowsAsync<ValueSetExpansionTooComplexException>(() => svc.ValueSetValidateCode(inParams));
         }
 
-        [Fact]
+        [Fact, Trait("TestCategory", "IntegrationTest")]
         public async void ExternalServiceTranslateSimpleTranslate()
         {
             var client = new FhirClient("https://ontoserver.csiro.au/stu3-latest");
@@ -389,7 +386,7 @@
             Assert.Equal("result", param1.Name);
         }
 
-        [Fact]
+        [Fact, Trait("TestCategory", "IntegrationTest")]
         public async void ExternalServiceLookupPropertiesDisplayAndInactiveStatus()
         {
             var client = new FhirClient("https://ontoserver.csiro.au/stu3-latest");
@@ -425,7 +422,7 @@
                 });
         }
 
-        [Fact]
+        [Fact, Trait("TestCategory", "IntegrationTest")]
         public async void ExternalServiceLookupInactiveStatus()
         {
             var client = new FhirClient("https://ontoserver.csiro.au/stu3-latest");
@@ -457,7 +454,7 @@
                 });
         }
 
-        [Fact]
+        [Fact, Trait("TestCategory", "IntegrationTest")]
         public async void ExternalServiceLookupSNOMEDCode()
         {
             var client = new FhirClient("https://ontoserver.csiro.au/stu3-latest");
@@ -472,7 +469,7 @@
             Assert.True(result.Parameter.Count > 0);
         }
 
-        [Fact]
+        [Fact, Trait("TestCategory", "IntegrationTest")]
         public async void ExternalServiceExpandExplicitValueSet()
         {
             var client = new FhirClient("https://ontoserver.csiro.au/stu3-latest");
@@ -483,7 +480,7 @@
             Assert.True(result.Expansion.Contains.Count > 0, "Expected more than 0 items.");
         }
 
-        [Fact]
+        [Fact, Trait("TestCategory", "IntegrationTest")]
         public async void ExternalServiceExpandImplicitValueSetWithFilter()
         {
             var client = new FhirClient("https://ontoserver.csiro.au/stu3-latest");
@@ -541,7 +538,7 @@
                 });
         }
 
-        [Fact]
+        [Fact, Trait("TestCategory", "IntegrationTest")]
         public async void ExternalServiceSubsumesConceptASubsumesConceptB()
         {
             var client = new FhirClient("https://ontoserver.csiro.au/stu3-latest");
@@ -560,10 +557,10 @@
             Assert.Equal("subsumes", ((Code)paramOutcome.Value).Value);
         }
 
-        [Fact]
+        [Fact(Skip = "No R5 Terminology Server yet"), Trait("TestCategory", "IntegrationTest")]
         public async void ExternalServiceClosureExample()
         {
-            var client = new FhirClient("https://ontoserver.csiro.au/stu3-latest");
+            var client = new FhirClient("https://ontoserver.csiro.au/r5-latest");
             var svc = new ExternalTerminologyService(client);
 
             // Step 1
@@ -617,11 +614,11 @@
                                 target =>
                                 {
                                     Assert.Equal("128599005", target.Code);
-                                    Assert.Equal(ConceptMapEquivalence.Subsumes, target.Equivalence);
+                                    Assert.Equal(ConceptMap.ConceptMapRelationship.Equivalent, target.Relationship);
                                 });
                         });
                 });
-
+            /*
             // Step 4
             var conceptStep4A = new Coding
             {
@@ -659,12 +656,12 @@
                                 target =>
                                 {
                                     Assert.Equal("301095005", target.Code);
-                                    Assert.Equal(ConceptMapEquivalence.Subsumes, target.Equivalence);
+                                    Assert.Equal(ConceptMap.ConceptMapRelationship.Equivalent, target.Relationship);
                                 },
                                 target =>
                                 {
                                     Assert.Equal("298705000", target.Code);
-                                    Assert.Equal(ConceptMapEquivalence.Subsumes, target.Equivalence);
+                                    Assert.Equal(ConceptMap.ConceptMapRelationship.Equivalent, target.Relationship);
                                 });
                         },
                         element =>
@@ -797,7 +794,7 @@
                                     Assert.Equal(ConceptMapEquivalence.Subsumes, target.Equivalence);
                                 });
                         });
-                });
+                });*/
         }
 
         [Fact(Skip = "Don't want to run these kind of integration tests anymore"), Trait("TestCategory", "IntegrationTest")]
