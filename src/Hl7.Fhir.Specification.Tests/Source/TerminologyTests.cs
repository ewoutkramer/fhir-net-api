﻿using Hl7.Fhir.Model;
using Hl7.Fhir.Rest;
using Hl7.Fhir.Specification.Source;
using Hl7.Fhir.Specification.Terminology;
using System;
using System.Collections.Generic;
using System.Linq;
using System.Threading.Tasks;
using Xunit;
using T = System.Threading.Tasks;

namespace Hl7.Fhir.Specification.Tests
{
    public class TerminologyTests : IClassFixture<ValidationFixture>
    {
        private readonly IAsyncResourceResolver _resolver;
        private static Uri _externalTerminologyServerEndpoint = new("https://ontoserver.csiro.au/stu3-latest");

        public TerminologyTests(ValidationFixture fixture, Xunit.Abstractions.ITestOutputHelper _)
        {
            _resolver = fixture.AsyncResolver;
        }

        [Fact]
        public async T.Task ExpansionOfWholeSystem()
        {
            var issueTypeVs = (await _resolver.ResolveByCanonicalUriAsync("http://hl7.org/fhir/ValueSet/issue-type")).DeepCopy() as ValueSet;
            Assert.False(issueTypeVs.HasExpansion);

            // Wipe the version so we don't have to update our tests all the time
            // issueTypeVs.CodeSystem.Version = null;

            var expander = new ValueSetExpander(new ValueSetExpanderSettings { ValueSetSource = _resolver });

            await expander.ExpandAsync(issueTypeVs);

            Assert.True(issueTypeVs.HasExpansion);
            var id = issueTypeVs.Expansion.Identifier;
            Assert.NotNull(id);

            //TODO: Re-enable test after we fix merging expansiom parameters
            //Assert.False(issueTypeVs.Expansion.Parameter.Any(c => c.Name == "version"));

            Assert.True(issueTypeVs.CodeInExpansion("security", "http://hl7.org/fhir/issue-type"));
            Assert.True(issueTypeVs.CodeInExpansion("expired", "http://hl7.org/fhir/issue-type"));
            Assert.Equal(31, issueTypeVs.Expansion.Contains.CountConcepts());
            Assert.Equal(issueTypeVs.Expansion.Contains.CountConcepts(), issueTypeVs.Expansion.Total);

            var trans = issueTypeVs.FindInExpansion("transient", "http://hl7.org/fhir/issue-type");
            Assert.NotNull(trans);
            Assert.NotNull(trans.FindCode("exception"));

            // Now, make this a versioned system
            issueTypeVs.Version = "3.14";
            await expander.ExpandAsync(issueTypeVs);
            Assert.NotEqual(id, issueTypeVs.Expansion.Identifier);
            Assert.Equal(31, issueTypeVs.Expansion.Total);

            //var versionParam = issueTypeVs.Expansion.Parameter.Single(c => c.Name == "version");
            //Assert.Equal("http://hl7.org/fhir/ValueSet/issue-type?version=3.14", ((FhirUri)versionParam.Value).Value);
        }


        [Fact]
        public async T.Task ExpansionOfComposeInclude()
        {
            var testVs = (await _resolver.ResolveByCanonicalUriAsync("http://hl7.org/fhir/ValueSet/example-extensional")).DeepCopy() as ValueSet;
            Assert.False(testVs.HasExpansion);

            var expander = new ValueSetExpander(new ValueSetExpanderSettings { ValueSetSource = _resolver });
            await expander.ExpandAsync(testVs);
            Assert.True(testVs.HasExpansion);
            Assert.Equal(4, testVs.Expansion.Total);
        }


        [Fact]
        public async T.Task ExpansionOfComposeImport()
        {
            var testVs = (await _resolver.ResolveByCanonicalUriAsync("http://hl7.org/fhir/ValueSet/FHIR-version")).DeepCopy() as ValueSet;
            Assert.False(testVs.HasExpansion);

            var expander = new ValueSetExpander(new ValueSetExpanderSettings { ValueSetSource = _resolver });
            expander.Settings.MaxExpansionSize = 2;

            await Assert.ThrowsAsync<ValueSetExpansionTooBigException>(async () => await expander.ExpandAsync(testVs));

            expander.Settings.MaxExpansionSize = 50;
            await expander.ExpandAsync(testVs);
            Assert.Equal(28, testVs.Expansion.Total); // since R5 +5 Fhir-versions introduced, +1 for 4.6.0
        }

        [Fact]
        public async T.Task TestIncludeDesignation()
        {
            var testVs = (await _resolver.ResolveByCanonicalUriAsync("http://hl7.org/fhir/ValueSet/animal-genderstatus")).DeepCopy() as ValueSet;
            Assert.False(testVs.HasExpansion);
            var expander = new ValueSetExpander(new ValueSetExpanderSettings { ValueSetSource = _resolver });

            //Import codes from codesystem
            await expander.ExpandAsync(testVs);
            Assert.DoesNotContain(testVs.Expansion.Contains, c => c.Designation.Any());

            expander.Settings.IncludeDesignations = true;
            await expander.ExpandAsync(testVs);

            Assert.Contains(testVs.Expansion.Parameter, p => p.Name == "includeDesignations" && (p.Value as FhirBoolean).Value == true);
            Assert.Contains(testVs.Expansion.Contains, c => c.Designation.Any(d => d.Language == "nl" && d.Value == "gesteriliseerd"));

            //compose codes
            testVs = new ValueSet
            {
                Compose = new ValueSet.ComposeComponent
                {
                    Include = new List<ValueSet.ConceptSetComponent>
                    {
                        new ValueSet.ConceptSetComponent
                        {
                            System = "http://hl7.org/fhir/v3/NullFlavor",
                            Concept = new List<ValueSet.ConceptReferenceComponent>
                            {

                                new ValueSet.ConceptReferenceComponent
                                {
                                    Code = "UNK",
                                    Display = "unknown",
                                    Designation = new List<ValueSet.DesignationComponent>
                                    {
                                        new ValueSet.DesignationComponent
                                        {
                                            Language = "nl",
                                            Value = "onbekend"
                                        }
                                    }
                                }
                            }
                        }
                    }
                }
            };

            expander.Settings.IncludeDesignations = false;
            await expander.ExpandAsync(testVs);
            Assert.DoesNotContain(testVs.Expansion.Contains, c => c.Designation.Any());
            expander.Settings.IncludeDesignations = true;
            await expander.ExpandAsync(testVs);

            Assert.Contains(testVs.Expansion.Parameter, p => p.Name == "includeDesignations" && (p.Value as FhirBoolean).Value == true);
            Assert.Contains(testVs.Expansion.Contains, c => c.Designation.Any(d => d.Language == "nl" && d.Value == "onbekend"));
        }

        [Fact]
        public async T.Task TestPropertyRetrieval()
        {
            var testCs = await _resolver.FindCodeSystemAsync("http://hl7.org/fhir/item-type");

            var conceptGroup = testCs.Concept.Single(c => c.Code == "group");
            var conceptQuestion = testCs.Concept.Single(c => c.Code == "question");

            Assert.False(conceptGroup.ListConceptProperties(testCs, CodeSystem.CONCEPTPROPERTY_NOT_SELECTABLE).Any());
            Assert.True(conceptQuestion.ListConceptProperties(testCs, CodeSystem.CONCEPTPROPERTY_NOT_SELECTABLE).Any());
        }


        private void testService(ITerminologyService svc)
        {
            var vsUrl = "http://hl7.org/fhir/ValueSet/data-absent-reason";
#pragma warning disable CS0618 // Type or member is obsolete
            var result = svc.ValidateCode(vsUrl, code: "not-a-number", system: "http://terminology.hl7.org/CodeSystem/data-absent-reason");
            Assert.True(result.Success);

            result = svc.ValidateCode(vsUrl, code: "NaNX", system: "http://terminology.hl7.org/CodeSystem/data-absent-reason");
            Assert.False(result.Success);

            result = svc.ValidateCode(vsUrl, code: "not-a-number", system: "http://terminology.hl7.org/CodeSystem/data-absent-reason",
                display: "Not a Number (NaN)");
            Assert.True(result.Success);

            // The spec is not clear on the behaviour of incorrect displays - so don't test it here
            //result = svc.ValidateCode(vsUrl, code: "NaN", system: "http://hl7.org/fhir/data-absent-reason",
            //    display: "Not any Number");
            //Assert.True(result.Success);

            result = svc.ValidateCode("http://hl7.org/fhir/ValueSet/example-hierarchical", code: "invalid",
                system: "http://hl7.org/fhir/hacked");
            Assert.True(result.Success);

            Assert.Throws<FhirOperationException>(() => svc.ValidateCode("http://hl7.org/fhir/ValueSet/crappy", code: "4322002", system: "http://snomed.info/sct"));

            var coding = new Coding("http://terminology.hl7.org/CodeSystem/data-absent-reason", "not-a-number");
            result = svc.ValidateCode(vsUrl, coding: coding);
            Assert.True(result.Success);

            coding.Display = "Not a Number (NaN)";
            result = svc.ValidateCode(vsUrl, coding: coding);
            Assert.True(result.Success);

            coding.Code = "NaNX";
            result = svc.ValidateCode(vsUrl, coding: coding);
            Assert.False(result.Success);
            coding.Code = "NaN";

            var cc = new CodeableConcept("http://terminology.hl7.org/CodeSystem/data-absent-reason", "NaNX", "Not a Number");
            result = svc.ValidateCode(vsUrl, codeableConcept: cc);
            Assert.False(result.Success);

            cc.Coding.Add(new Coding("http://terminology.hl7.org/CodeSystem/data-absent-reason", "asked-unknown"));
            result = svc.ValidateCode(vsUrl, codeableConcept: cc);
#pragma warning restore CS0618 // Type or member is obsolete
            DebugDumpOutputXml(result);

            Assert.True(result.Success);
        }

        private void DebugDumpOutputXml(Base fragment)
        {

#if DUMP_OUTPUT
            // commented out, since this will fill up the CI build's output log
            var doc = System.Xml.Linq.XDocument.Parse(new Serialization.FhirXmlSerializer().SerializeToString(fragment));
            output.WriteLine(doc.ToString(System.Xml.Linq.SaveOptions.None));
#endif
        }

        [Fact]
        public void LocalTSDisplayIncorrectAsWarning()
        {
            var svc = new LocalTerminologyService(_resolver);

            var vsUrl = "http://hl7.org/fhir/ValueSet/data-absent-reason";
#pragma warning disable CS0618 // Type or member is obsolete
            var result = svc.ValidateCode(vsUrl, code: "not-a-number", system: "http://terminology.hl7.org/CodeSystem/data-absent-reason",
                display: "Not a Number (NaN)");
#pragma warning restore CS0618 // Type or member is obsolete
            Assert.True(result.Success);
            Assert.Equal(0, result.Warnings);

#pragma warning disable CS0618 // Type or member is obsolete
            result = svc.ValidateCode(vsUrl, code: "not-a-number", system: "http://terminology.hl7.org/CodeSystem/data-absent-reason",
                        display: "Certainly Not a Number");
#pragma warning restore CS0618 // Type or member is obsolete
            Assert.True(result.Success);
            Assert.Equal(1, result.Warnings);
        }

        [Fact]
        public async void LocalTSDisplayIncorrectAsMessage()
        {
            var svc = new LocalTerminologyService(_resolver);
            var inParams = new ValidateCodeParameters()
                .WithValueSet(url: "http://hl7.org/fhir/ValueSet/data-absent-reason")
                .WithCode(code: "not-a-number", system: "http://terminology.hl7.org/CodeSystem/data-absent-reason", display: "Not a Number (NaN)");

            var result = await svc.ValueSetValidateCode(inParams);

            Assert.True(result.GetSingleValue<FhirBoolean>("result")?.Value);
            Assert.Null(result.GetSingleValue<FhirString>("message"));

            inParams = new ValidateCodeParameters()
                .WithValueSet(url: "http://hl7.org/fhir/ValueSet/data-absent-reason")
                .WithCode(code: "not-a-number", system: "http://terminology.hl7.org/CodeSystem/data-absent-reason", display: "Certainly Not a Number");

            result = await svc.ValueSetValidateCode(inParams);

            Assert.True(result.GetSingleValue<FhirBoolean>("result")?.Value);
            Assert.NotNull(result.GetSingleValue<FhirString>("message"));
        }

        [Fact]
        public void LocalTermServiceValidateCodeTest()
        {
            var svc = new LocalTerminologyService(_resolver);

            // Do common tests for service
            testService(svc);

            // This is a valueset with a compose - not supported locally normally, but it has been expanded in the zip, so this will work
#pragma warning disable CS0618 // Type or member is obsolete
            var result = svc.ValidateCode("http://hl7.org/fhir/ValueSet/yesnodontknow", code: "Y", system: "http://terminology.hl7.org/CodeSystem/v2-0136");
            Assert.True(result.Success);

            // This test is not always correctly done by the external services, so copied here instead
            result = svc.ValidateCode("http://hl7.org/fhir/ValueSet/example-hierarchical", code: "invalid",
                    system: "http://hl7.org/fhir/hacked", @abstract: false);
            Assert.False(result.Success);

            // And one that will specifically fail on the local service, since it's too complex too expand - the local term server won't help you here
            Assert.Throws<FhirOperationException>(() => svc.ValidateCode("http://hl7.org/fhir/ValueSet/substance-code", code: "1166006", system: "http://snomed.info/sct"));
#pragma warning restore CS0618 // Type or member is obsolete
        }

        [Fact]
        public async void LocalTermServiceValidateCodeWithParamsTest()
        {
            var svc = new LocalTerminologyService(_resolver);

            // This is a valueset with a compose - not supported locally normally, but it has been expanded in the zip, so this will work
            var inParams = new ValidateCodeParameters()
                .WithValueSet(url: "http://hl7.org/fhir/ValueSet/yesnodontknow")
                .WithCode(code: "Y", system: "http://terminology.hl7.org/CodeSystem/v2-0136");

            var result = await svc.ValueSetValidateCode(inParams);
            Assert.True(result.GetSingleValue<FhirBoolean>("result")?.Value);

            // This test is not always correctly done by the external services, so copied here instead
            inParams = new ValidateCodeParameters()
                .WithValueSet(url: "http://hl7.org/fhir/ValueSet/example-hierarchical")
                .WithCode(code: "invalid", system: "http://hl7.org/fhir/hacked")
                .WithAbstract(false);

            result = await svc.ValueSetValidateCode(inParams);

            Assert.False(result.GetSingleValue<FhirBoolean>("result")?.Value);

            // And one that will specifically fail on the local service, since it's too complex too expand - the local term server won't help you here
            inParams = new ValidateCodeParameters()
                .WithValueSet(url: "http://hl7.org/fhir/ValueSet/substance-code")
                .WithCode(code: "1166006", system: "http://snomed.info/sct");
            await Assert.ThrowsAsync<FhirOperationException>( async () => await svc.ValueSetValidateCode(inParams));

        }       

        [Fact]
        public async T.Task LocalTermServiceValidateCodeWithoutSystemOrContext()
        {
            var svc = new LocalTerminologyService(_resolver);
            var inParams = new Parameters
            {
                Parameter = new List<Parameters.ParameterComponent>
                {
                    new Parameters.ParameterComponent
                    {
                        Name = "code",
                        Value = new Code("DE")
                    },                  
                }
            };

            await Assert.ThrowsAsync<FhirOperationException>(async () => await svc.ValueSetValidateCode(inParams));
            
        }


        [Fact]
        public async T.Task LocalTermServiceUsingDuplicateParameters()
        {
            var svc = new LocalTerminologyService(_resolver);
            var inParams = new Parameters
            {
                Parameter = new List<Parameters.ParameterComponent>
                {
                    new Parameters.ParameterComponent
                    {
                        Name = "code",
                        Value = new Code("DE")
                    },
                     new Parameters.ParameterComponent
                    {
                        Name = "code",
                        Value = new Code("DE")
                    },
                      new Parameters.ParameterComponent
                    {
                        Name = "url",
                        Value = new FhirUri("urn:iso:std:iso:3166")
                    },
                }
            };

            await Assert.ThrowsAsync<FhirOperationException>(async () => await svc.ValueSetValidateCode(inParams));
        }

<<<<<<< HEAD
=======
        [Fact]
        public void TestOperationOutcomes()
        {
            var svc = new LocalTerminologyService(_resolver);

#pragma warning disable CS0618 // obsolete, but used for testing purposes
            var outcome = svc.ValidateCode("http://hl7.org/fhir/ValueSet/administrative-gender", context:"Partient.gender", code: "test");
#pragma warning restore CS0618 

            Assert.NotNull(outcome?.Issue.FirstOrDefault().Details?.Text);

        }

>>>>>>> 02828132

        [Fact(), Trait("TestCategory", "IntegrationTest")]
        public async void ExternalServiceTranslateSimpleTranslate()
        {
            var client = new FhirClient(_externalTerminologyServerEndpoint);
            var svc = new ExternalTerminologyService(client);

            var parameters = new TranslateParameters()
                .WithCode(code: "ACNE", system: "http://hl7.org/fhir/v2/0487")
                .WithTarget("http:/snomed.info/sct");

            var result = await svc.Translate(parameters, "102", useGet: true);

            Assert.NotNull(result);

            bool? isMatch = ((FhirBoolean)result.Parameter.First().Value).Value;
            if (isMatch.HasValue && isMatch.Value)
            {
                Assert.Collection(result.Parameter,
                    param =>
                    {
                        // This is the same parameter were we fetched the isMatch parameter.
                        // Need to include this since Assert.Collection does not skip any elements
                        Assert.Equal("result", param.Name);
                    },
                    param =>
                    {
                        Assert.Equal("match", param.Name);
                        Assert.Collection(param.Part,
                            part =>
                            {
                                Assert.Equal("equivalence", part.Name);
                            },
                            part =>
                            {
                                Assert.Equal("concept", part.Name);
                                Coding concept = (Coding)part.Value;
                                Assert.Equal("http://snomed.info/sct", concept.System);
                                Assert.Equal("309068002", concept.Code);
                            },
                            part =>
                            {
                                Assert.Equal("source", part.Name);
                                Assert.Equal("http://hl7.org/fhir/ConceptMap/102", ((FhirString)part.Value).Value);
                            });
                    });
            }
        }

        [Fact(), Trait("TestCategory", "IntegrationTest")]
        public async void ExternalServiceTranslateSimpleAutomap()
        {
            var client = new FhirClient(_externalTerminologyServerEndpoint);
            var svc = new ExternalTerminologyService(client);

            var parameters = new TranslateParameters()
                .WithConceptMap(source: "http://snomed.info/sct?fhir_vs")
                .WithCode(code: "90260006", system: "http://snomed.info/sct")
                .WithTarget("http://hl7.org/fhir/ValueSet/substance-category");

            var result = await svc.Translate(parameters, useGet: true);

            Assert.NotNull(result);
            var param1 = result.Parameter.FirstOrDefault();
            Assert.Equal("result", param1.Name);
        }

        [Fact(), Trait("TestCategory", "IntegrationTest")]
        public async void ExternalServiceLookupPropertiesDisplayAndInactiveStatus()
        {
            var client = new FhirClient(_externalTerminologyServerEndpoint);
            var svc = new ExternalTerminologyService(client);

            var parameters = new LookupParameters()
                .WithCode(code: "45313011000036107", system: "http://snomed.info/sct", version: "http://snomed.info/sct/32506021000036107/version/20160630")
                .WithProperties(new[] { "inactive", "display" });

            var result = await svc.Lookup(parameters);

            Assert.NotNull(result);

            var paramDisplay = result.Parameter.Find(p => p.Name == "display");
            Assert.NotNull(paramDisplay);
            Assert.IsType<FhirString>(paramDisplay.Value);
            Assert.Equal("teriparatide 20 microgram injection, 2.4 mL cartridge", ((FhirString)paramDisplay.Value).Value);

            var paramProperty = result.Parameter.Find(p => p.Name == "property");
            Assert.NotNull(paramProperty);
            Assert.Collection(paramProperty.Part,
                part =>
                {
                    Assert.Equal("code", part.Name);
                    Assert.IsType<Code>(part.Value);
                    Assert.Equal("inactive", ((Code)part.Value).Value);
                },
                part =>
                {
                    Assert.Equal("valueBoolean", part.Name);
                    Assert.IsType<FhirBoolean>(part.Value);
                    Assert.Equal(true, ((FhirBoolean)part.Value).Value);
                });
        }

        [Fact(), Trait("TestCategory", "IntegrationTest")]
        public async void ExternalServiceLookupInactiveStatus()
        {
            var client = new FhirClient(_externalTerminologyServerEndpoint);
            var svc = new ExternalTerminologyService(client);

            var parameters = new LookupParameters()
                .WithCode(code: "45313011000036107", system: "http://snomed.info/sct", version: "http://snomed.info/sct/32506021000036107/version/20160630")
                .WithProperties(new[] { "inactive" });

            var result = await svc.Lookup(parameters, true);

            Assert.NotNull(result);

            var parameter = result.Parameter.Find(p => p.Name == "property");
            Assert.NotNull(parameter);

            Assert.Collection(parameter.Part,
                part =>
                {
                    Assert.Equal("code", part.Name);
                    Assert.IsType<Code>(part.Value);
                    Assert.Equal("inactive", ((Code)part.Value).Value);
                },
                part =>
                {
                    Assert.Equal("valueBoolean", part.Name);
                    Assert.IsType<FhirBoolean>(part.Value);
                    Assert.Equal(true, ((FhirBoolean)part.Value).Value);
                });
        }

        [Fact(), Trait("TestCategory", "IntegrationTest")]
        public async void ExternalServiceLookupSNOMEDCode()
        {
            var client = new FhirClient(_externalTerminologyServerEndpoint);
            var svc = new ExternalTerminologyService(client);

            var parameters = new LookupParameters()
                .WithCode(code: "263495000", system: "http://snomed.info/sct");

            var result = await svc.Lookup(parameters);

            Assert.NotNull(result);
            Assert.True(result.Parameter.Count > 0);
        }

        [Fact(), Trait("TestCategory", "IntegrationTest")]
        public async void ExternalServiceExpandExplicitValueSet()
        {
            var client = new FhirClient(_externalTerminologyServerEndpoint);
            var svc = new ExternalTerminologyService(client);

            var result = await svc.Expand(null, "education-levels") as ValueSet;
            Assert.NotNull(result);
            Assert.True(result.Expansion.Contains.Count > 0, "Expected more than 0 items.");
        }

        [Fact(), Trait("TestCategory", "IntegrationTest")]
        public async void ExternalServiceExpandImplicitValueSetWithFilter()
        {
            var client = new FhirClient(_externalTerminologyServerEndpoint);
            var svc = new ExternalTerminologyService(client);

            var parameters = new ExpandParameters()
                .WithValueSet(url: "http://snomed.info/sct?fhir_vs=refset/142321000036106")
                .WithFilter("met")
                .WithPaging(count: 10);

            var result = await svc.Expand(parameters) as ValueSet;

            Assert.NotNull(result);
            // Exactly 10 items all starting with 'met'.
            Assert.Collection(result.Expansion.Contains,
                item =>
                {
                    Assert.StartsWith("met", item.Display, StringComparison.OrdinalIgnoreCase);
                },
                item =>
                {
                    Assert.StartsWith("met", item.Display, StringComparison.OrdinalIgnoreCase);
                },
                item =>
                {
                    Assert.StartsWith("met", item.Display, StringComparison.OrdinalIgnoreCase);
                },
                item =>
                {
                    Assert.StartsWith("met", item.Display, StringComparison.OrdinalIgnoreCase);
                },
                item =>
                {
                    Assert.StartsWith("met", item.Display, StringComparison.OrdinalIgnoreCase);
                },
                item =>
                {
                    Assert.StartsWith("met", item.Display, StringComparison.OrdinalIgnoreCase);
                },
                item =>
                {
                    Assert.StartsWith("met", item.Display, StringComparison.OrdinalIgnoreCase);
                },
                item =>
                {
                    Assert.StartsWith("met", item.Display, StringComparison.OrdinalIgnoreCase);
                },
                item =>
                {
                    Assert.StartsWith("met", item.Display, StringComparison.OrdinalIgnoreCase);
                },
                item =>
                {
                    Assert.StartsWith("met", item.Display, StringComparison.OrdinalIgnoreCase);
                });
        }

        [Fact(), Trait("TestCategory", "IntegrationTest")]
        public async void ExternalServiceSubsumesConceptASubsumesConceptB()
        {
            var client = new FhirClient(_externalTerminologyServerEndpoint);
            var svc = new ExternalTerminologyService(client);

            var parameters = new SubsumesParameters()
                .WithCode(codeA: "235856003", codeB: "3738000", system: "http://snomed.info/sct", version: "http://snomed.info/sct/32506021000036107/version/20160430")
                .Build();

            var result = await svc.Subsumes(parameters);

            Assert.NotNull(result);
            var paramOutcome = result.Parameter.Find(p => p.Name == "outcome");
            Assert.NotNull(paramOutcome);
            Assert.IsType<Code>(paramOutcome.Value);
            Assert.Equal("subsumes", ((Code)paramOutcome.Value).Value);
        }



        [Fact(), Trait("TestCategory", "IntegrationTest")]
        public async void ExternalServiceClosureExample()
        {
            var client = new FhirClient(_externalTerminologyServerEndpoint);
            var svc = new ExternalTerminologyService(client);

            // Step 1
            var parametersStep1 = new ClosureParameters("9214d56c-032e-4f87-a003-e515f7386a52");

            var resultStep1 = await svc.Closure(parametersStep1) as ConceptMap;

            Assert.NotNull(resultStep1);
            Assert.Equal("9214d56c-032e-4f87-a003-e515f7386a52", resultStep1.Name);
            Assert.Equal("1", resultStep1.Version);

            // Step 2
            var conceptStep2 = new Coding
            {
                System = "http://snomed.info/sct",
                Code = "22298006",
            };
            var parametersStep2 = new ClosureParameters("9214d56c-032e-4f87-a003-e515f7386a52")
                .WithConcepts(new List<Coding> { conceptStep2 });

            var resultStep2 = await svc.Closure(parametersStep2) as ConceptMap;

            Assert.NotNull(resultStep2);
            Assert.Equal("9214d56c-032e-4f87-a003-e515f7386a52", resultStep2.Name);
            Assert.Equal("2", resultStep2.Version);

            // Step 3
            var conceptStep3 = new Coding
            {
                System = "http://snomed.info/sct",
                Code = "128599005",
            };
            var parametersStep3 = new ClosureParameters("9214d56c-032e-4f87-a003-e515f7386a52")
                .WithConcepts(new List<Coding> { conceptStep3 });

            var resultStep3 = await svc.Closure(parametersStep3) as ConceptMap;

            Assert.NotNull(resultStep3);
            Assert.Equal("9214d56c-032e-4f87-a003-e515f7386a52", resultStep3.Name);
            Assert.Equal("3", resultStep3.Version);
            Assert.Collection(resultStep3.Group,
                group =>
                {
                    Assert.Equal("http://snomed.info/sct", group.Source);
                    Assert.Equal("http://snomed.info/sct", group.Target);
                    Assert.Collection(group.Element,
                        element =>
                        {
                            Assert.Equal("22298006", element.Code);
                            Assert.Collection(element.Target,
                                target =>
                                {
                                    Assert.Equal("128599005", target.Code);
                                    Assert.Equal(ConceptMap.ConceptMapRelationship.Equivalent, target.Relationship);
                                });
                        });
                });
            /*
            // Step 4
            var conceptStep4A = new Coding
            {
                System = "http://snomed.info/sct",
                Code = "301095005",
            };
            var conceptStep4B = new Coding
            {
                System = "http://snomed.info/sct",
                Code = "298705000",
            };
            var conceptStep4C = new Coding
            {
                System = "http://snomed.info/sct",
                Code = "282729004",
            };
            var parametersStep4 = new ClosureParameters("9214d56c-032e-4f87-a003-e515f7386a52")
                .WithConcepts(new List<Coding> { conceptStep4A, conceptStep4B, conceptStep4C });

            var resultStep4 = await svc.Closure(parametersStep4) as ConceptMap;

            Assert.NotNull(resultStep4);
            Assert.Equal("9214d56c-032e-4f87-a003-e515f7386a52", resultStep4.Name);
            Assert.Equal("4", resultStep4.Version);
            Assert.Collection(resultStep4.Group,
                group =>
                {
                    Assert.Equal("http://snomed.info/sct", group.Source);
                    Assert.Equal("http://snomed.info/sct", group.Target);
                    Assert.Collection(group.Element,
                        element =>
                        {
                            Assert.Equal("22298006", element.Code);
                            Assert.Collection(element.Target,
                                target =>
                                {
                                    Assert.Equal("301095005", target.Code);
                                    Assert.Equal(ConceptMap.ConceptMapRelationship.Equivalent, target.Relationship);
                                },
                                target =>
                                {
                                    Assert.Equal("298705000", target.Code);
                                    Assert.Equal(ConceptMap.ConceptMapRelationship.Equivalent, target.Relationship);
                                });
                        },
                        element =>
                        {
                            Assert.Equal("128599005", element.Code);
                            Assert.Collection(element.Target,
                                target =>
                                {
                                    Assert.Equal("301095005", target.Code);
                                    Assert.Equal(ConceptMapEquivalence.Subsumes, target.Equivalence);
                                },
                                target =>
                                {
                                    Assert.Equal("298705000", target.Code);
                                    Assert.Equal(ConceptMapEquivalence.Subsumes, target.Equivalence);
                                });
                        },
                        element =>
                        {
                            Assert.Equal("301095005", element.Code);
                            Assert.Collection(element.Target,
                                target =>
                                {
                                    Assert.Equal("298705000", target.Code);
                                    Assert.Equal(ConceptMapEquivalence.Subsumes, target.Equivalence);
                                });
                        },
                        element =>
                        {
                            Assert.Equal("282729004", element.Code);
                            Assert.Collection(element.Target,
                                target =>
                                {
                                    Assert.Equal("128599005", target.Code);
                                    Assert.Equal(ConceptMapEquivalence.Subsumes, target.Equivalence);
                                },
                                target =>
                                {
                                    Assert.Equal("301095005", target.Code);
                                    Assert.Equal(ConceptMapEquivalence.Subsumes, target.Equivalence);
                                },
                                target =>
                                {
                                    Assert.Equal("298705000", target.Code);
                                    Assert.Equal(ConceptMapEquivalence.Subsumes, target.Equivalence);
                                });
                        });
                });

            var parametersStep5 = new ClosureParameters("9214d56c-032e-4f87-a003-e515f7386a52")
                .WithVersion("0");

            var resultStep5 = await svc.Closure(parametersStep5) as ConceptMap;

            Assert.NotNull(resultStep5);
            Assert.Equal("9214d56c-032e-4f87-a003-e515f7386a52", resultStep5.Name);
            Assert.Equal("4", resultStep5.Version);
            Assert.Collection(resultStep5.Group,
                group =>
                {
                    Assert.Equal("http://snomed.info/sct", group.Source);
                    Assert.Equal("http://snomed.info/sct", group.Target);
                    Assert.Collection(group.Element,
                        element =>
                        {
                            Assert.Equal("298705000", element.Code);
                        },
                        element =>
                        {
                            Assert.Equal("22298006", element.Code);
                            Assert.Collection(element.Target,
                                target =>
                                {
                                    Assert.Equal("301095005", target.Code);
                                    Assert.Equal(ConceptMapEquivalence.Subsumes, target.Equivalence);
                                },
                                target =>
                                {
                                    Assert.Equal("128599005", target.Code);
                                    Assert.Equal(ConceptMapEquivalence.Subsumes, target.Equivalence);
                                },
                                target =>
                                {
                                    Assert.Equal("298705000", target.Code);
                                    Assert.Equal(ConceptMapEquivalence.Subsumes, target.Equivalence);
                                });
                        },
                        element =>
                        {
                            Assert.Equal("128599005", element.Code);
                            Assert.Collection(element.Target,
                                target =>
                                {
                                    Assert.Equal("301095005", target.Code);
                                    Assert.Equal(ConceptMapEquivalence.Subsumes, target.Equivalence);
                                },
                                target =>
                                {
                                    Assert.Equal("298705000", target.Code);
                                    Assert.Equal(ConceptMapEquivalence.Subsumes, target.Equivalence);
                                });
                        },
                        element =>
                        {
                            Assert.Equal("301095005", element.Code);
                            Assert.Collection(element.Target,
                                target =>
                                {
                                    Assert.Equal("298705000", target.Code);
                                    Assert.Equal(ConceptMapEquivalence.Subsumes, target.Equivalence);
                                });
                        },
                        element =>
                        {
                            Assert.Equal("282729004", element.Code);
                            Assert.Collection(element.Target,
                                target =>
                                {
                                    Assert.Equal("128599005", target.Code);
                                    Assert.Equal(ConceptMapEquivalence.Subsumes, target.Equivalence);
                                },
                                target =>
                                {
                                    Assert.Equal("301095005", target.Code);
                                    Assert.Equal(ConceptMapEquivalence.Subsumes, target.Equivalence);
                                },
                                target =>
                                {
                                    Assert.Equal("298705000", target.Code);
                                    Assert.Equal(ConceptMapEquivalence.Subsumes, target.Equivalence);
                                });
                        });
                });*/
        }

        [Fact(Skip = "Don't want to run these kind of integration tests anymore"), Trait("TestCategory", "IntegrationTest")]
        public async void ExternalServiceValidateCodeTest()
        {
            var client = new FhirClient(_externalTerminologyServerEndpoint);
            var svc = new ExternalTerminologyService(client);

            var parameters = new ValidateCodeParameters()
                .WithValueSet(url: "http://hl7.org/fhir/ValueSet/substance-code")
                .WithCode(code: "1166006", system: "http://snomed.info/sct");

            var outParams = await svc.ValueSetValidateCode(parameters);
            var result = outParams.GetSingleValue<FhirBoolean>("result");
            Assert.NotNull(result);
            Assert.True(result.Value);
        }       

        [Fact(Skip = "Don't want to run these kind of integration tests anymore"), Trait("TestCategory", "IntegrationTest")]
        public void FallbackServiceValidateCodeTest()
        {
            var client = new FhirClient(_externalTerminologyServerEndpoint);
            var external = new ExternalTerminologyService(client);
            var local = new LocalTerminologyService(_resolver);
            var svc = new FallbackTerminologyService(local, external);

            testService(svc);

            // Now, this should fall back
#pragma warning disable CS0618 // Type or member is obsolete
            var result = svc.ValidateCode("http://hl7.org/fhir/ValueSet/substance-code", code: "1166006", system: "http://snomed.info/sct");
#pragma warning restore CS0618 // Type or member is obsolete
            Assert.True(result.Success);
        }

        [Fact(Skip = "Don't want to run these kind of integration tests anymore"), Trait("TestCategory", "IntegrationTest")]
        public async void FallbackServiceValidateCodeWithParamsTest()
        {
            var client = new FhirClient(_externalTerminologyServerEndpoint);
            var external = new ExternalTerminologyService(client);
            var local = new LocalTerminologyService(_resolver);
            var svc = new FallbackTerminologyService(local, external);

            // Now, this should fall back
            var inParams = new ValidateCodeParameters()
                .WithValueSet(url: "http://hl7.org/fhir/ValueSet/substance-code")
                .WithCode(code: "1166006", system: "http://snomed.info/sct");

            var result = await svc.ValueSetValidateCode(inParams);
            Assert.True(result.GetSingleValue<FhirBoolean>("result")?.Value);
        }

        [Fact(Skip = "Don't want to run these kind of integration tests anymore"), Trait("TestCategory", "IntegrationTest")]
        public async T.Task FallbackServiceValidateCodeTestWithVS()
        {
            var client = new FhirClient(_externalTerminologyServerEndpoint);
            var service = new ExternalTerminologyService(client);
            var vs = await _resolver.FindValueSetAsync("http://hl7.org/fhir/ValueSet/substance-code");
            Assert.NotNull(vs);

            // Override the canonical with something the remote server cannot know
            vs.Url = "http://furore.com/fhir/ValueSet/testVS";
            var local = new LocalTerminologyService(new IKnowOnlyMyTestVSResolver(vs));
            var fallback = new FallbackTerminologyService(local, service);

            // Now, this should fall back to external + send our vs (that the server cannot know about)
#pragma warning disable CS0618 // Type or member is obsolete
            var result = fallback.ValidateCode("http://furore.com/fhir/ValueSet/testVS", code: "1166006", system: "http://snomed.info/sct");
#pragma warning restore CS0618 // Type or member is obsolete
            Assert.True(result.Success);
        }       

        private class IKnowOnlyMyTestVSResolver : IAsyncResourceResolver
        {
            public ValueSet _myOnlyVS;

            public IKnowOnlyMyTestVSResolver(ValueSet vs)
            {
                _myOnlyVS = vs;
            }

            public async Task<Resource> ResolveByCanonicalUriAsync(string uri)
            {
                return await T.Task.FromResult(uri == _myOnlyVS.Url) ? _myOnlyVS : null;
            }

            public Task<Resource> ResolveByUriAsync(string uri) => throw new NotImplementedException();
        }

    }
}
<|MERGE_RESOLUTION|>--- conflicted
+++ resolved
@@ -69,7 +69,6 @@
 
             var expander = new ValueSetExpander(new ValueSetExpanderSettings { ValueSetSource = _resolver });
             await expander.ExpandAsync(testVs);
-            Assert.True(testVs.HasExpansion);
             Assert.Equal(4, testVs.Expansion.Total);
         }
 
@@ -370,8 +369,6 @@
             await Assert.ThrowsAsync<FhirOperationException>(async () => await svc.ValueSetValidateCode(inParams));
         }
 
-<<<<<<< HEAD
-=======
         [Fact]
         public void TestOperationOutcomes()
         {
@@ -385,7 +382,6 @@
 
         }
 
->>>>>>> 02828132
 
         [Fact(), Trait("TestCategory", "IntegrationTest")]
         public async void ExternalServiceTranslateSimpleTranslate()
