﻿using Hl7.Fhir.ElementModel;
using Hl7.Fhir.Model;
using Hl7.Fhir.Serialization;
using Hl7.Fhir.Specification.Snapshot;
using Hl7.Fhir.Specification.Source;
using Hl7.Fhir.Validation;
using System.Collections.Generic;
using System.IO;
using System.Linq;
using Xunit;
using T = System.Threading.Tasks;

namespace Hl7.Fhir.Specification.Tests.Validation
{
    public class CustomResourceValidationTests
    {
        private static readonly string _custom1 = "{\"resourceType\":\"CustomBasic\", \"id\": \"custom1\"}"; //, \"meta\":{\"profile\": [\"http://fire.ly/fhir/StructureDefinition/CustomBasic\"]}}";
        private static readonly string _bundleWithCustom1 = "{\"resourceType\": \"Bundle\", \"type\": \"collection\", \"entry\": [{\"resource\": " + _custom1 + "}]}";

        [Fact]
        public async T.Task CustomResourceCanBeValidated()
        {
            #region Read StructureDefinition for Custom Resource
<<<<<<< HEAD
            var structureDefJson = File.ReadAllText(@"TestData\CustomBasic-StructureDefinition-R4.json");
            var structureDefNode = FhirJsonNode.Parse(structureDefJson);
=======
            var structureDefJson = await File.ReadAllTextAsync(@"TestData\CustomBasic-StructureDefinition-R3.json");
            var structureDefNode = await FhirJsonNode.ParseAsync(structureDefJson);
>>>>>>> 7b3739b5
            var customBasicCanonical = structureDefNode.Children("url").First().Text;
            #endregion

            #region Create a Provider that knows this CustomBasic resource
            var structureDef = await new FhirJsonParser().ParseAsync<StructureDefinition>(structureDefJson);
            var snapShotGenerator = new SnapshotGenerator(ZipSource.CreateValidationSource());
            await snapShotGenerator.UpdateAsync(structureDef);

            var customResolver = new CustomResolver(new Dictionary<string, StructureDefinition> { { customBasicCanonical, structureDef } });
            bool mapTypeName(string typename, out string canonical) //It needs a custom typemapper to properly map CustomBasic to the full canonical url
            {
                if (typename == "CustomBasic")
                    canonical = customBasicCanonical;
                else
                    canonical = "http://hl7.org/fhir/StructureDefinition/" + typename;
                return true;
            }
            var provider = new StructureDefinitionSummaryProvider(customResolver, mapTypeName);
            #endregion

            #region Validate Custom Resource

            var customNode = await FhirJsonNode.ParseAsync(_custom1);
            var customTyped = customNode.ToTypedElement(provider);
            var typingErrors = customTyped.VisitAndCatch();
            Assert.Empty(typingErrors);

            var validator = new Validator(new ValidationSettings() { ResourceResolver = customResolver, GenerateSnapshot = true, ResourceMapping = mapTypeName });
            var result = validator.Validate(customTyped);

            Assert.True(result.Success, "Validation should be successful but was not. Outcome: " + await result.ToJsonAsync());
            #endregion
        }

        [Fact]
        public async T.Task BundleWithCustomResourceCanBeValidated()
        {
            #region Read StructureDefinition for Custom Resource
<<<<<<< HEAD
            var structureDefJson = File.ReadAllText(@"TestData\CustomBasic-StructureDefinition-R4.json");
            var structureDefNode = FhirJsonNode.Parse(structureDefJson);
=======
            var structureDefJson = await File.ReadAllTextAsync(@"TestData\CustomBasic-StructureDefinition-R3.json");
            var structureDefNode = await FhirJsonNode.ParseAsync(structureDefJson);
>>>>>>> 7b3739b5
            var structureDef = structureDefNode.ToPoco<StructureDefinition>();
            var customBasicCanonical = structureDefNode.Children("url").First().Text;
            #endregion
            
            #region Create a Provider that knows this CustomBasic resource
            var snapShotGenerator = new SnapshotGenerator(ZipSource.CreateValidationSource());
            await snapShotGenerator.UpdateAsync(structureDef);

            var customResolver = new CustomResolver(new Dictionary<string, StructureDefinition> { { customBasicCanonical, structureDef } });
            var provider = new StructureDefinitionSummaryProvider(customResolver, mapTypeName);
            #endregion

            bool mapTypeName(string typename, out string canonical) //It needs a custom typemapper to properly map CustomBasic to the full canonical url
            {
                if (typename == "CustomBasic")
                    canonical = customBasicCanonical;
                else
                    canonical = "http://hl7.org/fhir/StructureDefinition/" + typename;
                return true;
            }

            #region Validate Bundle with Custom Resource

            var customNode = await FhirJsonNode.ParseAsync(_bundleWithCustom1);
            var customTyped = customNode.ToTypedElement(provider);
            var typingErrors = customTyped.VisitAndCatch();
            Assert.Empty(typingErrors);

            var validator = new Validator(new ValidationSettings() { ResourceResolver = customResolver, GenerateSnapshot = true, ResourceMapping = mapTypeName });
            var result = validator.Validate(customTyped);

            Assert.True(result.Success, "Validation should be successful but was not. Outcome: " + await result.ToJsonAsync());
            //CK: This is failing with message "The declared type of the element (Resource) is incompatible with that of the instance ('CustomBasic')"},"location":["Bundle.entry[0].resource[0]"]". 
            //Cause: the implementation of ModelInfo.IsInstanceTypeFor, called from ProfileAssertion.Validate, line 248 (and 255).
            #endregion
        }

        /// <summary>
        /// Resolves by default from the specification.zip, unless the canonical can be found in the _customSds dictionary.
        /// </summary>
        private class CustomResolver : IResourceResolver
        {
            private static IResourceResolver _coreResolver => ZipSource.CreateValidationSource();

            private readonly Dictionary<string, StructureDefinition> _customSds;

            public CustomResolver(Dictionary<string, StructureDefinition> customSds)
            {
                _customSds = customSds;
            }

            public Resource ResolveByUri(string uri)
            {
                if (_customSds.TryGetValue(uri, out var customSd))
                    return customSd;
                return _coreResolver.ResolveByUri(uri);
            }

            public Resource ResolveByCanonicalUri(string uri)
            {
                //You'll see a resolve call to "http://hl7.org/fhir/StructureDefinition/CustomBasic" where it should have been "http://fire.ly/fhir/StructureDefinition/CustomBasic".
                if (_customSds.TryGetValue(uri, out var customSd))
                    return customSd;

                return _coreResolver.ResolveByCanonicalUri(uri);
            }
        }
    }
}<|MERGE_RESOLUTION|>--- conflicted
+++ resolved
@@ -21,13 +21,8 @@
         public async T.Task CustomResourceCanBeValidated()
         {
             #region Read StructureDefinition for Custom Resource
-<<<<<<< HEAD
-            var structureDefJson = File.ReadAllText(@"TestData\CustomBasic-StructureDefinition-R4.json");
-            var structureDefNode = FhirJsonNode.Parse(structureDefJson);
-=======
-            var structureDefJson = await File.ReadAllTextAsync(@"TestData\CustomBasic-StructureDefinition-R3.json");
+            var structureDefJson = await File.ReadAllTextAsync(@"TestData\CustomBasic-StructureDefinition-R4.json");
             var structureDefNode = await FhirJsonNode.ParseAsync(structureDefJson);
->>>>>>> 7b3739b5
             var customBasicCanonical = structureDefNode.Children("url").First().Text;
             #endregion
 
@@ -66,17 +61,12 @@
         public async T.Task BundleWithCustomResourceCanBeValidated()
         {
             #region Read StructureDefinition for Custom Resource
-<<<<<<< HEAD
-            var structureDefJson = File.ReadAllText(@"TestData\CustomBasic-StructureDefinition-R4.json");
-            var structureDefNode = FhirJsonNode.Parse(structureDefJson);
-=======
-            var structureDefJson = await File.ReadAllTextAsync(@"TestData\CustomBasic-StructureDefinition-R3.json");
+            var structureDefJson = await File.ReadAllTextAsync(@"TestData\CustomBasic-StructureDefinition-R4.json");
             var structureDefNode = await FhirJsonNode.ParseAsync(structureDefJson);
->>>>>>> 7b3739b5
             var structureDef = structureDefNode.ToPoco<StructureDefinition>();
             var customBasicCanonical = structureDefNode.Children("url").First().Text;
             #endregion
-            
+
             #region Create a Provider that knows this CustomBasic resource
             var snapShotGenerator = new SnapshotGenerator(ZipSource.CreateValidationSource());
             await snapShotGenerator.UpdateAsync(structureDef);
