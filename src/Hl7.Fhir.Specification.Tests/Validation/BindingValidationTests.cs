﻿using Hl7.Fhir.ElementModel;
using Hl7.Fhir.Model;
using Hl7.Fhir.Specification.Schema;
using Hl7.Fhir.Specification.Source;
using Hl7.Fhir.Specification.Terminology;
using Hl7.Fhir.Support;
using Hl7.Fhir.Validation;
using System.Linq;
using Xunit;

namespace Hl7.Fhir.Specification.Tests
{
    [Trait("Category", "Validation")]
    public class BindingValidationTests : IClassFixture<ValidationFixture>
    {
        private readonly IResourceResolver _resolver;
        private readonly ITerminologyService _termService;
        private readonly Validator _validator;

        public BindingValidationTests(ValidationFixture fixture)
        {
            _resolver = fixture.Resolver;
            _validator = fixture.Validator;
            _termService = new LocalTerminologyService(_resolver);
        }

        [Fact]
        public void TestValueValidation()
        {
            var binding = new ElementDefinition.BindingComponent
            {
<<<<<<< HEAD
                Binding = new ElementDefinition.ElementDefinitionBindingComponent
                {
                    Strength = BindingStrength.Required,
                    ValueSet = new ResourceReference("http://hl7.org/fhir/ValueSet/data-absent-reason")
                }
=======
                Strength = BindingStrength.Required,
                ValueSet = new ResourceReference("http://hl7.org/fhir/ValueSet/data-absent-reason")
>>>>>>> 6d338545
            };

            var validator = binding.ToValidatable();
            var vc = new ValidationContext() { TerminologyService = _termService };
            // Non-bindeable things should succeed
            Element v = new FhirBoolean(true);
            var node = v.ToTypedElement();
            Assert.True(validator.Validate(node, vc).Success);

            v = new Quantity(4.0m, "masked", "http://hl7.org/fhir/data-absent-reason");  // nonsense, but hey UCUM is not provided with the spec
            node = v.ToTypedElement();
            Assert.True(validator.Validate(node, vc).Success);

            v = new Quantity(4.0m, "maskedx", "http://hl7.org/fhir/data-absent-reason");  // nonsense, but hey UCUM is not provided with the spec
            node = v.ToTypedElement();
            Assert.False(validator.Validate(node, vc).Success);

            v = new Quantity(4.0m, "kg");  // sorry, UCUM is not provided with the spec - still validate against data-absent-reason
            node = v.ToTypedElement();
            Assert.False(validator.Validate(node, vc).Success);

            v = new FhirString("masked");
            node = v.ToTypedElement();
            Assert.True(validator.Validate(node, vc).Success);

            v = new FhirString("maskedx");
            node = v.ToTypedElement();
            Assert.False(validator.Validate(node, vc).Success);

            var ic = new Coding("http://hl7.org/fhir/data-absent-reason", "masked");
            var ext = new Extension { Value = ic };
            node = ext.ToTypedElement();
            Assert.True(validator.Validate(node, vc).Success);

            ic.Code = "maskedx";
            node = ext.ToTypedElement();
            Assert.False(validator.Validate(node, vc).Success);
        }


        [Fact]
        public void TestCodingValidation()
        {
<<<<<<< HEAD
            var val = new BindingValidator(_termService, "Demo");
            var binding = new ElementDefinition.ElementDefinitionBindingComponent
=======
            var binding = new ElementDefinition.BindingComponent
>>>>>>> 6d338545
            {
                ValueSet = new ResourceReference("http://hl7.org/fhir/ValueSet/data-absent-reason"),
                Strength = BindingStrength.Required
            };

            var val = binding.ToValidatable();
            var vc = new ValidationContext() { TerminologyService = _termService };

            var c = new Coding("http://hl7.org/fhir/data-absent-reason", "NaN");
            var result = val.Validate(c.ToTypedElement(), vc);
            Assert.True(result.Success);

            c.Code = "NaNX";
            result = val.Validate(c.ToTypedElement(), vc);
            Assert.False(result.Success);
            c.Code = "NaN";

            c.Display = "Not a Number";
            binding.Strength = BindingStrength.Required;
            result = val.Validate(c.ToTypedElement(), vc);
            Assert.True(result.Success);

            c.Display = "Not a NumberX";
            result = val.Validate(c.ToTypedElement(), vc);
            Assert.True(result.Success);        // local terminology service treats incorrect displays as warnings (GH#624)

            // But this won't, it's also a composition, but without expansion - the local term server won't help you here
            var binding2 = new ElementDefinition.ElementDefinitionBindingComponent
            {
                ValueSet = new FhirUri("http://hl7.org/fhir/ValueSet/substance-code"),
                Strength = BindingStrength.Required
            };

            var val2 = binding2.ToValidatable();

            c = new Coding("http://snomed.info/sct", "160244002");
            result = val2.Validate(c.ToTypedElement(), vc);
            Assert.True(result.Success);
            Assert.NotEmpty(result.Where(type: OperationOutcome.IssueType.NotSupported));
        }

        [Fact]
        public void TestEmptyIllegalAndLegalCode()
        {
<<<<<<< HEAD
            var val = new BindingValidator(_termService, "Demo");

            var binding = new ElementDefinition.ElementDefinitionBindingComponent
=======
            var binding = new ElementDefinition.BindingComponent
>>>>>>> 6d338545
            {
                ValueSet = new ResourceReference("http://hl7.org/fhir/ValueSet/data-absent-reason"),
                Strength = BindingStrength.Preferred
            };

            var val = binding.ToValidatable();
            var vc = new ValidationContext() { TerminologyService = _termService };

            var cc = new CodeableConcept();
            cc.Coding.Add(new Coding(null, null, "Just some display text"));

            // First, no code at all should be ok with a preferred binding
            var result = val.Validate(cc.ToTypedElement(), vc);
            Assert.True(result.Success);

            // Now, switch to a required binding
            binding.Strength = BindingStrength.Required;
            val = binding.ToValidatable();
           
            // Then, with no code at all in a CC with a required binding
            result = val.Validate(cc.ToTypedElement(), vc);
            Assert.False(result.Success);
            Assert.Contains("No code found in", result.ToString());

            // Now with no code + illegal code
            cc.Coding.Add(new Coding("urn:oid:1.2.3.4.5", "16", "Here's a code"));
            result = val.Validate(cc.ToTypedElement(), vc);
            Assert.False(result.Success);
            Assert.Contains("None of the Codings in the CodeableConcept were valid for the binding", result.ToString());

            // Now, add a third valid code according to the binding.
            cc.Coding.Add(new Coding("http://hl7.org/fhir/data-absent-reason", "asked"));
            result = val.Validate(cc.ToTypedElement(), vc);
            Assert.True(result.Success);
        }


        [Fact]
        public void TestCodeableConceptValidation()
        {
<<<<<<< HEAD
            var val = new BindingValidator(_termService, "Demo");

            var binding = new ElementDefinition.ElementDefinitionBindingComponent
=======
            var binding = new ElementDefinition.BindingComponent
>>>>>>> 6d338545
            {
                ValueSet = new ResourceReference("http://hl7.org/fhir/ValueSet/data-absent-reason"),
                Strength = BindingStrength.Required
            };

            var val = binding.ToValidatable();
            var vc = new ValidationContext() { TerminologyService = _termService };

            var cc = new CodeableConcept();
            cc.Coding.Add(new Coding("http://hl7.org/fhir/data-absent-reason", "NaN"));
            cc.Coding.Add(new Coding("http://hl7.org/fhir/data-absent-reason", "not-asked"));

            var result = val.Validate(cc.ToTypedElement(), vc);
            Assert.True(result.Success);

            cc.Coding.First().Code = "NaNX";
            result = val.Validate(cc.ToTypedElement(), vc);
            Assert.True(result.Success);

            cc.Coding.Skip(1).First().Code = "did-ask";
            result = val.Validate(cc.ToTypedElement(), vc);
            Assert.False(result.Success);

            //EK 2017-07-6 No longer reports warnings when failing a preferred binding
            binding.Strength = BindingStrength.Preferred;
            var val2 = binding.ToValidatable();
            result = val2.Validate(cc.ToTypedElement(), vc);
            Assert.True(result.Success);
            Assert.Equal(0, result.Warnings);
        }
    }
}<|MERGE_RESOLUTION|>--- conflicted
+++ resolved
@@ -27,18 +27,10 @@
         [Fact]
         public void TestValueValidation()
         {
-            var binding = new ElementDefinition.BindingComponent
+            var binding = new ElementDefinition.ElementDefinitionBindingComponent
             {
-<<<<<<< HEAD
-                Binding = new ElementDefinition.ElementDefinitionBindingComponent
-                {
-                    Strength = BindingStrength.Required,
-                    ValueSet = new ResourceReference("http://hl7.org/fhir/ValueSet/data-absent-reason")
-                }
-=======
                 Strength = BindingStrength.Required,
                 ValueSet = new ResourceReference("http://hl7.org/fhir/ValueSet/data-absent-reason")
->>>>>>> 6d338545
             };
 
             var validator = binding.ToValidatable();
@@ -82,12 +74,7 @@
         [Fact]
         public void TestCodingValidation()
         {
-<<<<<<< HEAD
-            var val = new BindingValidator(_termService, "Demo");
             var binding = new ElementDefinition.ElementDefinitionBindingComponent
-=======
-            var binding = new ElementDefinition.BindingComponent
->>>>>>> 6d338545
             {
                 ValueSet = new ResourceReference("http://hl7.org/fhir/ValueSet/data-absent-reason"),
                 Strength = BindingStrength.Required
@@ -132,13 +119,7 @@
         [Fact]
         public void TestEmptyIllegalAndLegalCode()
         {
-<<<<<<< HEAD
-            var val = new BindingValidator(_termService, "Demo");
-
             var binding = new ElementDefinition.ElementDefinitionBindingComponent
-=======
-            var binding = new ElementDefinition.BindingComponent
->>>>>>> 6d338545
             {
                 ValueSet = new ResourceReference("http://hl7.org/fhir/ValueSet/data-absent-reason"),
                 Strength = BindingStrength.Preferred
@@ -179,13 +160,7 @@
         [Fact]
         public void TestCodeableConceptValidation()
         {
-<<<<<<< HEAD
-            var val = new BindingValidator(_termService, "Demo");
-
             var binding = new ElementDefinition.ElementDefinitionBindingComponent
-=======
-            var binding = new ElementDefinition.BindingComponent
->>>>>>> 6d338545
             {
                 ValueSet = new ResourceReference("http://hl7.org/fhir/ValueSet/data-absent-reason"),
                 Strength = BindingStrength.Required
