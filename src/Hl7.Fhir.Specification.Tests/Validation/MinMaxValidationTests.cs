--- conflicted
+++ resolved
@@ -12,13 +12,8 @@
         [Fact]
         public void TestGetComparable()
         {
-<<<<<<< HEAD
-            var nodeQ = (new Model.FhirDateTime(1972, 11, 30)).ToTypedElement();
-            Assert.Equal(0, nodeQ.GetComparableValue(typeof(Model.FhirDateTime)).CompareTo(Model.Primitives.PartialDateTime.Parse("1972-11-30")));
-=======
             var nodeQ = new FhirDateTime(1972, 11, 30).ToTypedElement();
             Assert.Equal(0,nodeQ.GetComparableValue(typeof(FhirDateTime)).CompareTo(P.DateTime.Parse("1972-11-30")));
->>>>>>> 6c88d500
 
             nodeQ = new Quantity(3.14m, "kg").ToTypedElement();
             Assert.Equal(-1, nodeQ.GetComparableValue(typeof(Quantity)).CompareTo(new P.Quantity(5.0m, "kg")));
@@ -26,15 +21,9 @@
             nodeQ = new HumanName().ToTypedElement();
             Assert.Null(nodeQ.GetComparableValue(typeof(Model.HumanName)));
 
-<<<<<<< HEAD
-            var nodeQ2 = (new Model.Quantity(3.14m, "kg")
-            { Comparator = Model.Quantity.QuantityComparator.GreaterOrEqual }).ToTypedElement();
-            Assert.Throws<NotSupportedException>(() => nodeQ2.GetComparableValue(typeof(Model.Quantity)));
-=======
             var nodeQ2 = new Quantity(3.14m, "kg")
                 { Comparator = Quantity.QuantityComparator.GreaterOrEqual }.ToTypedElement();
             Assert.Throws<NotSupportedException>(() => nodeQ2.GetComparableValue(typeof(Quantity)));
->>>>>>> 6c88d500
 
             var nodeQ3 = (new Quantity()).ToTypedElement();
             Assert.Throws<NotSupportedException>(() => nodeQ3.GetComparableValue(typeof(Quantity)));
