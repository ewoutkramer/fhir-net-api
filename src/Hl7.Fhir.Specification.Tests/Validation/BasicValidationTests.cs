﻿using Hl7.Fhir.ElementModel;
using Hl7.Fhir.FhirPath;
using Hl7.Fhir.Model;
using Hl7.Fhir.Rest;
using Hl7.Fhir.Serialization;
using Hl7.Fhir.Specification.Navigation;
using Hl7.Fhir.Specification.Source;
using Hl7.Fhir.Specification.Terminology;
using Hl7.Fhir.Validation;
using System;
using System.Collections.Concurrent;
using System.Collections.Generic;
using System.Diagnostics;
using System.IO;
using System.Linq;
using System.Threading.Tasks.Dataflow;
using T = System.Threading.Tasks;
using System.Xml.Linq;
using Xunit;

namespace Hl7.Fhir.Specification.Tests
{
    [Trait("Category", "Validation")]
    public class BasicValidationTests : IClassFixture<ValidationFixture>
    {
        private readonly IResourceResolver _source;
        private readonly IAsyncResourceResolver _asyncSource;

        private Validator _validator;
        private readonly Xunit.Abstractions.ITestOutputHelper output;

        public BasicValidationTests(ValidationFixture fixture, Xunit.Abstractions.ITestOutputHelper output)
        {
            _source = fixture.Resolver;
            _asyncSource = fixture.AsyncResolver;
            _validator = fixture.Validator;
            this.output = output;

            ElementNavFhirExtensions.PrepareFhirSymbolTableFunctions();

        }

        //[TestInitialize]
        //public async T.Task SetupSource()
        //{
        //    // Ensure the FHIR extensions are registered
        //    FhirPath.ElementNavFhirExtensions.PrepareFhirSymbolTableFunctions();

        //    _source = new CachedResolver(
        //        new MultiResolver(
        //            new BundleExampleResolver(Path.Combine("TestData", "validation")),
        //            new DirectorySource(Path.Combine("TestData", "validation")),
        //            new TestProfileArtifactSource(),
        //            new ZipSource("specification.zip")));

        //    var ctx = new ValidationSettings()
        //    {
        //        ResourceResolver = _source,
        //        GenerateSnapshot = true,
        //        EnableXsdValidation = true,
        //        Trace = false,
        //        ResolveExternalReferences = true
        //    };

        //    _validator = new Validator(ctx);
        //}


        [Fact]
        public async T.Task TestEmptyElement()
        {
            var boolSd = await _asyncSource.FindStructureDefinitionForCoreTypeAsync(FHIRAllTypes.Boolean);
            var data = SourceNode.Node("active").ToTypedElement(new PocoStructureDefinitionSummaryProvider(), "boolean");

            var result = _validator.Validate(data, boolSd);
            Assert.False(result.Success);
            Assert.Contains("must not be empty", result.ToString());
        }


        [Fact]
        public void NameMatching()
        {
            var data = SourceNode.Valued("active", "true")
                .ToTypedElement(new PocoStructureDefinitionSummaryProvider(), "boolean");

            Assert.True(ChildNameMatcher.NameMatches("active", data));
            Assert.True(ChildNameMatcher.NameMatches("activeBoolean", data));
            Assert.False(ChildNameMatcher.NameMatches("activeDateTime", data));
            Assert.True(ChildNameMatcher.NameMatches("active[x]", data));
            Assert.False(ChildNameMatcher.NameMatches("activate", data));
        }

        [Fact]
        public async T.Task PrimitiveChildMatching()
        {
            var boolean = await _asyncSource.FindStructureDefinitionForCoreTypeAsync(FHIRAllTypes.Boolean);
            var boolDefNav = ElementDefinitionNavigator.ForSnapshot(boolean);
            boolDefNav.MoveToFirstChild();

            var data = SourceNode.Valued("active", "true",
                    SourceNode.Node("extension",
                        SourceNode.Valued("value", "4")),
                    SourceNode.Node("nonExistant")
                        ).ToTypedElement(new PocoStructureDefinitionSummaryProvider(), type: "boolean", settings: new TypedElementSettings { ErrorMode = TypedElementSettings.TypeErrorMode.Passthrough });

            var matches = ChildNameMatcher.Match(boolDefNav, new ScopedNode(data));
            Assert.Single(matches.UnmatchedInstanceElements);
            Assert.Equal(3, matches.Matches.Count());        // id, extension, value
            Assert.Empty(matches.Matches[0].InstanceElements); // id
            Assert.Single(matches.Matches[1].InstanceElements); // extension
            Assert.Single(matches.Matches[2].InstanceElements); // value

            Assert.Equal("extension", matches.Matches[1].InstanceElements.First().Name);
            Assert.Equal("extension", matches.Matches[1].Definition.PathName);
            Assert.Equal("active", matches.Matches[2].InstanceElements.First().Name);
            Assert.Equal("value", matches.Matches[2].Definition.PathName);
        }


        [Fact]
        public async T.Task ValidatePrimitiveValue()
        {
            var def = await _asyncSource.FindStructureDefinitionForCoreTypeAsync(FHIRAllTypes.Oid);

            var instance = new Oid("urn:oid:1.2.3.4.q");
            var report = _validator.Validate(instance, def);
            Assert.False(report.Success);
            Assert.Equal(1, report.Errors);
            Assert.Equal(0, report.Warnings);

            instance = new Oid("urn:oid:1.2.3.4");
            report = _validator.Validate(instance, def);
            Assert.True(report.Success);
            Assert.Equal(0, report.Errors);
            Assert.Equal(0, report.Warnings);
        }

        /// <summary>
        /// This unit test proves issue 552: https://github.com/FirelyTeam/fhir-net-api/issues/552
        /// </summary>
        [Fact]
        public async T.Task ValidateOidType()
        {
            var def = await _asyncSource.FindStructureDefinitionForCoreTypeAsync(FHIRAllTypes.Oid);

            var instance = new Oid("urn:oid:213.2.840.113674.514.212.200");
            var report = _validator.Validate(instance, def);
            Assert.False(report.Success);
            Assert.Equal(1, report.Errors);
            Assert.Equal(0, report.Warnings);

            instance = new Oid("urn:oid:2.2.840.113674.514.212.200");
            report = _validator.Validate(instance, def);
            Assert.True(report.Success);
            Assert.Equal(0, report.Errors);
            Assert.Equal(0, report.Warnings);
        }

<<<<<<< HEAD
        [Fact]
        public void ValidateCardinality()
=======
        //[Fact(Skip = "After TC 4.0.1, this unit test fails (2 x ext-1 errors). I have no clue why. [MV 20191217]")]
        [Fact]
        public async T.Task ValidateCardinality()
>>>>>>> d4c9e528
        {
            var boolSd = await _asyncSource.FindStructureDefinitionForCoreTypeAsync(FHIRAllTypes.Boolean);
            var data = SourceNode.Valued("active", "true",
                        SourceNode.Valued("id", "myId1"),
                        SourceNode.Valued("id", "myId2"),
                        SourceNode.Node("extension",
                            SourceNode.Valued("valueInteger", "4")))
                            .ToTypedElement(new PocoStructureDefinitionSummaryProvider(), "boolean");

            var report = _validator.Validate(data, boolSd);
            output.WriteLine(report.ToString());
            Assert.Equal(0, report.Fatals);
            Assert.Equal(2, report.Errors); // boolean.id [0..1], extension.url [1..1]
            Assert.Equal(0, report.Warnings);
        }


        //We've had issues where both boolean.extension and extension throw the same error of an invariant. This checks if all errors are reported just once
        [Fact]
        public async T.Task TestDuplicateValidationMessages()
        {
            var boolSd = await _asyncSource.FindStructureDefinitionForCoreTypeAsync(FHIRAllTypes.Boolean);
            var data = SourceNode.Valued("active", "true",
                          SourceNode.Node("extension", SourceNode.Valued("url", "http://hl7.org/fhir/StructureDefinition/iso21090-nullFlavor")))
                       .ToTypedElement(new PocoStructureDefinitionSummaryProvider(), "boolean");

            var report = _validator.Validate(data, boolSd);
            output.WriteLine(report.ToString());
            Assert.Equal(0, report.Fatals);
            Assert.Equal(2, report.Errors); // ext-1, Extension.value[x] cardinality [1..1]
            Assert.Equal(0, report.Warnings);
        }

        [Fact]
        public void TestDuplicateOperationOutcomeIssues()
        {
            var outcome = new OperationOutcome
            {
                Issue = new List<OperationOutcome.IssueComponent>
                {
                    new OperationOutcome.IssueComponent
                    {
                        Location = new string[]{"active.extension"},
                        Severity = OperationOutcome.IssueSeverity.Error,
                        Details = new CodeableConcept
                        {
                            Text = "ext-1: value or extension"
                        }
                    },
                    new OperationOutcome.IssueComponent
                    {
                        Location = new string[]{"active.extension"},
                        Severity = OperationOutcome.IssueSeverity.Error,
                        Details = new CodeableConcept
                        {
                            Text = "ext-1: value or extension"
                        }
                    }
                }
            };

            outcome = outcome.RemoveDuplicateMessages();
            Assert.Single(outcome.Issue);
        }

        [Fact]
        public async T.Task ValidateCardinalityFromXml()
        {
            var xml = "<active xmlns=\"http://hl7.org/fhir\" value=\"true\"><id value=\"myId1\"/><id value=\"myId2\"/><extension><valueInteger value=\"1\"/></extension></active>";
            var node = FhirXmlNode.Parse(xml);
            var data = node.ToTypedElement(new PocoStructureDefinitionSummaryProvider(), "boolean");

            var boolSd = await _asyncSource.FindStructureDefinitionForCoreTypeAsync(FHIRAllTypes.Boolean);

            var report = _validator.Validate(data, boolSd);
            output.WriteLine(report.ToString());
            Assert.Equal(0, report.Fatals);
            Assert.Equal(2, report.Errors); // boolean.id [0..1], extension.url [1..1]
            Assert.Equal(0, report.Warnings);
        }

        [Fact]
        public async T.Task ValidateChoiceElement()
        {
            var extensionSd = (StructureDefinition)(await _asyncSource.FindStructureDefinitionForCoreTypeAsync(FHIRAllTypes.Extension)).DeepCopy();

            var extensionInstance = new Extension("http://some.org/testExtension", new Oid("urn:oid:1.2.3.4.5"));

            var report = _validator.Validate(extensionInstance, extensionSd);

            Assert.Equal(0, report.Errors);
            Assert.Equal(0, report.Warnings);

            // Now remove the choice available for OID
            var extValueDef = extensionSd.Snapshot.Element.Single(e => e.Path == "Extension.value[x]");

            // [WMR 20190415] Fixed after #944
            // R4: Oid is derived from, and therefore compatible with, Uri
            // => Must also remove type option "Uri" to force a validation error
            //extValueDef.Type.RemoveAll(t => ModelInfo.FhirTypeNameToFhirType(t.Code) == FHIRAllTypes.Oid);
            extValueDef.Type.RemoveAll(t => t.Code == ModelInfo.FhirTypeToFhirTypeName(FHIRAllTypes.Oid)
                                         || t.Code == ModelInfo.FhirTypeToFhirTypeName(FHIRAllTypes.Uri));


            report = _validator.Validate(extensionInstance, extensionSd);

            Assert.Equal(1, report.Errors);
            Assert.Equal(0, report.Warnings);
        }

        [Fact]
        public async T.Task AutoGeneratesDifferential()
        {
            var identifierBsn = (StructureDefinition)(await _asyncSource.FindStructureDefinitionAsync("http://validationtest.org/fhir/StructureDefinition/IdentifierWithBSN")).DeepCopy();
            Assert.NotNull(identifierBsn);
            identifierBsn.Snapshot = null;

            var instance = new Identifier("http://clearly.incorrect.nl/definition", "1234");

            var settingsNoSnapshot = new ValidationSettings { ResourceResolver = _source, GenerateSnapshot = false };
            var validator = new Validator(settingsNoSnapshot);

            var report = validator.Validate(instance, identifierBsn);
            Assert.Contains("does not include a snapshot", report.ToString());

            var settingsSnapshot = new ValidationSettings(settingsNoSnapshot) { GenerateSnapshot = true };
            validator = new Validator(settingsSnapshot);
            report = validator.Validate(instance, identifierBsn);
            Assert.DoesNotContain("does not include a snapshot", report.ToString());

            bool snapshotNeedCalled = false;

            // I disabled cloning of SDs in the validator, so the last call to Validate() will have added a snapshot
            // to our local identifierBSN
            identifierBsn.Snapshot = null;

            validator.OnSnapshotNeeded += (object s, OnSnapshotNeededEventArgs a) => { snapshotNeedCalled = true;  /* change nothing, warning should return */ };

            report = validator.Validate(instance, identifierBsn);
            Assert.True(snapshotNeedCalled);
            Assert.Contains("does not include a snapshot", report.ToString());
        }


        [Fact]
        public async T.Task ValidatesFixedValue()
        {
            var patientSd = (StructureDefinition)(await _asyncSource.FindStructureDefinitionForCoreTypeAsync(FHIRAllTypes.Patient)).DeepCopy();

            var instance1 = new CodeableConcept("http://hl7.org/fhir/marital-status", "U")
            {
                Text = "This is fixed too"
            };

            var maritalStatusElement = patientSd.Snapshot.Element.Single(e => e.Path == "Patient.maritalStatus");
            maritalStatusElement.Fixed = (CodeableConcept)instance1.DeepCopy();

            var patient = new Patient
            {
                MaritalStatus = instance1
            };

            var report = _validator.Validate(patient, patientSd);
            Assert.Equal(0, report.Errors);

            patient.MaritalStatus.Text = "This is incorrect";
            report = _validator.Validate(patient, patientSd);
            Assert.Equal(1, report.Errors);

            patient.MaritalStatus.Text = "This is fixed too";
            report = _validator.Validate(patient, patientSd);
            Assert.Equal(0, report.Errors);

            patient.MaritalStatus.Coding.Add(new Coding("http://terminology.hl7.org/CodeSystem/v3-MaritalStatus", "L"));
            report = _validator.Validate(patient, patientSd);
            Assert.Equal(1, report.Errors);

            patient.MaritalStatus.Coding.RemoveAt(1);
            report = _validator.Validate(patient, patientSd);
            Assert.Equal(0, report.Errors);
        }

        [Fact]
        public async T.Task ValidatesPatternValue()
        {
            // [WMR 20170727] Fixed
            // Do NOT modify common core Patient definition, as this would affect all subsequent tests.
            // Instead, clone the core def and modify the clone
            var patientSd = (StructureDefinition)(await _asyncSource.FindStructureDefinitionForCoreTypeAsync(FHIRAllTypes.Patient)).DeepCopy();

            var instance1 = new CodeableConcept("http://terminology.hl7.org/CodeSystem/v3-MaritalStatus", "U");

            var maritalStatusElement = patientSd.Snapshot.Element.Single(e => e.Path == "Patient.maritalStatus");
            maritalStatusElement.Pattern = (CodeableConcept)instance1.DeepCopy();

            var patient = new Patient
            {
                MaritalStatus = instance1
            };

            var report = _validator.Validate(patient, patientSd);
            Assert.Equal(0, report.Errors);

            patient.MaritalStatus.Text = "This is irrelevant";
            report = _validator.Validate(patient, patientSd);
            Assert.Equal(0, report.Errors);

            ((CodeableConcept)maritalStatusElement.Pattern).Text = "Not anymore";
            report = _validator.Validate(patient, patientSd);
            Assert.Equal(1, report.Errors);

            patient.MaritalStatus.Text = "Not anymore";
            report = _validator.Validate(patient, patientSd);
            Assert.Equal(0, report.Errors);

            patient.MaritalStatus.Coding.Insert(0, new Coding("http://terminology.hl7.org/CodeSystem/v3-MaritalStatus", "L"));
            report = _validator.Validate(patient, patientSd);
            Assert.Equal(0, report.Errors);

            patient.MaritalStatus.Coding.RemoveAt(1);
            report = _validator.Validate(patient, patientSd);
            Assert.Equal(1, report.Errors);
        }

        [Fact]
        public void ValidatesMultiplePossibleTypeRefs()
        {
            // Try adding a period

            Patient p = new Patient
            {
                Active = true
            };

            var identifierBsn = new Identifier("urn:oid:2.16.840.1.113883.2.4.6.3", "1234");
            var identifierDl = new Identifier("urn:oid:2.16.840.1.113883.2.4.6.12", "5678");

            var dutchPatientUri = "http://validationtest.org/fhir/StructureDefinition/DutchPatient";

            // First, Patient without the required identifier
            var report = _validator.Validate(p, dutchPatientUri);
            Assert.Equal(1, report.Errors);
            Assert.Equal(0, report.Warnings);

            // Now, with the required identifier
            p.Identifier.Add(identifierBsn);

            report = _validator.Validate(p, dutchPatientUri);
            Assert.True(report.Success);
            Assert.Equal(0, report.Warnings);

            // Make the identifier incorrect
            p.Identifier[0].System = "http://wrong.system";

            report = _validator.Validate(p, dutchPatientUri);
            Assert.False(report.Success);
            Assert.Equal(0, report.Warnings);

            // Add the alternative
            p.Identifier.Clear();
            p.Identifier.Add(identifierDl);
            report = _validator.Validate(p, dutchPatientUri);
            Assert.True(report.Success);
            Assert.Equal(0, report.Warnings);
        }

        [Fact]
        public void ValidateOrganizationWithRegEx()
        {
            var o = new Organization() { Name = "firely" };
            var report = _validator.Validate(o, "http://validationtest.org/fhir/StructureDefinition/MyOrganization");

            Assert.False(report.Success);
            Assert.Equal(0, report.Warnings);

            o = new Organization() { Name = "Firely" }; // the first char is now uppercase
            report = _validator.Validate(o, "http://validationtest.org/fhir/StructureDefinition/MyOrganization");

            Assert.True(report.Success);
            Assert.Equal(0, report.Warnings);

        }

        [Fact]
        public void ValidateOrganizationWithRegExOnType()
        {
            var o = new Organization() { Name = "firely" };
            var report = _validator.Validate(o, "http://validationtest.org/fhir/StructureDefinition/MyOrganization2");

            Assert.False(report.Success);
            Assert.Equal(0, report.Warnings);

            o = new Organization() { Name = "Firely" }; // the first char is now uppercase
            report = _validator.Validate(o, "http://validationtest.org/fhir/StructureDefinition/MyOrganization2");

            Assert.True(report.Success);
            Assert.Equal(0, report.Warnings);

        }

        [Fact]
        public void DoNotFollowRefsSuppressesWarning()
        {
            var validator = new Validator(new ValidationSettings { ResourceResolver = _source, ResolveExternalReferences = true });

            Patient p = new Patient
            {
                Active = true,
                ManagingOrganization = new ResourceReference("http://reference.cannot.be.found.nl/fhir/Patient/1")
            };

            var result = validator.Validate(p);
            Assert.True(result.Success);
            Assert.Equal(1, result.Warnings);
            Assert.Contains("Cannot resolve reference http://reference.cannot.be.found.nl/fhir/Patient/1", result.Issue[0].ToString());

            validator.Settings.ResolveExternalReferences = false;

            result = validator.Validate(p);
            Assert.True(result.Success);
            Assert.Equal(0, result.Warnings);
        }

        [Fact]
        public void TestConstraintBestPractices()
        {
            var validator = new Validator(new ValidationSettings { ResourceResolver = _source });

            Patient p = new Patient
            {
                Active = true
            };

            var result = validator.Validate(p);
            Assert.True(result.Success);
            Assert.Equal(0, result.Warnings);
            Assert.Equal(0, result.Errors);

            validator.Settings.ConstraintBestPractices = ConstraintBestPractices.Enabled;
            result = validator.Validate(p);
            Assert.False(result.Success);
            Assert.Equal(0, result.Warnings);
            Assert.Equal(1, result.Errors);
            Assert.Contains("Instance failed constraint dom-6 \"A resource should have narrative for robust management\"", result.Issue[0].ToString());

            validator.Settings.ConstraintBestPractices = ConstraintBestPractices.Disabled;
            result = validator.Validate(p);
            Assert.True(result.Success);
            Assert.Equal(1, result.Warnings);
            Assert.Contains("Instance failed constraint dom-6 \"A resource should have narrative for robust management\"", result.Issue[0].ToString());
            Assert.Equal(0, result.Errors);
        }

        [Fact]
        public void ValidateOverNameRef()
        {
            var questionnaireXml = File.ReadAllText(Path.Combine("TestData", "validation", "questionnaire-with-incorrect-fixed-type.xml"));

            var questionnaire = (new FhirXmlParser()).Parse<Questionnaire>(questionnaireXml);
            Assert.NotNull(questionnaire);

            // the questionnaire instance references the profile to be validated:
            //      http://validationtest.org/fhir/StructureDefinition/QuestionnaireWithFixedType
            var report = _validator.Validate(questionnaire, "http://validationtest.org/fhir/StructureDefinition/QuestionnaireWithFixedType");
            Assert.False(report.Success);
            Assert.Equal(2, report.Errors);
            Assert.Equal(0, report.Warnings);           // 20 warnings about valueset too complex
        }

        [Fact]
        public void ValidateInstant()
        {
            var docRef = SourceNode.Resource("DocumentReference", "DocumentReference",
                SourceNode.Valued("id", "example"),
                SourceNode.Valued("status", "current"),
                SourceNode.Valued("type", null,
                    SourceNode.Valued("coding", null,
                        SourceNode.Valued("system", "http://loinc.org"),
                        SourceNode.Valued("code", "34108-1"),
                        SourceNode.Valued("display", "Outpatient Note"))),
                SourceNode.Valued("date", "2005-12-24T09:43:41"));

            var report = _validator.Validate(docRef.ToTypedElement(new PocoStructureDefinitionSummaryProvider()));
            Assert.False(report.Success);
            Assert.Equal(2, report.Errors); // timezone in 'date' is missing and mandatory element 'content' is missing
            Assert.Equal(0, report.Warnings);
            Assert.Contains("does not match regex", report.Issue[0].Details.Text);
        }


        [Fact]
        public void ValidateFhirDateFormat()
        {
            Patient p = new Patient
            {
                BirthDate = "1974-12-25+03:00"
            };

            var report = _validator.Validate(p);
            Assert.Equal(1, report.Errors);
            Assert.Contains("Value '1974-12-25+03:00' does not match regex", report.Issue[0].Details.Text);
            Assert.Equal(0, report.Warnings);
        }

        [Fact]
        public void ValidateChoiceWithConstraints()
        {
            var obs = new Observation()
            {
                Status = ObservationStatus.Final,
                Code = new CodeableConcept("http://somesystem.org/codes", "AABB"),
                Meta = new Meta { Profile = new[] { "http://validationtest.org/fhir/StructureDefinition/WeightHeightObservation" } }
            };

            _validator.Settings.Trace = true;

            obs.Value = new FhirString("I should be ok");
            var report = _validator.Validate(obs);
            Assert.True(report.Success);
            Assert.Equal(0, report.Warnings);   // 1 warning about valueset too complex

            obs.Value = FhirDateTime.Now();
            report = _validator.Validate(obs);
            Assert.False(report.Success);
            Assert.Equal(0, report.Warnings);

            obs.Value = new Quantity(78m, "kg");
            report = _validator.Validate(obs);
            Assert.True(report.Success);
            Assert.Equal(0, report.Warnings);

            obs.Value = new Quantity(183m, "cm");
            report = _validator.Validate(obs);
            Assert.True(report.Success);
            Assert.Equal(0, report.Warnings);

            obs.Value = new Quantity(300m, "in");
            report = _validator.Validate(obs);
            Assert.False(report.Success);
            Assert.Equal(0, report.Warnings);
        }

        [Fact]
        public async T.Task ValidateContained()
        {
            var careplanXml = File.ReadAllText(Path.Combine("TestData", "validation", "careplan-example-integrated.xml"));

            var careplan = (new FhirXmlParser()).Parse<CarePlan>(careplanXml);
            Assert.NotNull(careplan);
            var careplanSd = await _asyncSource.FindStructureDefinitionForCoreTypeAsync(FHIRAllTypes.CarePlan);
            var report = _validator.Validate(careplan, careplanSd);
            if (!report.Success)
            {
                report.Issue.RemoveAll(i => i.Severity == OperationOutcome.IssueSeverity.Warning);
                output.WriteLine(report.ToString());
            }
            Assert.True(report.Success);
            Assert.Equal(0, report.Warnings);            // 3x invariant

        }


        [Fact]
        public void MeasureDeepCopyPerformance()
        {
            var questionnaireXml = File.ReadAllText(Path.Combine("TestData", "validation", "questionnaire-sdc-profile-example-cap.xml"));

            var questionnaire = (new FhirXmlParser()).Parse<Questionnaire>(questionnaireXml);
            Assert.NotNull(questionnaire);

            var sw = new Stopwatch();
            sw.Start();
            for (var i = 0; i < 10000; i++)
            {
                _ = (Questionnaire)questionnaire.DeepCopy();
            }
            sw.Stop();

            Debug.WriteLine(sw.ElapsedMilliseconds / 10000.0);
        }

        [Fact]
        public void TriggerFpValidationError()
        {
            // pat-1: SHALL at least contain a contact's details or a reference to an organization (xpath: f:name or f:telecom or f:address or f:organization)
            var p = new Patient
            {
                Active = true
            };

            var report = _validator.Validate(p);
            Assert.True(report.Success);

            p.Contact.Add(new Patient.ContactComponent { Gender = AdministrativeGender.Male });

            report = _validator.Validate(p);
            Assert.False(report.Success);

            _validator.Settings.SkipConstraintValidation = true;
            report = _validator.Validate(p);
            Assert.True(report.Success);

            _validator.Settings.SkipConstraintValidation = false;

            p.Contact.First().Address = new Address() { City = "Amsterdam" };

            report = _validator.Validate(p);
            Assert.True(report.Success);
        }

        [Fact]
        public void ValidateCarePlan()
        {
            var patient = new Patient
            {
                Identifier = new List<Identifier>() { new Identifier { System = "Patient/23", Value = "23" } },
                Active = true,
            };

            var cp = new CarePlan
            {
                Status = RequestStatus.Active,
                Intent = CarePlan.CarePlanIntent.Plan,
                Subject = new ResourceReference
                {
                    Reference = "Patient/23"
                },

                Author = new ResourceReference
                {
                    Reference = "Patient/23"
                }
            };

            var source =
                    new MultiResolver(
                        new DirectorySource(@"TestData\validation"),
                        new ZipSource("specification.zip"));

            var ctx = new ValidationSettings()
            {
                ResourceResolver = source,
                GenerateSnapshot = false,
                EnableXsdValidation = false,
                Trace = false,
                ResolveExternalReferences = true
            };

            var validator = new Validator(ctx);
            validator.OnExternalResolutionNeeded += onGetExampleResource;
            var report = validator.Validate(cp);

            Assert.True(report.Success);
            Assert.Equal(0, report.Warnings);
            Assert.Equal(0, report.Errors);

            void onGetExampleResource(object sender, OnResolveResourceReferenceEventArgs e)
            {
                e.Result = patient.ToTypedElement();
            };
        }

        [Fact]
        public void ValidateBundle()
        {
            var bundleXml = File.ReadAllText(Path.Combine("TestData", "validation", "bundle-contained-references.xml"));

            var bundle = (new FhirXmlParser()).Parse<Bundle>(bundleXml);
            Assert.NotNull(bundle);

            var ctx = new ValidationSettings() { ResourceResolver = _source, GenerateSnapshot = true, ResolveExternalReferences = true, Trace = false };
            bool hitResolution = false;

            _validator = new Validator(ctx);
            _validator.OnExternalResolutionNeeded += (s, a) => hitResolution = true;

            var report = _validator.Validate(bundle);
            Assert.True(report.Success);
            Assert.Equal(1, report.Warnings);            // 1 unresolvable reference
            Assert.True(hitResolution);

            report = _validator.Validate(bundle, "http://validationtest.org/fhir/StructureDefinition/BundleWithContainedEntries");
            Assert.False(report.Success);
            Assert.Equal(1, report.Warnings);            // 1 unresolvable reference
            Assert.Equal(4, report.Errors);            // 4 non-contained references

            report = _validator.Validate(bundle, "http://validationtest.org/fhir/StructureDefinition/BundleWithContainedBundledEntries");
            Assert.False(report.Success);
            Assert.Equal(1, report.Warnings);            // 1 unresolvable reference
            Assert.Equal(1, report.Errors);            // 1 external reference

            report = _validator.Validate(bundle, "http://validationtest.org/fhir/StructureDefinition/BundleWithBundledEntries");
            Assert.False(report.Success);
            Assert.Equal(1, report.Warnings);            // 1 unresolvable reference
            Assert.Equal(2, report.Errors);            // 1 external reference, 1 contained reference

            report = _validator.Validate(bundle, "http://validationtest.org/fhir/StructureDefinition/BundleWithReferencedEntries");
            Assert.False(report.Success);
            Assert.Equal(1, report.Warnings);            // 1 unresolvable reference
            Assert.Equal(4, report.Errors);            // 3 bundled reference, 1 contained reference
        }

        [Fact]
        public void RunXsdValidation()
        {
            var careplanXml = File.ReadAllText(Path.Combine("TestData", "validation", "careplan-example-integrated.xml"));
            var cpDoc = XDocument.Parse(careplanXml, LoadOptions.SetLineInfo);

            var report = _validator.Validate(cpDoc.CreateReader());
            Assert.True(report.Success);
            Assert.Equal(0, report.Warnings);            // 3x missing invariant

            // Damage the document by removing the mandated 'status' element
            cpDoc.Element(XName.Get("CarePlan", "http://hl7.org/fhir")).Elements(XName.Get("status", "http://hl7.org/fhir")).Remove();

            report = _validator.Validate(cpDoc.CreateReader());
            if (!report.Success)
            {
                report.Issue.RemoveAll(i => i.Severity == OperationOutcome.IssueSeverity.Warning);
                output.WriteLine(report.ToString());
            }
            Assert.False(report.Success);
            Assert.Contains(".NET Xsd validation", report.ToString());
        }

        [Fact]
        public void TestBindingValidation()
        {
            var p = new Patient
            {
                MaritalStatus = new CodeableConcept("http://terminology.hl7.org/CodeSystem/v3-MaritalStatus", "S")
            };

            var report = _validator.Validate(p);
            Assert.True(report.Success);
            Assert.Equal(0, report.Warnings);

            p.MaritalStatus.Coding[0].Code = "XX";

            report = _validator.Validate(p);
            Assert.True(report.Success);
            Assert.Equal(0, report.Warnings);
            //Assert.True(report.ToString().Contains("not valid for non-required binding"));
        }

        [Fact]
        public void TestChoiceBindingValidation()
        {
            var profile = "http://validationtest.org/fhir/StructureDefinition/ParametersWithBoundParams";
            var cc = new CodeableConcept();
            cc.Coding.Add(new Coding("http://terminology.hl7.org/CodeSystem/data-absent-reason", "not-a-number"));
            cc.Coding.Add(new Coding("http://terminology.hl7.org/CodeSystem/data-absent-reason", "not-asked"));

            var p = new Parameters();
            p.Add("cc", cc);
            p.Add("c", new Coding("http://terminology.hl7.org/CodeSystem/data-absent-reason", "not-a-number"));
            p.Add("s", new FhirString("not-asked"));

            var report = _validator.Validate(p, profile);
            Assert.True(report.Success);
            Assert.Equal(0, report.Warnings);

            p.Remove("s");
            p.Add("s", new FhirString("not-a-member"));
            report = _validator.Validate(p, profile);
            Assert.False(report.Success);
            Assert.Contains("not-a-member", report.ToString());
            Assert.Equal(0, report.Warnings);
        }

        private void DebugDumpOutputXml(Base fragment)
        {
#if DUMP_OUTPUT
            // Commented out to not fill up the CI builds output log 
            var doc = System.Xml.Linq.XDocument.Parse(new Serialization.FhirXmlSerializer().SerializeToString(fragment));
            output.WriteLine(doc.ToString(System.Xml.Linq.SaveOptions.None));
#endif
        }

        [Fact]
        public void ValidateExtensionExamples()
        {
            var levinXml = File.ReadAllText(Path.Combine("TestData", "validation", "Levin.patient.xml"));
            var levin = (new FhirXmlParser()).Parse<Patient>(levinXml);
            DebugDumpOutputXml(levin);
            Assert.NotNull(levin);

            var report = _validator.Validate(levin);
            DebugDumpOutputXml(report);

            Assert.True(report.Success);
            Assert.Equal(0, report.Warnings);

            levin.Extension[1].Extension[1].Value = new FhirString("wrong!");
            report = _validator.Validate(levin);
            DebugDumpOutputXml(report);
            Assert.False(report.Success);
            Assert.Contains("The declared type of the element (Period) is incompatible with that of the instance ('string')", report.ToString());
        }

        [Fact]
        public void ValidateBundleExample()
        {
            var bundle = _source.ResolveByUri("http://example.org/examples/Bundle/MainBundle");
            Assert.NotNull(bundle);

            var report = _validator.Validate(bundle);

            Assert.True(report.Success, report.ToString());
            Assert.Equal(0, report.Warnings);   // 2 warnings about valueset too complex
        }


        internal class BundleExampleResolver : IResourceResolver
        {
            private readonly string _path;

            public BundleExampleResolver(string path)
            {
                _path = path;
            }
            public Resource ResolveByCanonicalUri(string uri)
            {
                // throw new NotImplementedException(); // Slow, pollutes debug output window
                return null;
            }

            public Resource ResolveByUri(string uri)
            {
                ResourceIdentity reference = new ResourceIdentity(uri);
                var filename = $"{reference.Id}.{reference.ResourceType.ToLower()}.xml";
                var path = Path.Combine(_path, filename);

                if (File.Exists(path))
                {
                    var xml = File.ReadAllText(path);
                    return (new FhirXmlParser()).Parse<Resource>(xml);
                }
                else
                    return null;
            }

        }

        [Fact]
        public void HandlesParentElementOfCoreAbstractType()
        {
            var sd = "http://validationtest.org/fhir/StructureDefinition/BundleWithConstrainedContained";
            Bundle b = new Bundle
            {
                Type = Bundle.BundleType.Message
            };
            b.Entry.Add(new Bundle.EntryComponent
            {
                FullUrl = "http://somewhere.org/",
                Resource = new MessageHeader
                {
                    // Timestamp = DateTimeOffset.Now,
                    Meta = new Meta { LastUpdated = DateTimeOffset.Now }
                }
            });

            var report = _validator.Validate(b, sd);
            Assert.Equal(2, report.Errors);
            Assert.Equal(0, report.Warnings);
            Assert.DoesNotContain("Encountered unknown child elements 'timestamp'", report.ToString());
        }

        [Fact]
        public async T.Task ValidateAStructureDefinition()
        {
            var sd = (StructureDefinition)(await _asyncSource.FindStructureDefinitionForCoreTypeAsync(FHIRAllTypes.Patient)).DeepCopy();
            var result = _validator.Validate(sd);
            Assert.True(result.Success);
        }
     
        // [WMR 20161220] Example by Christiaan Knaap
        // Causes stack overflow exception in validator when processing the related Organization profile
        // TypeRefValidationExtensions.ValidateTypeReferences needs to detect and handle recursion
        // Example: Organization.partOf => Organization
        [Fact(Skip = "Don't handle recursion yet")]
        public async T.Task TestPatientWithOrganization()
        {
            // DirectorySource (and ResourceStreamScanner) does not support json...
            // var source = new DirectorySource(Path.Combine("TestData", "validation"));
            // var res = source.ResolveByUri("Patient/pat1"); // cf. "Patient/Levin"

            var jsonPatient = File.ReadAllText(Path.Combine("TestData", "validation", "patient-ck.json"));
            var parser = new FhirJsonParser();
            var patient = parser.Parse<Patient>(jsonPatient);
            Assert.NotNull(patient);

            var jsonOrganization = File.ReadAllText(Path.Combine("TestData", "validation", "organization-ck.json"));
            var organization = parser.Parse<Organization>(jsonOrganization);
            Assert.NotNull(organization);

            var resources = new Resource[] { patient, organization };
            var memResolver = new InMemoryResourceResolver(resources);

            // [WMR 20161220] Validator always uses existing snapshots if present
            // ProfilePreprocessor.GenerateSnapshots:
            // if (!sd.HasSnapshot) { ... snapshotGenerator(sd) ... }

            // Create custom source to properly force snapshot expansion
            // Run validator on instance
            // Afterwards, verify that instance profile has been expanded

            var source = new CachedResolver(
                // Clear snapshots after initial load
                // This will force the validator to regenerate all snapshots
                new ClearSnapshotResolver(
                    new MultiResolver(
                        // new BundleExampleResolver(Path.Combine("TestData", "validation")),
                        // new DirectorySource(Path.Combine("TestData", "validation")),
                        // new TestProfileArtifactSource(),
                        memResolver,
                        new ZipSource("specification.zip"))));

            var ctx = new ValidationSettings()
            {
                ResourceResolver = source,
                GenerateSnapshot = true,
                EnableXsdValidation = true,
                Trace = false,
                ResolveExternalReferences = true
            };

            var validator = new Validator(ctx);

            var report = validator.Validate(patient);
            Assert.True(report.Success);

            // Assert.Equal(4, report.Warnings);

            // To check for ele-1 constraints on expanded Patient snapshot:
            // source.FindStructureDefinitionForCoreType(FHIRDefinedType.Patient).Snapshot.Element.Select(e=>e.Path + " : " + e.Constraint.FirstOrDefault()?.Key ?? "").ToArray()
            var patientStructDef = await source.FindStructureDefinitionForCoreTypeAsync(FHIRAllTypes.Patient);
            Assert.NotNull(patientStructDef);
            Assert.True(patientStructDef.HasSnapshot);
            assertElementConstraints(patientStructDef.Snapshot.Element);
        }

        /// <summary>
        /// Test for issue 423  (https://github.com/FirelyTeam/fhir-net-api/issues/423)
        /// </summary>
        [Fact]
        public void ValidateInternalReferenceWithinContainedResources()
        {
            var obsOverview = File.ReadAllText(Path.Combine("TestData", "validation", "observation-list.xml"));
            var parser = new FhirXmlParser();

            var obsList = parser.Parse<List>(obsOverview);
            Assert.NotNull(obsList);

            var result = _validator.Validate(obsList);
            Assert.True(result.Success);
            Assert.Equal(0, result.Errors);
        }

        private Validator buildValidator(CachedResolver cr)
        {
            var ctx = new ValidationSettings()
            {
                ResourceResolver = cr,
                GenerateSnapshot = true,
                EnableXsdValidation = true,
                Trace = false,
                ResolveExternalReferences = true
            };

            return new Validator(ctx);
        }

        /// <summary>
        /// Test for issue 556 (https://github.com/FirelyTeam/fhir-net-api/issues/556) 
        /// </summary>
        [Fact]
        public async System.Threading.Tasks.Task RunValueSetExpanderMultiThreaded()
        {
            var cr = new CachedResolver(
                    new MultiResolver(
                    new BasicValidationTests.BundleExampleResolver(@"TestData\validation"),
                    new DirectorySource(@"TestData\validation"),
                    new TestProfileArtifactSource(),
                    new ZipSource("specification.zip")));

            var nrOfParrallelTasks = 50;
            var results = new ConcurrentBag<OperationOutcome>();
            var buffer = new BufferBlock<XDocument>();
            var processor = new ActionBlock<XDocument>(d =>
                {
                    var v = buildValidator(cr);
                    var outcome = v.Validate(d.CreateReader());
                    results.Add(outcome);
                }
                ,
                new ExecutionDataflowBlockOptions
                {
                    MaxDegreeOfParallelism = 100
                });
            buffer.LinkTo(processor, new DataflowLinkOptions { PropagateCompletion = true });

            var careplanXml = File.ReadAllText(Path.Combine("TestData", "validation", "careplan-example-integrated.xml"));
            var cpDoc = XDocument.Parse(careplanXml, LoadOptions.SetLineInfo);

            for (int i = 0; i < nrOfParrallelTasks; i++)
            {
                buffer.Post(cpDoc);
            }
            buffer.Complete();
            await processor.Completion;

            int successes = results.Count(r => r.Success);

            Assert.Equal(nrOfParrallelTasks, successes);
        }

        /// <summary>
        /// This test should show that the rng-2 constraint is totally ignored (it's
        /// incorrect in DSTU2 and STU3), but others are not.
        /// </summary>
        [Fact]
        public async T.Task IgnoreRng2FPConstraint()
        {           
            var def = await _asyncSource.FindStructureDefinitionForCoreTypeAsync(FHIRAllTypes.Observation);

            var instance = new Observation
            {
                // this should not trigger rng-2
                Value = new Range()
                {
                    Low = new Quantity() { Value = 5, Code = "kg", System = "ucum.org" },
                    High = new Quantity() { Value = 4, Code = "kg", System = "ucum.org" },
                }
            };

            var report = _validator.Validate(instance, def);
            Assert.False(report.Success);
            Assert.Equal(2, report.Errors);  // Obs.status missing, Obs.code missing
            Assert.Equal(0, report.Warnings);
        }


        /// <summary>
        /// This test proves issue https://github.com/FirelyTeam/fhir-net-api/issues/617
        /// </summary>
        [Fact]
        public void ValidateConditionalResourceInBundle()
        {
            TransactionBuilder tb = new TransactionBuilder("http://example.fhir.org");

            var obs = new Observation()
            {
                Status = ObservationStatus.Preliminary,
                Code = new CodeableConcept("system", "P"),
                Subject = new ResourceReference("Patient?identifier=system|12345")
            };

            var patient = new Patient();
            patient.Identifier.Add(new Identifier("system", "12345"));

            tb.Create(patient);
            tb.Create(obs);
            var bundle = tb.ToBundle();
            // fill in the FullUrl to make the DSTU2 validation happy
            bundle.Entry[0].FullUrl = "http://example.fhir.org/Observation";
            bundle.Entry[1].FullUrl = "http://example.fhir.org/Patient";

            var result = _validator.Validate(bundle);

            Assert.True(result.Success);
        }

        [Fact]
        public async T.Task ValidateContainedPatient()
        {
            var content = "<Patient xmlns=\"http://hl7.org/fhir\"><id value=\"3b405ba5f8ce411fa7f285beb20de018\" /><text><status value=\"generated\" /><div xmlns=\"http://www.w3.org/1999/xhtml\"><b>Cococinski, Ms Natalia</b><hr /><span style=\"color: gray;\">address home:</span> 121 Cadles Road, CARRUM DOWNS, 3201<br /><span style=\"color: gray;\">dob:</span> 30/04/1930<br /><span style=\"color: gray;\">gender:</span> Female<br /><span style=\"color: gray;\">home phone:</span> 9782 9999<br /><span style=\"color: gray;\">urno:</span> 88365<br /><span style=\"color: gray;\">managing organisation:</span> Banksia Respite Centre <i style=\"color:blue;\">(TCM)</i></div></text><identifier><use value=\"usual\" /><value value=\"88365\" /></identifier><active value=\"true\" /><name><text value=\"Cococinski, Ms Natalia\" /><family value=\"Cococinski\" /><given value=\"Natalia\" /></name><telecom><system value=\"phone\" /><value value=\"9782 9999\" /><use value=\"home\" /></telecom><gender value=\"female\" /><birthDate value=\"1930-04-30\" /><address><use value=\"home\" /><text value=\"99 Cadles Road, CARRUM DOWNS, 3201\" /><line value=\"99 Cadles Road\" /><city value=\"CARRUM DOWNS\" /><state value=\"Victoria\" /><postalCode value=\"3201\" /><period><start value=\"2006-06-16\" /></period></address><contact><name><text value=\"Sutcliffe, Ms Pat\" /><family value=\"Sutcliffe\" /><given value=\"Pat\" /></name><telecom><system value=\"phone\" /><value value=\"9784 8800\" /><use value=\"home\" /></telecom></contact><contact><name><text value=\"Cococinski, Ms Erica\" /><family value=\"Cococinski\" /><given value=\"Erica\" /></name><telecom><system value=\"phone\" /><value value=\"9782 9999\" /><use value=\"home\" /></telecom><telecom><system value=\"phone\" /><value value=\"9609 9999\" /><use value=\"work\" /></telecom></contact><managingOrganization id=\"5d3eb74c957411d2b2740020182a459e\"><reference value=\"Organization/54d83d08e01d43738d1eab06d2223629\" /><display value=\"tcmdemo fhir (Brian - CTH)\" /></managingOrganization></Patient>";

            Patient p = new Hl7.Fhir.Serialization.FhirXmlParser().Parse<Patient>(content);
            // Contained resources must have the 
            Practitioner rp = new Practitioner { Id = "pat1" };
            rp.Name.Add(new HumanName().WithGiven("Brian").AndFamily("Pos"));
            p.Contained = new List<Resource> { rp };
            p.GeneralPractitioner.Add(new ResourceReference() { Reference = "#" + rp.Id, Display = "Brian Pos" });

            // Add a value that is not marked as summary
            p.MaritalStatus = new CodeableConcept
            {
                Coding = new System.Collections.Generic.List<Coding>()
            };
            p.MaritalStatus.Coding.Add(new Coding() { Code = "c", Display = "display", System = "http://example.org/system" });

            var patientSd = await _asyncSource.FindStructureDefinitionForCoreTypeAsync(FHIRAllTypes.Patient);
            var report = _validator.Validate(p, patientSd);
            Assert.True(report.Success);
            Assert.Equal(1, report.Warnings);            // 1x cannot resolve external reference
        }

        // Verify aggregated element constraints
        private static void assertElementConstraints(List<ElementDefinition> patientElems)
        {
            foreach (var elem in patientElems)
            {
                if (elem.IsRootElement())
                {
                    // DomainResource constraints dom-1 ... dom-4 are defined in reversed order (specification.zip/profile-resources.xml)
                    // Assert.Equal("dom-4", elem.Constraint.FirstOrDefault()?.Key);
                    var constraintKeys = elem.Constraint.Select(c => c.Key).ToList();
                    Assert.Contains("dom-1", constraintKeys);
                    Assert.Contains("dom-2", constraintKeys);
                    Assert.Contains("dom-3", constraintKeys);
                    Assert.Contains("dom-4", constraintKeys);
                }
                else if (!elem.Path.EndsWith(".contained"))
                {
                    // ele-1 should always be the first constraint
                    Assert.Equal("ele-1", elem.Constraint.FirstOrDefault()?.Key);
                }
            }
        }

        private class ClearSnapshotResolver : IResourceResolver
        {
            private readonly IResourceResolver _resolver;
            public ClearSnapshotResolver(IResourceResolver resolver)
            {
                _resolver = resolver;
            }

            public Resource ResolveByCanonicalUri(string uri)
            {
                var result = _resolver.ResolveByCanonicalUri(uri);
                return clearSnapshot(result);
            }

            public Resource ResolveByUri(string uri)
            {
                var result = _resolver.ResolveByUri(uri);
                return clearSnapshot(result);
            }

            private static Resource clearSnapshot(Resource result)
            {
                if (result is StructureDefinition sd && sd.HasSnapshot)
                {
                    sd.Snapshot = null;
                }
                return result;
            }
        }

    }

    internal class InMemoryResourceResolver : IResourceResolver
    {
        private readonly ILookup<string, Resource> _resources;

        public InMemoryResourceResolver(IEnumerable<Resource> profiles)
        {
            _resources = profiles.ToLookup(r => getResourceUri(r), r => r as Resource);
        }

        public InMemoryResourceResolver(Resource profile) : this(new Resource[] { profile }) { }

        public Resource ResolveByCanonicalUri(string uri) => null;

        public Resource ResolveByUri(string uri) => _resources[uri].FirstOrDefault();

        // cf. ResourceStreamScanner.StreamResources
        private static string getResourceUri(Resource res) => res.TypeName + "/" + res.Id;
    }


}
<|MERGE_RESOLUTION|>--- conflicted
+++ resolved
@@ -157,14 +157,9 @@
             Assert.Equal(0, report.Warnings);
         }
 
-<<<<<<< HEAD
-        [Fact]
-        public void ValidateCardinality()
-=======
         //[Fact(Skip = "After TC 4.0.1, this unit test fails (2 x ext-1 errors). I have no clue why. [MV 20191217]")]
         [Fact]
         public async T.Task ValidateCardinality()
->>>>>>> d4c9e528
         {
             var boolSd = await _asyncSource.FindStructureDefinitionForCoreTypeAsync(FHIRAllTypes.Boolean);
             var data = SourceNode.Valued("active", "true",
