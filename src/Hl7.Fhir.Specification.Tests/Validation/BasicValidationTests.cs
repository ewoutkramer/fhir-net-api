--- conflicted
+++ resolved
@@ -64,7 +64,7 @@
         public void TestEmptyElement()
         {
             var boolSd = _source.FindStructureDefinitionForCoreType(FHIRDefinedType.Boolean);
-            var data = SourceNode.Node("active").ToTypedNode(new PocoStructureDefinitionSummaryProvider(), "boolean");
+            var data = SourceNode.Node("active").ToTypedElement(new PocoStructureDefinitionSummaryProvider(), "boolean");
 
             var result = _validator.Validate(data, boolSd);
             Assert.False(result.Success);
@@ -76,13 +76,7 @@
         public void NameMatching()
         {
             var data = SourceNode.Valued("active", "true")
-<<<<<<< HEAD
-                .ToTypedNode(new PocoStructureDefinitionSummaryProvider(), "boolean");
-                
-=======
-                .ToTypedElement(new PocoStructureDefinitionSummaryProvider(), "boolean")
-                .ToElementNavigator();
->>>>>>> 6b7c6add
+                .ToTypedElement(new PocoStructureDefinitionSummaryProvider(), "boolean");
 
             Assert.True(ChildNameMatcher.NameMatches("active", data));
             Assert.True(ChildNameMatcher.NameMatches("activeBoolean", data));
@@ -101,14 +95,9 @@
             var data = SourceNode.Valued("active", "true",
                     SourceNode.Node("extension",
                         SourceNode.Valued("value", "4")),
-<<<<<<< HEAD
                     SourceNode.Node("nonExistant")
-                        ).ToTypedNode(new PocoStructureDefinitionSummaryProvider(), type: "boolean", settings: new TypedNodeSettings() { ErrorMode = TypedNodeSettings.TypeErrorMode.Passthrough });
-=======
-                    SourceNode.Node("nonExistant"))
-                        .ToElementNavigator();
->>>>>>> 6b7c6add
-
+                        ).ToTypedElement(new PocoStructureDefinitionSummaryProvider(), type: "boolean", settings: new TypedElementSettings { ErrorMode = TypedElementSettings.TypeErrorMode.Passthrough});
+                    
             var matches = ChildNameMatcher.Match(boolDefNav, new ScopedNode(data));
             Assert.Single(matches.UnmatchedInstanceElements);
             Assert.Equal(3, matches.Matches.Count());        // id, extension, value
@@ -174,12 +163,7 @@
                             SourceNode.Valued("value", "4")),
                         SourceNode.Node("extension",
                             SourceNode.Valued("value", "world!")))
-<<<<<<< HEAD
-                            .ToTypedNode(new PocoStructureDefinitionSummaryProvider(), "boolean");
-=======
-                            .ToTypedElement(new PocoStructureDefinitionSummaryProvider(), "boolean")
-                            .ToElementNavigator();
->>>>>>> 6b7c6add
+                            .ToTypedElement(new PocoStructureDefinitionSummaryProvider(), "boolean");
 
             var report = _validator.Validate(data, boolSd);
             Assert.Equal(3, report.ListErrors().Count());
