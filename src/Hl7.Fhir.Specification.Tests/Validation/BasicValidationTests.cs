﻿using Hl7.Fhir.ElementModel;
using Hl7.Fhir.FhirPath;
using Hl7.Fhir.Model;
using Hl7.Fhir.Rest;
using Hl7.Fhir.Serialization;
using Hl7.Fhir.Specification.Navigation;
using Hl7.Fhir.Specification.Source;
using Hl7.Fhir.Specification.Terminology;
using Hl7.Fhir.Validation;
using Hl7.FhirPath;

using System;
using System.Collections.Concurrent;
using System.Collections.Generic;
using System.Diagnostics;
using System.IO;
using System.Linq;
using System.Threading.Tasks.Dataflow;
using System.Xml.Linq;
using Xunit;

namespace Hl7.Fhir.Specification.Tests
{
    [Trait("Category", "Validation")]
    public class BasicValidationTests : IClassFixture<ValidationFixture>
    {
        private IResourceResolver _source;
        private Validator _validator;
        private readonly Xunit.Abstractions.ITestOutputHelper output;

        public BasicValidationTests(ValidationFixture fixture, Xunit.Abstractions.ITestOutputHelper output)
        {
            _source = fixture.Resolver;
            _validator = fixture.Validator;
            this.output = output;

            ElementNavFhirExtensions.PrepareFhirSymbolTableFunctions();

        }

        //[TestInitialize]
        //public void SetupSource()
        //{
        //    // Ensure the FHIR extensions are registered
        //    FhirPath.ElementNavFhirExtensions.PrepareFhirSymbolTableFunctions();

        //    _source = new CachedResolver(
        //        new MultiResolver(
        //            new BundleExampleResolver(Path.Combine("TestData", "validation")),
        //            new DirectorySource(Path.Combine("TestData", "validation")),
        //            new TestProfileArtifactSource(),
        //            new ZipSource("specification.zip")));

        //    var ctx = new ValidationSettings()
        //    {
        //        ResourceResolver = _source,
        //        GenerateSnapshot = true,
        //        EnableXsdValidation = true,
        //        Trace = false,
        //        ResolveExternalReferences = true
        //    };

        //    _validator = new Validator(ctx);
        //}


        [Fact]
        public void TestEmptyElement()
        {
            var boolSd = _source.FindStructureDefinitionForCoreType(FHIRAllTypes.Boolean);
            var data = SourceNode.Node("active").ToTypedElement(new PocoStructureDefinitionSummaryProvider(), "boolean");

            var result = _validator.Validate(data, boolSd);
            Assert.False(result.Success);
            Assert.Contains("must not be empty", result.ToString());
        }


        [Fact]
        public void NameMatching()
        {
            var data = SourceNode.Valued("active", "true")
                .ToTypedElement(new PocoStructureDefinitionSummaryProvider(), "boolean");

            Assert.True(ChildNameMatcher.NameMatches("active", data));
            Assert.True(ChildNameMatcher.NameMatches("activeBoolean", data));
            Assert.False(ChildNameMatcher.NameMatches("activeDateTime", data));
            Assert.True(ChildNameMatcher.NameMatches("active[x]", data));
            Assert.False(ChildNameMatcher.NameMatches("activate", data));
        }

        [Fact]
        public void PrimitiveChildMatching()
        {
            var boolean = _source.FindStructureDefinitionForCoreType(FHIRAllTypes.Boolean);
            var boolDefNav = ElementDefinitionNavigator.ForSnapshot(boolean);
            boolDefNav.MoveToFirstChild();

            var data = SourceNode.Valued("active", "true",
                    SourceNode.Node("extension",
                        SourceNode.Valued("value", "4")),
                    SourceNode.Node("nonExistant")
                        ).ToTypedElement(new PocoStructureDefinitionSummaryProvider(), type: "boolean", settings: new TypedElementSettings { ErrorMode = TypedElementSettings.TypeErrorMode.Passthrough });

            var matches = ChildNameMatcher.Match(boolDefNav, new ScopedNode(data));
            Assert.Single(matches.UnmatchedInstanceElements);
            Assert.Equal(3, matches.Matches.Count());        // id, extension, value
            Assert.Empty(matches.Matches[0].InstanceElements); // id
            Assert.Single(matches.Matches[1].InstanceElements); // extension
            Assert.Single(matches.Matches[2].InstanceElements); // value

            Assert.Equal("extension", matches.Matches[1].InstanceElements.First().Name);
            Assert.Equal("extension", matches.Matches[1].Definition.PathName);
            Assert.Equal("active", matches.Matches[2].InstanceElements.First().Name);
            Assert.Equal("value", matches.Matches[2].Definition.PathName);
        }


        [Fact]
        public void ValidatePrimitiveValue()
        {
            var def = _source.FindStructureDefinitionForCoreType(FHIRAllTypes.Oid);

            var instance = new Oid("urn:oid:1.2.3.4.q");
            var report = _validator.Validate(instance, def);
            Assert.False(report.Success);
            Assert.Equal(1, report.Errors);
            Assert.Equal(0, report.Warnings);

            instance = new Oid("urn:oid:1.2.3.4");
            report = _validator.Validate(instance, def);
            Assert.True(report.Success);
            Assert.Equal(0, report.Errors);
            Assert.Equal(0, report.Warnings);
        }

        /// <summary>
        /// This unit test proves issue 552: https://github.com/FirelyTeam/fhir-net-api/issues/552
        /// </summary>
        [Fact]
        public void ValidateOidType()
        {
            var def = _source.FindStructureDefinitionForCoreType(FHIRAllTypes.Oid);

            var instance = new Oid("urn:oid:213.2.840.113674.514.212.200");
            var report = _validator.Validate(instance, def);
            Assert.False(report.Success);
            Assert.Equal(1, report.Errors);
            Assert.Equal(0, report.Warnings);

            instance = new Oid("urn:oid:2.2.840.113674.514.212.200");
            report = _validator.Validate(instance, def);
            Assert.True(report.Success);
            Assert.Equal(0, report.Errors);
            Assert.Equal(0, report.Warnings);
        }

        [Fact(Skip = "After TC 4.0.1, this unit test fails (2 x ext-1 errors). I have no clue why. [MV 20191217]")]
        public void ValidateCardinality()
        {
            var boolSd = _source.FindStructureDefinitionForCoreType(FHIRAllTypes.Boolean);
            var data = SourceNode.Valued("active", "true",
                        SourceNode.Valued("id", "myId1"),
                        SourceNode.Valued("id", "myId2"),
                        SourceNode.Node("extension",
                            SourceNode.Valued("valueInteger", "4")))
                            .ToTypedElement(new PocoStructureDefinitionSummaryProvider(), "boolean");

            var report = _validator.Validate(data, boolSd);
            output.WriteLine(report.ToString());
            Assert.Equal(0, report.Fatals);
            Assert.Equal(2, report.Errors); // boolean.id [0..1], extension.url [1..1]
            Assert.Equal(0, report.Warnings);
        }


        //We've had issues where both boolean.extension and extension throw the same error of an invariant. This checks if all errors are reported just once
        [Fact]
        public void TestDuplicateValidationMessages()
        {
            var boolSd = _source.FindStructureDefinitionForCoreType(FHIRAllTypes.Boolean);
            var data = SourceNode.Valued("active", "true",
                          SourceNode.Node("extension", SourceNode.Valued("url", "http://hl7.org/fhir/StructureDefinition/iso21090-nullFlavor")))
                       .ToTypedElement(new PocoStructureDefinitionSummaryProvider(), "boolean");

            var report = _validator.Validate(data, boolSd);
            output.WriteLine(report.ToString());
            Assert.Equal(0, report.Fatals);
<<<<<<< HEAD
            Assert.Equal(2, report.Errors); // ext-1, Extension.value[x] cardinality [1..1]
=======
            Assert.Equal(1, report.Errors); // ext-1
>>>>>>> 35ac9180
            Assert.Equal(0, report.Warnings);
        }

        [Fact]
        public void TestDuplicateOperationOutcomeIssues()
        {
            var duplicateErrors = new OperationOutcome
            {
                Issue = new List<OperationOutcome.IssueComponent>
                {
                    new OperationOutcome.IssueComponent
                    {
                        Location = new string[]{"active.extension"},
                        Severity = OperationOutcome.IssueSeverity.Error,
                        Details = new CodeableConcept
                        {
                            Text = "ext-1: value or extension"
                        }
                    },
                    new OperationOutcome.IssueComponent
                    {
                        Location = new string[]{"active.extension"},
                        Severity = OperationOutcome.IssueSeverity.Error,
                        Details = new CodeableConcept
                        {
                            Text = "ext-1: value or extension"
                        }
                    }
<<<<<<< HEAD
=======
                }
            };

            var sameErrorOnDifferentElement = new OperationOutcome
            {
                Issue = new List<OperationOutcome.IssueComponent>
                {
                    new OperationOutcome.IssueComponent
                    {
                        Location = new string[]{"active.value"},
                        Severity = OperationOutcome.IssueSeverity.Error,
                        Details = new CodeableConcept
                        {
                            Text = "ele-1: value or child"
                        }
                    },
                    new OperationOutcome.IssueComponent
                    {
                        Location = new string[]{"active.extension"},
                        Severity = OperationOutcome.IssueSeverity.Error,
                        Details = new CodeableConcept
                        {
                            Text = "ele-1: value or child"
                        }
                    }
>>>>>>> 35ac9180
                }
            };

            duplicateErrors = duplicateErrors.RemoveDuplicateMessages();
            sameErrorOnDifferentElement = sameErrorOnDifferentElement.RemoveDuplicateMessages();

            Assert.Single(duplicateErrors.Issue);
            Assert.Equal(2, sameErrorOnDifferentElement.Issue.Count);
        }

        [Fact]
        public void ValidateCardinalityFromXml()
        {
            var xml = "<active xmlns=\"http://hl7.org/fhir\" value=\"true\"><id value=\"myId1\"/><id value=\"myId2\"/><extension><valueInteger value=\"1\"/></extension></active>";
            var node = FhirXmlNode.Parse(xml);
            var data = node.ToTypedElement(new PocoStructureDefinitionSummaryProvider(), "boolean");

            var boolSd = _source.FindStructureDefinitionForCoreType(FHIRAllTypes.Boolean);

            var report = _validator.Validate(data, boolSd);
            output.WriteLine(report.ToString());
            Assert.Equal(0, report.Fatals);
            Assert.Equal(2, report.Errors); // boolean.id [0..1], extension.url [1..1]
            Assert.Equal(0, report.Warnings);
        }

        [Fact]
        public void ValidateChoiceElement()
        {
            var extensionSd = (StructureDefinition)_source.FindStructureDefinitionForCoreType(FHIRAllTypes.Extension).DeepCopy();

            var extensionInstance = new Extension("http://some.org/testExtension", new Oid("urn:oid:1.2.3.4.5"));

            var report = _validator.Validate(extensionInstance, extensionSd);

            Assert.Equal(0, report.Errors);
            Assert.Equal(0, report.Warnings);

            // Now remove the choice available for OID
            var extValueDef = extensionSd.Snapshot.Element.Single(e => e.Path == "Extension.value[x]");

            // [WMR 20190415] Fixed after #944
            // R4: Oid is derived from, and therefore compatible with, Uri
            // => Must also remove type option "Uri" to force a validation error
            //extValueDef.Type.RemoveAll(t => ModelInfo.FhirTypeNameToFhirType(t.Code) == FHIRAllTypes.Oid);
            extValueDef.Type.RemoveAll(t => t.Code == ModelInfo.FhirTypeToFhirTypeName(FHIRAllTypes.Oid)
                                         || t.Code == ModelInfo.FhirTypeToFhirTypeName(FHIRAllTypes.Uri));


            report = _validator.Validate(extensionInstance, extensionSd);

            Assert.Equal(1, report.Errors);
            Assert.Equal(0, report.Warnings);
        }

        [Fact]
        public void AutoGeneratesDifferential()
        {
            var identifierBsn = (StructureDefinition)_source.FindStructureDefinition("http://validationtest.org/fhir/StructureDefinition/IdentifierWithBSN").DeepCopy();
            Assert.NotNull(identifierBsn);
            identifierBsn.Snapshot = null;

            var instance = new Identifier("http://clearly.incorrect.nl/definition", "1234");

            var settingsNoSnapshot = new ValidationSettings { ResourceResolver = _source, GenerateSnapshot = false };
            var validator = new Validator(settingsNoSnapshot);

            var report = validator.Validate(instance, identifierBsn);
            Assert.Contains("does not include a snapshot", report.ToString());

            var settingsSnapshot = new ValidationSettings(settingsNoSnapshot) { GenerateSnapshot = true };
            validator = new Validator(settingsSnapshot);
            report = validator.Validate(instance, identifierBsn);
            Assert.DoesNotContain("does not include a snapshot", report.ToString());

            bool snapshotNeedCalled = false;

            // I disabled cloning of SDs in the validator, so the last call to Validate() will have added a snapshot
            // to our local identifierBSN
            identifierBsn.Snapshot = null;

            validator.OnSnapshotNeeded += (object s, OnSnapshotNeededEventArgs a) => { snapshotNeedCalled = true;  /* change nothing, warning should return */ };

            report = validator.Validate(instance, identifierBsn);
            Assert.True(snapshotNeedCalled);
            Assert.Contains("does not include a snapshot", report.ToString());
        }


        [Fact]
        public void ValidatesFixedValue()
        {
            var patientSd = (StructureDefinition)_source.FindStructureDefinitionForCoreType(FHIRAllTypes.Patient).DeepCopy();

            var instance1 = new CodeableConcept("http://hl7.org/fhir/marital-status", "U")
            {
                Text = "This is fixed too"
            };

            var maritalStatusElement = patientSd.Snapshot.Element.Single(e => e.Path == "Patient.maritalStatus");
            maritalStatusElement.Fixed = (CodeableConcept)instance1.DeepCopy();

            var patient = new Patient
            {
                MaritalStatus = instance1
            };

            var report = _validator.Validate(patient, patientSd);
            Assert.Equal(0, report.Errors);

            patient.MaritalStatus.Text = "This is incorrect";
            report = _validator.Validate(patient, patientSd);
            Assert.Equal(1, report.Errors);

            patient.MaritalStatus.Text = "This is fixed too";
            report = _validator.Validate(patient, patientSd);
            Assert.Equal(0, report.Errors);

            patient.MaritalStatus.Coding.Add(new Coding("http://terminology.hl7.org/CodeSystem/v3-MaritalStatus", "L"));
            report = _validator.Validate(patient, patientSd);
            Assert.Equal(1, report.Errors);

            patient.MaritalStatus.Coding.RemoveAt(1);
            report = _validator.Validate(patient, patientSd);
            Assert.Equal(0, report.Errors);
        }

        [Fact]
        public void ValidatesPatternValue()
        {
            // [WMR 20170727] Fixed
            // Do NOT modify common core Patient definition, as this would affect all subsequent tests.
            // Instead, clone the core def and modify the clone
            var patientSd = (StructureDefinition)_source.FindStructureDefinitionForCoreType(FHIRAllTypes.Patient).DeepCopy();

            var instance1 = new CodeableConcept("http://terminology.hl7.org/CodeSystem/v3-MaritalStatus", "U");

            var maritalStatusElement = patientSd.Snapshot.Element.Single(e => e.Path == "Patient.maritalStatus");
            maritalStatusElement.Pattern = (CodeableConcept)instance1.DeepCopy();

            var patient = new Patient
            {
                MaritalStatus = instance1
            };

            var report = _validator.Validate(patient, patientSd);
            Assert.Equal(0, report.Errors);

            patient.MaritalStatus.Text = "This is irrelevant";
            report = _validator.Validate(patient, patientSd);
            Assert.Equal(0, report.Errors);

            ((CodeableConcept)maritalStatusElement.Pattern).Text = "Not anymore";
            report = _validator.Validate(patient, patientSd);
            Assert.Equal(1, report.Errors);

            patient.MaritalStatus.Text = "Not anymore";
            report = _validator.Validate(patient, patientSd);
            Assert.Equal(0, report.Errors);

            patient.MaritalStatus.Coding.Insert(0, new Coding("http://terminology.hl7.org/CodeSystem/v3-MaritalStatus", "L"));
            report = _validator.Validate(patient, patientSd);
            Assert.Equal(0, report.Errors);

            patient.MaritalStatus.Coding.RemoveAt(1);
            report = _validator.Validate(patient, patientSd);
            Assert.Equal(1, report.Errors);
        }

        [Fact]
        public void ValidatesMultiplePossibleTypeRefs()
        {
            // Try adding a period

            Patient p = new Patient
            {
                Active = true
            };

            var identifierBsn = new Identifier("urn:oid:2.16.840.1.113883.2.4.6.3", "1234");
            var identifierDl = new Identifier("urn:oid:2.16.840.1.113883.2.4.6.12", "5678");

            var dutchPatientUri = "http://validationtest.org/fhir/StructureDefinition/DutchPatient";

            // First, Patient without the required identifier
            var report = _validator.Validate(p, dutchPatientUri);
            Assert.Equal(1, report.Errors);
            Assert.Equal(0, report.Warnings);

            // Now, with the required identifier
            p.Identifier.Add(identifierBsn);

            report = _validator.Validate(p, dutchPatientUri);
            Assert.True(report.Success);
            Assert.Equal(0, report.Warnings);

            // Make the identifier incorrect
            p.Identifier[0].System = "http://wrong.system";

            report = _validator.Validate(p, dutchPatientUri);
            Assert.False(report.Success);
            Assert.Equal(0, report.Warnings);

            // Add the alternative
            p.Identifier.Clear();
            p.Identifier.Add(identifierDl);
            report = _validator.Validate(p, dutchPatientUri);
            Assert.True(report.Success);
            Assert.Equal(0, report.Warnings);
        }

        [Fact]
        public void ValidateOrganizationWithRegEx()
        {
            var o = new Organization() { Name = "firely" };
            var report = _validator.Validate(o, "http://validationtest.org/fhir/StructureDefinition/MyOrganization");

            Assert.False(report.Success);
            Assert.Equal(0, report.Warnings);

            o = new Organization() { Name = "Firely" }; // the first char is now uppercase
            report = _validator.Validate(o, "http://validationtest.org/fhir/StructureDefinition/MyOrganization");

            Assert.True(report.Success);
            Assert.Equal(0, report.Warnings);

        }

        [Fact]
        public void ValidateOrganizationWithRegExOnType()
        {
            var o = new Organization() { Name = "firely" };
            var report = _validator.Validate(o, "http://validationtest.org/fhir/StructureDefinition/MyOrganization2");

            Assert.False(report.Success);
            Assert.Equal(0, report.Warnings);

            o = new Organization() { Name = "Firely" }; // the first char is now uppercase
            report = _validator.Validate(o, "http://validationtest.org/fhir/StructureDefinition/MyOrganization2");

            Assert.True(report.Success);
            Assert.Equal(0, report.Warnings);

        }

        [Fact]
        public void DoNotFollowRefsSuppressesWarning()
        {
            var validator = new Validator(new ValidationSettings { ResourceResolver = _source, ResolveExternalReferences = true });

            Patient p = new Patient
            {
                Active = true,
                ManagingOrganization = new ResourceReference("http://reference.cannot.be.found.nl/fhir/Patient/1")
            };

            var result = validator.Validate(p);
            Assert.True(result.Success);
            Assert.Equal(1, result.Warnings);
            Assert.Contains("Cannot resolve reference http://reference.cannot.be.found.nl/fhir/Patient/1", result.Issue[0].ToString());

            validator.Settings.ResolveExternalReferences = false;

            result = validator.Validate(p);
            Assert.True(result.Success);
            Assert.Equal(0, result.Warnings);
        }

        [Fact]
        public void TestConstraintBestPractices()
        {
            var validator = new Validator(new ValidationSettings { ResourceResolver = _source });

            Patient p = new Patient
            {
                Active = true
            };

            var result = validator.Validate(p);
            Assert.True(result.Success);
            Assert.Equal(0, result.Warnings);
            Assert.Equal(0, result.Errors);

            validator.Settings.ConstraintBestPractices = ConstraintBestPractices.Enabled;
            result = validator.Validate(p);
            Assert.False(result.Success);
            Assert.Equal(0, result.Warnings);
            Assert.Equal(1, result.Errors);
            Assert.Contains("Instance failed constraint dom-6 \"A resource should have narrative for robust management\"", result.Issue[0].ToString());

            validator.Settings.ConstraintBestPractices = ConstraintBestPractices.Disabled;
            result = validator.Validate(p);
            Assert.True(result.Success);
            Assert.Equal(1, result.Warnings);
            Assert.Contains("Instance failed constraint dom-6 \"A resource should have narrative for robust management\"", result.Issue[0].ToString());
            Assert.Equal(0, result.Errors);
        }

        [Fact]
        public void ValidateOverNameRef()
        {
            var questionnaireXml = File.ReadAllText(Path.Combine("TestData", "validation", "questionnaire-with-incorrect-fixed-type.xml"));

            var questionnaire = (new FhirXmlParser()).Parse<Questionnaire>(questionnaireXml);
            Assert.NotNull(questionnaire);

            // the questionnaire instance references the profile to be validated:
            //      http://validationtest.org/fhir/StructureDefinition/QuestionnaireWithFixedType
            var report = _validator.Validate(questionnaire, "http://validationtest.org/fhir/StructureDefinition/QuestionnaireWithFixedType");
            Assert.False(report.Success);
            Assert.Equal(2, report.Errors);
            Assert.Equal(0, report.Warnings);           // 20 warnings about valueset too complex
        }

        [Fact]
        public void ValidateInstant()
        {
            var docRef = SourceNode.Resource("DocumentReference", "DocumentReference",
                SourceNode.Valued("id", "example"),
                SourceNode.Valued("status", "current"),
                SourceNode.Valued("type", null,
                    SourceNode.Valued("coding", null,
                        SourceNode.Valued("system", "http://loinc.org"),
                        SourceNode.Valued("code", "34108-1"),
                        SourceNode.Valued("display", "Outpatient Note"))),
                SourceNode.Valued("date", "2005-12-24T09:43:41"));

            var report = _validator.Validate(docRef.ToTypedElement(new PocoStructureDefinitionSummaryProvider()));
            Assert.False(report.Success);
            Assert.Equal(2, report.Errors); // timezone in 'date' is missing and mandatory element 'content' is missing
            Assert.Equal(0, report.Warnings);
            Assert.Contains("does not match regex", report.Issue[0].Details.Text);
        }


        [Fact]
        public void ValidateFhirDateFormat()
        {
            Patient p = new Patient
            {
                BirthDate = "1974-12-25+03:00"
            };

            var report = _validator.Validate(p);
            Assert.Equal(1, report.Errors);
            Assert.Contains("Value '1974-12-25+03:00' does not match regex", report.Issue[0].Details.Text);
            Assert.Equal(0, report.Warnings);
        }

        [Fact]
        public void ValidateChoiceWithConstraints()
        {
            var obs = new Observation()
            {
                Status = ObservationStatus.Final,
                Code = new CodeableConcept("http://somesystem.org/codes", "AABB"),
                Meta = new Meta { Profile = new[] { "http://validationtest.org/fhir/StructureDefinition/WeightHeightObservation" } }
            };

            _validator.Settings.Trace = true;

            obs.Value = new FhirString("I should be ok");
            var report = _validator.Validate(obs);
            Assert.True(report.Success);
            Assert.Equal(0, report.Warnings);   // 1 warning about valueset too complex

            obs.Value = FhirDateTime.Now();
            report = _validator.Validate(obs);
            Assert.False(report.Success);
            Assert.Equal(0, report.Warnings);

            obs.Value = new Quantity(78m, "kg");
            report = _validator.Validate(obs);
            Assert.True(report.Success);
            Assert.Equal(0, report.Warnings);

            obs.Value = new Quantity(183m, "cm");
            report = _validator.Validate(obs);
            Assert.True(report.Success);
            Assert.Equal(0, report.Warnings);

            obs.Value = new Quantity(300m, "in");
            report = _validator.Validate(obs);
            Assert.False(report.Success);
            Assert.Equal(0, report.Warnings);
        }

        [Fact]
        public void ValidateContained()
        {
            var careplanXml = File.ReadAllText(Path.Combine("TestData", "validation", "careplan-example-integrated.xml"));

            var careplan = (new FhirXmlParser()).Parse<CarePlan>(careplanXml);
            Assert.NotNull(careplan);
            var careplanSd = _source.FindStructureDefinitionForCoreType(FHIRAllTypes.CarePlan);
            var report = _validator.Validate(careplan, careplanSd);
            if (!report.Success)
            {
                report.Issue.RemoveAll(i => i.Severity == OperationOutcome.IssueSeverity.Warning);
                output.WriteLine(report.ToString());
            }
            Assert.True(report.Success);
            Assert.Equal(0, report.Warnings);            // 3x invariant

        }


        [Fact]
        public void MeasureDeepCopyPerformance()
        {
            var questionnaireXml = File.ReadAllText(Path.Combine("TestData", "validation", "questionnaire-sdc-profile-example-cap.xml"));

            var questionnaire = (new FhirXmlParser()).Parse<Questionnaire>(questionnaireXml);
            Assert.NotNull(questionnaire);

            var sw = new Stopwatch();
            sw.Start();
            for (var i = 0; i < 10000; i++)
            {
                var x = (Questionnaire)questionnaire.DeepCopy();
            }
            sw.Stop();

            Debug.WriteLine(sw.ElapsedMilliseconds / 10000.0);
        }

        [Fact]
        public void TriggerFpValidationError()
        {
            // pat-1: SHALL at least contain a contact's details or a reference to an organization (xpath: f:name or f:telecom or f:address or f:organization)
            var p = new Patient
            {
                Active = true
            };

            var report = _validator.Validate(p);
            Assert.True(report.Success);

            p.Contact.Add(new Patient.ContactComponent { Gender = AdministrativeGender.Male });

            report = _validator.Validate(p);
            Assert.False(report.Success);

            _validator.Settings.SkipConstraintValidation = true;
            report = _validator.Validate(p);
            Assert.True(report.Success);

            _validator.Settings.SkipConstraintValidation = false;

            p.Contact.First().Address = new Address() { City = "Amsterdam" };

            report = _validator.Validate(p);
            Assert.True(report.Success);
        }

        [Fact]
        public void ValidateCarePlan()
        {
            var patient = new Patient
            {
                Identifier = new List<Identifier>() { new Identifier { System = "Patient/23", Value = "23" } },
                Active = true,
            };

            var cp = new CarePlan
            {
                Status = RequestStatus.Active,
                Intent = CarePlan.CarePlanIntent.Plan,
                Subject = new ResourceReference
                {
                    Reference = "Patient/23"
                },

                Author = new ResourceReference
                {
                    Reference = "Patient/23"
                }
            };

            var source =
                    new MultiResolver(
                        new DirectorySource(@"TestData\validation"),
                        new ZipSource("specification.zip"));

            var ctx = new ValidationSettings()
            {
                ResourceResolver = source,
                GenerateSnapshot = false,
                EnableXsdValidation = false,
                Trace = false,
                ResolveExternalReferences = true
            };

            var validator = new Validator(ctx);
            validator.OnExternalResolutionNeeded += onGetExampleResource;
            var report = validator.Validate(cp);

            Assert.True(report.Success);
            Assert.Equal(0, report.Warnings);
            Assert.Equal(0, report.Errors);

            void onGetExampleResource(object sender, OnResolveResourceReferenceEventArgs e)
            {
                e.Result = patient.ToTypedElement();
            };
        }

        [Fact]
        public void ValidateBundle()
        {
            var bundleXml = File.ReadAllText(Path.Combine("TestData", "validation", "bundle-contained-references.xml"));

            var bundle = (new FhirXmlParser()).Parse<Bundle>(bundleXml);
            Assert.NotNull(bundle);

            var ctx = new ValidationSettings() { ResourceResolver = _source, GenerateSnapshot = true, ResolveExternalReferences = true, Trace = false };
            bool hitResolution = false;

            _validator = new Validator(ctx);
            _validator.OnExternalResolutionNeeded += (s, a) => hitResolution = true;

            var report = _validator.Validate(bundle);
            Assert.True(report.Success);
            Assert.Equal(1, report.Warnings);            // 1 unresolvable reference
            Assert.True(hitResolution);

            report = _validator.Validate(bundle, "http://validationtest.org/fhir/StructureDefinition/BundleWithContainedEntries");
            Assert.False(report.Success);
            Assert.Equal(1, report.Warnings);            // 1 unresolvable reference
            Assert.Equal(4, report.Errors);            // 4 non-contained references

            report = _validator.Validate(bundle, "http://validationtest.org/fhir/StructureDefinition/BundleWithContainedBundledEntries");
            Assert.False(report.Success);
            Assert.Equal(1, report.Warnings);            // 1 unresolvable reference
            Assert.Equal(1, report.Errors);            // 1 external reference

            report = _validator.Validate(bundle, "http://validationtest.org/fhir/StructureDefinition/BundleWithBundledEntries");
            Assert.False(report.Success);
            Assert.Equal(1, report.Warnings);            // 1 unresolvable reference
            Assert.Equal(2, report.Errors);            // 1 external reference, 1 contained reference

            report = _validator.Validate(bundle, "http://validationtest.org/fhir/StructureDefinition/BundleWithReferencedEntries");
            Assert.False(report.Success);
            Assert.Equal(1, report.Warnings);            // 1 unresolvable reference
            Assert.Equal(4, report.Errors);            // 3 bundled reference, 1 contained reference
        }

        /// <summary>
        /// The sdf-8 constraint on element StructureDefinition.Snapshot in the differential is not correct encoded. We manually changed 
        /// this in Hl7.Fhir.Specification\data\profiles-resources.xml. 
        /// See also issue https://github.com/FirelyTeam/fhir-net-api/issues/1302
        /// </summary>
        [Fact]
        public void CheckSdf8Expression()
        {
            var structDef = _source.FindStructureDefinition("http://hl7.org/fhir/StructureDefinition/StructureDefinition");
            var sdf8 = structDef.Differential.Element.FirstOrDefault(e => e.ElementId is "StructureDefinition.snapshot")?.Constraint.FirstOrDefault(c => c.Key is "sdf-8");

            var sdf8Expression = @"(%resource.kind = 'logical' or element.first().path = %resource.type) and element.tail().all(path.startsWith(%resource.snapshot.element.first().path&'.'))";

            Assert.Equal(sdf8Expression, sdf8.Expression);
        }

        [Fact]
        public void RunXsdValidation()
        {
            var careplanXml = File.ReadAllText(Path.Combine("TestData", "validation", "careplan-example-integrated.xml"));
            var cpDoc = XDocument.Parse(careplanXml, LoadOptions.SetLineInfo);

            var report = _validator.Validate(cpDoc.CreateReader());
            Assert.True(report.Success);
            Assert.Equal(0, report.Warnings);            // 3x missing invariant

            // Damage the document by removing the mandated 'status' element
            cpDoc.Element(XName.Get("CarePlan", "http://hl7.org/fhir")).Elements(XName.Get("status", "http://hl7.org/fhir")).Remove();

            report = _validator.Validate(cpDoc.CreateReader());
            if (!report.Success)
            {
                report.Issue.RemoveAll(i => i.Severity == OperationOutcome.IssueSeverity.Warning);
                output.WriteLine(report.ToString());
            }
            Assert.False(report.Success);
            Assert.Contains(".NET Xsd validation", report.ToString());
        }

        [Fact]
        public void TestBindingValidation()
        {
            var p = new Patient
            {
                MaritalStatus = new CodeableConcept("http://terminology.hl7.org/CodeSystem/v3-MaritalStatus", "S")
            };

            var report = _validator.Validate(p);
            Assert.True(report.Success);
            Assert.Equal(0, report.Warnings);

            p.MaritalStatus.Coding[0].Code = "XX";

            report = _validator.Validate(p);
            Assert.True(report.Success);
            Assert.Equal(0, report.Warnings);
            //Assert.True(report.ToString().Contains("not valid for non-required binding"));
        }

        [Fact]
        public void TestChoiceBindingValidation()
        {
            var profile = "http://validationtest.org/fhir/StructureDefinition/ParametersWithBoundParams";
            var cc = new CodeableConcept();
            cc.Coding.Add(new Coding("http://terminology.hl7.org/CodeSystem/data-absent-reason", "not-a-number"));
            cc.Coding.Add(new Coding("http://terminology.hl7.org/CodeSystem/data-absent-reason", "not-asked"));

            var p = new Parameters();
            p.Add("cc", cc);
            p.Add("c", new Coding("http://terminology.hl7.org/CodeSystem/data-absent-reason", "not-a-number"));
            p.Add("s", new FhirString("not-asked"));

            var report = _validator.Validate(p, profile);
            Assert.True(report.Success);
            Assert.Equal(0, report.Warnings);

            p.Remove("s");
            p.Add("s", new FhirString("not-a-member"));
            report = _validator.Validate(p, profile);
            Assert.False(report.Success);
            Assert.Contains("not-a-member", report.ToString());
            Assert.Equal(0, report.Warnings);
        }

        private void DebugDumpOutputXml(Base fragment)
        {
#if DUMP_OUTPUT
            // Commented out to not fill up the CI builds output log 
            var doc = System.Xml.Linq.XDocument.Parse(new Serialization.FhirXmlSerializer().SerializeToString(fragment));
            output.WriteLine(doc.ToString(System.Xml.Linq.SaveOptions.None));
#endif
        }

        [Fact]
        public void ValidateExtensionExamples()
        {
            var levinXml = File.ReadAllText(Path.Combine("TestData", "validation", "Levin.patient.xml"));
            var levin = (new FhirXmlParser()).Parse<Patient>(levinXml);
            DebugDumpOutputXml(levin);
            Assert.NotNull(levin);

            var report = _validator.Validate(levin);
            DebugDumpOutputXml(report);

            Assert.True(report.Success);
            Assert.Equal(0, report.Warnings);

            levin.Extension[1].Extension[1].Value = new FhirString("wrong!");
            report = _validator.Validate(levin);
            DebugDumpOutputXml(report);
            Assert.False(report.Success);
            Assert.Contains("The declared type of the element (Period) is incompatible with that of the instance ('string')", report.ToString());
        }

        [Fact]
        public void ValidateBundleExample()
        {
            var bundle = _source.ResolveByUri("http://example.org/examples/Bundle/MainBundle");
            Assert.NotNull(bundle);

            var report = _validator.Validate(bundle);

            Assert.True(report.Success, report.ToString());
            Assert.Equal(0, report.Warnings);   // 2 warnings about valueset too complex
        }


        internal class BundleExampleResolver : IResourceResolver
        {
            private readonly string _path;

            public BundleExampleResolver(string path)
            {
                _path = path;
            }
            public Resource ResolveByCanonicalUri(string uri)
            {
                // throw new NotImplementedException(); // Slow, pollutes debug output window
                return null;
            }

            public Resource ResolveByUri(string uri)
            {
                ResourceIdentity reference = new ResourceIdentity(uri);
                var filename = $"{reference.Id}.{reference.ResourceType.ToLower()}.xml";
                var path = Path.Combine(_path, filename);

                if (File.Exists(path))
                {
                    var xml = File.ReadAllText(path);
                    return (new FhirXmlParser()).Parse<Resource>(xml);
                }
                else
                    return null;
            }

        }

        [Fact]
        public void HandlesParentElementOfCoreAbstractType()
        {
            var sd = "http://validationtest.org/fhir/StructureDefinition/BundleWithConstrainedContained";
            Bundle b = new Bundle
            {
                Type = Bundle.BundleType.Message
            };
            b.Entry.Add(new Bundle.EntryComponent
            {
                FullUrl = "http://somewhere.org/",
                Resource = new MessageHeader
                {
                    // Timestamp = DateTimeOffset.Now,
                    Meta = new Meta { LastUpdated = DateTimeOffset.Now }
                }
            });

            var report = _validator.Validate(b, sd);
            Assert.Equal(2, report.Errors);
            Assert.Equal(0, report.Warnings);
            Assert.DoesNotContain("Encountered unknown child elements 'timestamp'", report.ToString());
        }


        [Fact]
        public void ValidateAStructureDefinition()
        {
            var sd = (StructureDefinition)_source.FindStructureDefinitionForCoreType(FHIRAllTypes.Patient).DeepCopy();
            var result = _validator.Validate(sd);
            Assert.True(result.Success);
        }

        // [WMR 20161220] Example by Christiaan Knaap
        // Causes stack overflow exception in validator when processing the related Organization profile
        // TypeRefValidationExtensions.ValidateTypeReferences needs to detect and handle recursion
        // Example: Organization.partOf => Organization
        [Fact(Skip = "Don't handle recursion yet")]
        public void TestPatientWithOrganization()
        {
            // DirectorySource (and ResourceStreamScanner) does not support json...
            // var source = new DirectorySource(Path.Combine("TestData", "validation"));
            // var res = source.ResolveByUri("Patient/pat1"); // cf. "Patient/Levin"

            var jsonPatient = File.ReadAllText(Path.Combine("TestData", "validation", "patient-ck.json"));
            var parser = new FhirJsonParser();
            var patient = parser.Parse<Patient>(jsonPatient);
            Assert.NotNull(patient);

            var jsonOrganization = File.ReadAllText(Path.Combine("TestData", "validation", "organization-ck.json"));
            var organization = parser.Parse<Organization>(jsonOrganization);
            Assert.NotNull(organization);

            var resources = new Resource[] { patient, organization };
            var memResolver = new InMemoryResourceResolver(resources);

            // [WMR 20161220] Validator always uses existing snapshots if present
            // ProfilePreprocessor.GenerateSnapshots:
            // if (!sd.HasSnapshot) { ... snapshotGenerator(sd) ... }

            // Create custom source to properly force snapshot expansion
            // Run validator on instance
            // Afterwards, verify that instance profile has been expanded

            var source = new CachedResolver(
                // Clear snapshots after initial load
                // This will force the validator to regenerate all snapshots
                new ClearSnapshotResolver(
                    new MultiResolver(
                        // new BundleExampleResolver(Path.Combine("TestData", "validation")),
                        // new DirectorySource(Path.Combine("TestData", "validation")),
                        // new TestProfileArtifactSource(),
                        memResolver,
                        new ZipSource("specification.zip"))));

            var ctx = new ValidationSettings()
            {
                ResourceResolver = source,
                GenerateSnapshot = true,
                EnableXsdValidation = true,
                Trace = false,
                ResolveExternalReferences = true
            };

            var validator = new Validator(ctx);

            var report = validator.Validate(patient);
            Assert.True(report.Success);

            // Assert.Equal(4, report.Warnings);

            // To check for ele-1 constraints on expanded Patient snapshot:
            // source.FindStructureDefinitionForCoreType(FHIRDefinedType.Patient).Snapshot.Element.Select(e=>e.Path + " : " + e.Constraint.FirstOrDefault()?.Key ?? "").ToArray()
            var patientStructDef = source.FindStructureDefinitionForCoreType(FHIRAllTypes.Patient);
            Assert.NotNull(patientStructDef);
            Assert.True(patientStructDef.HasSnapshot);
            assertElementConstraints(patientStructDef.Snapshot.Element);
        }

        /// <summary>
        /// Test for issue 423  (https://github.com/FirelyTeam/fhir-net-api/issues/423)
        /// </summary>
        [Fact]
        public void ValidateInternalReferenceWithinContainedResources()
        {
            var obsOverview = File.ReadAllText(Path.Combine("TestData", "validation", "observation-list.xml"));
            var parser = new FhirXmlParser();

            var obsList = parser.Parse<List>(obsOverview);
            Assert.NotNull(obsList);

            var result = _validator.Validate(obsList);
            Assert.True(result.Success);
            Assert.Equal(0, result.Errors);
        }

        private Validator buildValidator(CachedResolver cr)
        {
            var ctx = new ValidationSettings()
            {
                ResourceResolver = cr,
                GenerateSnapshot = true,
                EnableXsdValidation = true,
                Trace = false,
                ResolveExternalReferences = true
            };

            return new Validator(ctx);
        }

        /// <summary>
        /// Test for issue 556 (https://github.com/FirelyTeam/fhir-net-api/issues/556) 
        /// </summary>
        [Fact]
        public async System.Threading.Tasks.Task RunValueSetExpanderMultiThreaded()
        {
            var cr = new CachedResolver(
                    new MultiResolver(
                    new BasicValidationTests.BundleExampleResolver(@"TestData\validation"),
                    new DirectorySource(@"TestData\validation"),
                    new TestProfileArtifactSource(),
                    new ZipSource("specification.zip")));

            var nrOfParrallelTasks = 50;
            var results = new ConcurrentBag<OperationOutcome>();
            var buffer = new BufferBlock<XDocument>();
            var processor = new ActionBlock<XDocument>(d =>
                {
                    var v = buildValidator(cr);
                    var outcome = v.Validate(d.CreateReader());
                    results.Add(outcome);
                }
                ,
                new ExecutionDataflowBlockOptions
                {
                    MaxDegreeOfParallelism = 100
                });
            buffer.LinkTo(processor, new DataflowLinkOptions { PropagateCompletion = true });

            var careplanXml = File.ReadAllText(Path.Combine("TestData", "validation", "careplan-example-integrated.xml"));
            var cpDoc = XDocument.Parse(careplanXml, LoadOptions.SetLineInfo);

            for (int i = 0; i < nrOfParrallelTasks; i++)
            {
                buffer.Post(cpDoc);
            }
            buffer.Complete();
            await processor.Completion;

            int successes = results.Count(r => r.Success);

            Assert.Equal(nrOfParrallelTasks, successes);
        }

        /// <summary>
        /// This test should show that the rng-2 constraint is totally ignored (it's
        /// incorrect in DSTU2 and STU3), but others are not.
        /// </summary>
        [Fact]
        public void IgnoreRng2FPConstraint()
        {
            var def = _source.FindStructureDefinitionForCoreType(FHIRAllTypes.Observation);

            var instance = new Observation();

            // this should not trigger rng-2
            instance.Value = new Range()
            {
                Low = new SimpleQuantity() { Value = 5, Code = "kg", System = "ucum.org" },
                High = new SimpleQuantity() { Value = 4, Code = "kg", System = "ucum.org" },
            };

            var report = _validator.Validate(instance, def);
            Assert.False(report.Success);
            Assert.Equal(2, report.Errors);  // Obs.status missing, Obs.code missing
            Assert.Equal(0, report.Warnings);
        }


        /// <summary>
        /// This test proves issue https://github.com/FirelyTeam/fhir-net-api/issues/1140
        /// </summary>
        [Fact]
        public void ValidatePrimitiveWithEmptyTypeElement()
        {
            var def = _source.FindStructureDefinitionForCoreType(FHIRAllTypes.Code);
            var elem = def.Snapshot.Element.Where(e => e.Path == "code.value").Single();
            var data = elem.ToTypedElement();

            Assert.True(data.IsBoolean("type.select(code&profile&targetProfile).isDistinct()", true));

            var result = _validator.Validate(def);
            Assert.True(result.Success, result.ToString());
        }


        /// <summary>
        /// This test proves issue https://github.com/FirelyTeam/fhir-net-api/issues/617
        /// </summary>
        [Fact]
        public void ValidateConditionalResourceInBundle()
        {
            TransactionBuilder tb = new TransactionBuilder("http://example.fhir.org");

            var obs = new Observation()
            {
                Status = ObservationStatus.Preliminary,
                Code = new CodeableConcept("system", "P"),
                Subject = new ResourceReference("Patient?identifier=system|12345")
            };

            var patient = new Patient();
            patient.Identifier.Add(new Identifier("system", "12345"));

            tb.Create(patient);
            tb.Create(obs);
            var bundle = tb.ToBundle();
            // fill in the FullUrl to make the DSTU2 validation happy
            bundle.Entry[0].FullUrl = "http://example.fhir.org/Observation";
            bundle.Entry[1].FullUrl = "http://example.fhir.org/Patient";

            var result = _validator.Validate(bundle);

            Assert.True(result.Success);
        }

        [Fact]
        public void ValidateContainedPatient()
        {
            var content = "<Patient xmlns=\"http://hl7.org/fhir\"><id value=\"3b405ba5f8ce411fa7f285beb20de018\" /><text><status value=\"generated\" /><div xmlns=\"http://www.w3.org/1999/xhtml\"><b>Cococinski, Ms Natalia</b><hr /><span style=\"color: gray;\">address home:</span> 121 Cadles Road, CARRUM DOWNS, 3201<br /><span style=\"color: gray;\">dob:</span> 30/04/1930<br /><span style=\"color: gray;\">gender:</span> Female<br /><span style=\"color: gray;\">home phone:</span> 9782 9999<br /><span style=\"color: gray;\">urno:</span> 88365<br /><span style=\"color: gray;\">managing organisation:</span> Banksia Respite Centre <i style=\"color:blue;\">(TCM)</i></div></text><identifier><use value=\"usual\" /><value value=\"88365\" /></identifier><active value=\"true\" /><name><text value=\"Cococinski, Ms Natalia\" /><family value=\"Cococinski\" /><given value=\"Natalia\" /></name><telecom><system value=\"phone\" /><value value=\"9782 9999\" /><use value=\"home\" /></telecom><gender value=\"female\" /><birthDate value=\"1930-04-30\" /><address><use value=\"home\" /><text value=\"99 Cadles Road, CARRUM DOWNS, 3201\" /><line value=\"99 Cadles Road\" /><city value=\"CARRUM DOWNS\" /><state value=\"Victoria\" /><postalCode value=\"3201\" /><period><start value=\"2006-06-16\" /></period></address><contact><name><text value=\"Sutcliffe, Ms Pat\" /><family value=\"Sutcliffe\" /><given value=\"Pat\" /></name><telecom><system value=\"phone\" /><value value=\"9784 8800\" /><use value=\"home\" /></telecom></contact><contact><name><text value=\"Cococinski, Ms Erica\" /><family value=\"Cococinski\" /><given value=\"Erica\" /></name><telecom><system value=\"phone\" /><value value=\"9782 9999\" /><use value=\"home\" /></telecom><telecom><system value=\"phone\" /><value value=\"9609 9999\" /><use value=\"work\" /></telecom></contact><managingOrganization id=\"5d3eb74c957411d2b2740020182a459e\"><reference value=\"Organization/54d83d08e01d43738d1eab06d2223629\" /><display value=\"tcmdemo fhir (Brian - CTH)\" /></managingOrganization></Patient>";

            Patient p = new Hl7.Fhir.Serialization.FhirXmlParser().Parse<Patient>(content);
            // Contained resources must have the 
            Practitioner rp = new Practitioner { Id = "pat1" };
            rp.Name.Add(new HumanName().WithGiven("Brian").AndFamily("Pos"));
            p.Contained = new List<Resource> { rp };
            p.GeneralPractitioner.Add(new ResourceReference() { Reference = "#" + rp.Id, Display = "Brian Pos" });

            // Add a value that is not marked as summary
            p.MaritalStatus = new CodeableConcept
            {
                Coding = new System.Collections.Generic.List<Coding>()
            };
            p.MaritalStatus.Coding.Add(new Coding() { Code = "c", Display = "display", System = "http://example.org/system" });

            var patientSd = _source.FindStructureDefinitionForCoreType(FHIRAllTypes.Patient);
            var report = _validator.Validate(p, patientSd);
            Assert.True(report.Success);
            Assert.Equal(1, report.Warnings);            // 1x cannot resolve external reference
        }

        // Verify aggregated element constraints
        private static void assertElementConstraints(List<ElementDefinition> patientElems)
        {
            foreach (var elem in patientElems)
            {
                if (elem.IsRootElement())
                {
                    // DomainResource constraints dom-1 ... dom-4 are defined in reversed order (specification.zip/profile-resources.xml)
                    // Assert.Equal("dom-4", elem.Constraint.FirstOrDefault()?.Key);
                    var constraintKeys = elem.Constraint.Select(c => c.Key).ToList();
                    Assert.Contains("dom-1", constraintKeys);
                    Assert.Contains("dom-2", constraintKeys);
                    Assert.Contains("dom-3", constraintKeys);
                    Assert.Contains("dom-4", constraintKeys);
                }
                else if (!elem.Path.EndsWith(".contained"))
                {
                    // ele-1 should always be the first constraint
                    Assert.Equal("ele-1", elem.Constraint.FirstOrDefault()?.Key);
                }
            }
        }

        private class ClearSnapshotResolver : IResourceResolver
        {
            private IResourceResolver _resolver;
            public ClearSnapshotResolver(IResourceResolver resolver)
            {
                _resolver = resolver;
            }

            public Resource ResolveByCanonicalUri(string uri)
            {
                var result = _resolver.ResolveByCanonicalUri(uri);
                return clearSnapshot(result);
            }

            public Resource ResolveByUri(string uri)
            {
                var result = _resolver.ResolveByUri(uri);
                return clearSnapshot(result);
            }

            private static Resource clearSnapshot(Resource result)
            {
                if (result is StructureDefinition sd && sd.HasSnapshot)
                {
                    sd.Snapshot = null;
                }
                return result;
            }
        }

    }

    internal class InMemoryResourceResolver : IResourceResolver
    {
        private readonly ILookup<string, Resource> _resources;

        public InMemoryResourceResolver(IEnumerable<Resource> profiles)
        {
            _resources = profiles.ToLookup(r => getResourceUri(r), r => r as Resource);
        }

        public InMemoryResourceResolver(Resource profile) : this(new Resource[] { profile }) { }

        public Resource ResolveByCanonicalUri(string uri) => null;

        public Resource ResolveByUri(string uri) => _resources[uri].FirstOrDefault();

        // cf. ResourceStreamScanner.StreamResources
        private static string getResourceUri(Resource res) => res.TypeName + "/" + res.Id;
    }


}
<|MERGE_RESOLUTION|>--- conflicted
+++ resolved
@@ -186,11 +186,7 @@
             var report = _validator.Validate(data, boolSd);
             output.WriteLine(report.ToString());
             Assert.Equal(0, report.Fatals);
-<<<<<<< HEAD
             Assert.Equal(2, report.Errors); // ext-1, Extension.value[x] cardinality [1..1]
-=======
-            Assert.Equal(1, report.Errors); // ext-1
->>>>>>> 35ac9180
             Assert.Equal(0, report.Warnings);
         }
 
@@ -219,8 +215,6 @@
                             Text = "ext-1: value or extension"
                         }
                     }
-<<<<<<< HEAD
-=======
                 }
             };
 
@@ -246,7 +240,6 @@
                             Text = "ele-1: value or child"
                         }
                     }
->>>>>>> 35ac9180
                 }
             };
 
