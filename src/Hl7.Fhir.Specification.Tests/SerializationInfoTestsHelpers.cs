﻿using Hl7.Fhir.Specification;
using Microsoft.VisualStudio.TestTools.UnitTesting;
using System.Linq;


namespace Hl7.Fhir.Serialization.Tests
{
    public static class SerializationInfoTestHelpers
    {
        //[TestMethod]
        //public void TestResourceInfo()
        //{
        //    var ip = new PocoModelMetadataProvider();
        //    Assert.IsTrue(ip.IsResource("Patient"));
        //    Assert.IsTrue(ip.IsResource("DomainResource"));
        //    Assert.IsTrue(ip.IsResource("Resource"));
        //    Assert.IsFalse(ip.IsResource("Identifier"));
        //}

        public static void TestCanLocateTypes(IStructureDefinitionSummaryProvider provider)
        {
            // Try getting a resource
            tryGetType("Patient");

            // Try getting an abstract resource
            tryGetType("DomainResource", isAbstract: true);
            tryGetType("Resource", isAbstract: true);

            // Try a complex datatype
            tryGetType("HumanName");

            // Try getting an abstract datatype
            tryGetType("Element", isAbstract: true);

            // Try a primitive
            tryGetType("string");

            // Try constrained quantities
            tryGetType("Money", "Money");
            tryGetType("Distance", "Distance");
            tryGetType("SimpleQuantity", "Quantity");

            // The weird xhtml datatype
            tryGetType("xhtml");

            void tryGetType(string typename, string baseTypeName = null, bool isAbstract = false)
            {
                var si = provider.Provide(typename);
                Assert.IsNotNull(si);
                Assert.AreEqual(baseTypeName ?? typename, si.TypeName);
                Assert.AreEqual(isAbstract, si.IsAbstract);
            }
        }

        public static void TestValueIsNotAChild(IStructureDefinitionSummaryProvider provider)
        {
            var p = provider.Provide("string");
            var children = p.GetElements();
            Assert.IsFalse(children.Any(c => c.ElementName == "value"));
        }

        public static void TestCanGetElements(IStructureDefinitionSummaryProvider provider)
        {
            var p = provider.Provide("Patient");

            // Simple element (repeating)
            checkType(p, "identifier", true, "Identifier");

            // Simple element
            checkType(p, "active", false, "boolean");

            // Element with multiple reference types
            checkType(p, "generalPractitioner", true, "Reference");

            // Backbone element (repeating)
            var bbe = checkBBType(p, "contact", "BackboneElement", true);

            // Navigate into the backbone element
            checkType(bbe, "relationship", true, "CodeableConcept");

            // Choice type
            checkType(p, "deceased", false, "boolean", "dateTime");

            // Get base elements
            checkType(p, "text", false, "Narrative");
            checkType(p, "contained", true, "Resource");
            checkType(p, "extension", true, "Extension");
            checkType(p, "id", false, "id");
            checkType(p, "meta", false, "Meta");

            // Should not have the special "value" attribute
            Assert.IsFalse(p.GetElements().Any(c => c.ElementName == "value"));

            var b = provider.Provide("Bundle");
            checkType(b, "total", false, "unsignedInt");
            checkType(b, "type", false, "code");

            // Test types using nameReference
            var q = provider.Provide("Questionnaire");
            var qgroup = checkBBType(q, "item", "BackboneElement", true);
            checkType(qgroup, "linkId", false, "string");
            var qgroupgroup = checkBBType(qgroup, "item", "BackboneElement", true);
            checkType(qgroupgroup, "linkId", false, "string");

            // Backbone elements within datatypes
            var tm = provider.Provide("Timing");
            checkBBType(tm, "repeat", "Element", false);
        }

        private static void checkType(IStructureDefinitionSummary parent, string ename, bool mayRepeat, params string[] types)
        {
            var child = parent.GetElements().SingleOrDefault(c => c.ElementName == ename);
            Assert.IsNotNull(child);
            Assert.AreEqual(types.Count() > 1, child.IsChoiceElement);
            Assert.AreEqual(mayRepeat, child.IsCollection);
            Assert.IsTrue(child.Type.All(t => t is IStructureDefinitionReference));
            CollectionAssert.AreEqual(types, child.Type
                .Cast<IStructureDefinitionReference>()
                .Select(t => t.ReferredType).ToArray());
        }

        private static IStructureDefinitionSummary checkBBType(IStructureDefinitionSummary parent, string ename, string bbType, bool mayRepeat)
        {
            var child = parent.GetElements().SingleOrDefault(c => c.ElementName == ename);

            Assert.IsNotNull(child);
            Assert.AreEqual(mayRepeat, child.IsCollection);
            var result = child.Type.Single() as IStructureDefinitionSummary;
            Assert.AreEqual(bbType, result.TypeName);
            Assert.IsNotNull(result);

            return result;
        }


        public static void TestSpecialTypes(IStructureDefinitionSummaryProvider provider)
        {
            // Narrative.div
            var div = provider.Provide("Narrative");
            Assert.IsNotNull(div);
            checkType(div, "div", false, "xhtml");

            // Element.id
            checkType(div, "id", false, "string");

            var ext = provider.Provide("Extension");

            // Extension.url
            checkType(ext, "url", false, "uri");
        }

        public static void TestProvidedOrder(IStructureDefinitionSummaryProvider provider)
        {
            hasCorrectOrder("Patient");
            hasCorrectOrder("DomainResource");
            hasCorrectOrder("HumanName");
            hasCorrectOrder("Element");
            hasCorrectOrder("string");
            hasCorrectOrder("SimpleQuantity");
            hasCorrectOrder("Distance");
            hasCorrectOrder("xhtml");

            void hasCorrectOrder(string typename)
            {
                var si = provider.Provide(typename);
                var children = si.GetElements();
                var max = children.Aggregate(0, (a, i) =>
                    i.Order > a ? i.Order : fail($"Order of {i.ElementName} is out of order"));

                int fail(string message)
                {
                    Assert.Fail(message);
                    return 0;  // will never be reached
                }
            }

        }

        public static void TestXmlRepresetation(IStructureDefinitionSummaryProvider provider)
        {
            var testElements = new XmlRepresentation[] { XmlRepresentation.XmlAttr, XmlRepresentation.TypeAttr, XmlRepresentation.XHtml }; // Elements defined by TestXmlRepresentation (Logical Model)
            var summary = provider.Provide("http://hl7.org/fhir/StructureDefinition/TestXmlRepresentation");
            var summaryElements = summary.GetElements();

<<<<<<< HEAD
            foreach(var element in testElements)
=======
            foreach (var element in testElements)
>>>>>>> 63fe79f7
            {
                var representation = summaryElements.Where(e => e.ElementName == element.ToString()).FirstOrDefault().Representation;
                if (!representation.Equals(element))
                {
                    Assert.Fail("Representation is expected to be the same as the name of the test element");
                }
            }
        }
    }
}<|MERGE_RESOLUTION|>--- conflicted
+++ resolved
@@ -182,11 +182,7 @@
             var summary = provider.Provide("http://hl7.org/fhir/StructureDefinition/TestXmlRepresentation");
             var summaryElements = summary.GetElements();
 
-<<<<<<< HEAD
-            foreach(var element in testElements)
-=======
             foreach (var element in testElements)
->>>>>>> 63fe79f7
             {
                 var representation = summaryElements.Where(e => e.ElementName == element.ToString()).FirstOrDefault().Representation;
                 if (!representation.Equals(element))
