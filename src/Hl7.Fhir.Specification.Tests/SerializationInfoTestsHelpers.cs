--- conflicted
+++ resolved
@@ -138,19 +138,12 @@
             }
             else
             {
-<<<<<<< HEAD
                 CollectionAssert.AreEqual(types, child.Type
                     .Cast<IStructureDefinitionReference>()
                     .Select(t => t.ReferredType).ToArray());
             }
-=======
-            CollectionAssert.AreEqual(types, child.Type
-                .Cast<IStructureDefinitionReference>()
-                .Select(t => t.ReferredType).ToArray());
->>>>>>> c092781e
-        }
-        }
-
+        }
+        
         private static IStructureDefinitionSummary checkBBType(IStructureDefinitionSummary parent, string ename, string bbType, bool mayRepeat)
         {
             var child = parent.GetElements().SingleOrDefault(c => c.ElementName == ename);
