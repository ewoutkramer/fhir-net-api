--- conflicted
+++ resolved
@@ -34,12 +34,9 @@
                 return;
             if (path.Contains("summary-test"))
                 return;
-<<<<<<< HEAD
-=======
             // [WMR 20190822] Added
             if (path.Contains("Type Slicing"))
                 return;
->>>>>>> 2217adaf
 
             var xmlParser = new Hl7.Fhir.Serialization.FhirXmlParser();
             var jsonParser = new Serialization.FhirJsonParser();
