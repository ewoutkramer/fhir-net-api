--- conflicted
+++ resolved
@@ -44,19 +44,11 @@
         {
             me.System = value;
         }
-<<<<<<< HEAD
         public static void setValueSet(this Model.ElementDefinition.ElementDefinitionBindingComponent me, string value)
         {
             me.ValueSet = value;
         }
         public static Model.Canonical getValueSet(this Model.ElementDefinition.ElementDefinitionBindingComponent me)
-=======
-        public static void setValueSet(this Model.ElementDefinition.ElementDefinitionBindingComponent me, Model.Element value)
-        {
-            me.ValueSet = value;
-        }
-        public static Model.Element getValueSet(this Model.ElementDefinition.ElementDefinitionBindingComponent me)
->>>>>>> 16c8ded8
         {
             return me.ValueSetElement;
         }
@@ -285,13 +277,8 @@
         {
             Model.ElementDefinition ed = new Model.ElementDefinition();
             ed.Binding = new Model.ElementDefinition.ElementDefinitionBindingComponent();
-<<<<<<< HEAD
             ed.Binding.setValueSet("http://test.org");
             testBoolean(null, ed.Binding.getValueSet(), "ElementDefinition.binding.valueSet", "startsWith('http:') or startsWith('https') or startsWith('urn:')", true);
-=======
-            ed.Binding.setValueSet(new UriType("http://test.org"));
-            testBoolean(null, ed.Binding.getValueSet(), "ElementDefinition.binding.valueSetUri", "startsWith('http:') or startsWith('https') or startsWith('urn:')", true);
->>>>>>> 16c8ded8
         }
 
         [Fact, Trait("Area", "FhirPathFromSpec")]
