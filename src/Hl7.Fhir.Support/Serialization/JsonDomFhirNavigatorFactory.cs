﻿/*  
* Copyright (c) 2017, Furore (info@furore.com) and contributors 
* See the file CONTRIBUTORS for details. 
*  
* This file is licensed under the BSD 3-Clause license 
* available at https://raw.githubusercontent.com/ewoutkramer/fhir-net-api/master/LICENSE 
*/

using Hl7.Fhir.ElementModel;
using Hl7.Fhir.Utility;
using Newtonsoft.Json;
using Newtonsoft.Json.Linq;

namespace Hl7.Fhir.Serialization
{
    public partial struct JsonDomFhirNavigator
    {
<<<<<<< HEAD
        public static IElementNavigator Create(JObject root, string rootName=null)
=======
        public static IElementNavigator Create(JObject root, string rootName = null)
>>>>>>> e8465ce6
        {
            var type = root.GetCoreTypeFromObject();

            if (type == null && rootName == null)
                throw Error.InvalidOperation("Root object has no type indication (resourceType) and therefore cannot be used to construct the navigator. Alternatively, specify a rootName using the parameter.");

            return new JsonDomFhirNavigator(rootName ?? type, root);

        }
<<<<<<< HEAD
        public static IElementNavigator Create(JsonReader reader, string rootName=null)
=======
        public static IElementNavigator Create(JsonReader reader, string rootName = null)
>>>>>>> e8465ce6
        {
            try
            {
                JObject doc = null;
                doc = SerializationUtil.JObjectFromReader(reader);
                return Create(doc, rootName);
            }
            catch (JsonException jec)
            {
                throw Error.Format("Cannot parse json: " + jec.Message);
            }
        }

        public static IElementNavigator Create(string json, string rootName = null)
        {
            using (var reader = SerializationUtil.JsonReaderFromJsonText(json))
            {
                return Create(reader, rootName);
            }
        }
    }
}<|MERGE_RESOLUTION|>--- conflicted
+++ resolved
@@ -15,11 +15,7 @@
 {
     public partial struct JsonDomFhirNavigator
     {
-<<<<<<< HEAD
-        public static IElementNavigator Create(JObject root, string rootName=null)
-=======
         public static IElementNavigator Create(JObject root, string rootName = null)
->>>>>>> e8465ce6
         {
             var type = root.GetCoreTypeFromObject();
 
@@ -29,11 +25,7 @@
             return new JsonDomFhirNavigator(rootName ?? type, root);
 
         }
-<<<<<<< HEAD
-        public static IElementNavigator Create(JsonReader reader, string rootName=null)
-=======
         public static IElementNavigator Create(JsonReader reader, string rootName = null)
->>>>>>> e8465ce6
         {
             try
             {
