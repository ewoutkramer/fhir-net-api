--- conflicted
+++ resolved
@@ -137,10 +137,7 @@
     <Compile Include="Model\Generated\PaymentNotice.cs" />
     <Compile Include="Model\Generated\PaymentReconciliation.cs" />
     <Compile Include="Model\Generated\Person.cs" />
-<<<<<<< HEAD
-=======
     <Compile Include="Model\Generated\PositiveInt.cs" />
->>>>>>> 25ef6d83
     <Compile Include="Model\Generated\ProcedureRequest.cs" />
     <Compile Include="Model\Generated\ProcessRequest.cs" />
     <Compile Include="Model\Generated\ProcessResponse.cs" />
@@ -155,10 +152,7 @@
     <Compile Include="Model\Generated\Subscription.cs" />
     <Compile Include="Model\Generated\Time.cs" />
     <Compile Include="Model\Generated\Timing.cs" />
-<<<<<<< HEAD
-=======
     <Compile Include="Model\Generated\UnsignedInt.cs" />
->>>>>>> 25ef6d83
     <Compile Include="Model\Generated\VisionPrescription.cs" />
     <Compile Include="Model\HumanName.cs" />
     <Compile Include="Model\IConformanceResource.cs" />
@@ -257,10 +251,7 @@
     <Compile Include="Rest\FhirClientOperations.cs" />
     <Compile Include="Rest\FhirClientSearch.cs" />
     <Compile Include="Rest\HttpToEntryExtensions.cs" />
-<<<<<<< HEAD
     <Compile Include="Rest\IInteractionBuilder.cs" />
-=======
->>>>>>> 25ef6d83
     <Compile Include="Rest\Requester.cs" />
     <Compile Include="Rest\UriParamList.cs" />
     <Compile Include="Rest\SearchParamsExtensions.cs" />
