--- conflicted
+++ resolved
@@ -8,21 +8,18 @@
   <Import Project="..\platforms.props" />
 
    <PropertyGroup>
-<<<<<<< HEAD
     <PackageId>Hl7.Fhir.R5</PackageId>
     <Title>HL7 FHIR Core support SDK for R5</Title>	
     <Summary>Core .NET support for working with HL7 FHIR. Supports FHIR R5 (4.5.0)</Summary>
     <Description>This is the core support library for HL7's FHIR standard (http://hl7.org/fhir). It contains the core functionality to working with RESTful FHIR servers: POCO classes for FHIR, parsing/serialization of FHIR data and a FhirClient for easy access to FHIR servers.</Description>
     <PackageTags>HL7 FHIR REST parse serialize class model;Firely;SDK</PackageTags>
     <AssemblyName>Hl7.Fhir.R5.Core</AssemblyName>
-=======
     <PackageId>Hl7.Fhir.R4B</PackageId>
     <Title>HL7 FHIR Core support SDK for R4B</Title>	
     <Summary>Core .NET support for working with HL7 FHIR. Supports FHIR R4B (4.1.0)</Summary>
     <Description>This is the core support library for HL7's FHIR standard (http://hl7.org/fhir). It contains the core functionality to working with RESTful FHIR servers: POCO classes for FHIR, parsing/serialization of FHIR data and a FhirClient for easy access to FHIR servers.</Description>
     <AssemblyName>Hl7.Fhir.R4B.Core</AssemblyName>
     <PackageTags>HL7;FHIR;REST;parse;serialize;class;model;Firely;SDK</PackageTags>
->>>>>>> b5a87a20
     <RootNamespace>Hl7.Fhir</RootNamespace>
   </PropertyGroup>
 
