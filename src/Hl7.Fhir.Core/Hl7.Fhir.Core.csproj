﻿<Project Sdk="Microsoft.NET.Sdk" ToolsVersion="15.0">
  <PropertyGroup>
    <TargetFrameworks>net45;net40;netstandard1.1;netstandard2.0</TargetFrameworks>
  </PropertyGroup>

  <Import Project="..\fhir-net-api.props" />
  <Import Project="..\fhir-net-api.targets" />

   <PropertyGroup>
    <Version>$(FhirApiVersion)</Version>
    <PackageId>Hl7.Fhir.STU3</PackageId>
    <Title>HL7 FHIR Core support API for STU3</Title>	
    <Summary>Core .NET support for working with HL7 FHIR. Supports FHIR STU3 (3.0)</Summary>
    <Description>This is the core support library for HL7's FHIR standard (http://hl7.org/fhir). It contains the core functionality to working with RESTful FHIR servers: POCO classes for FHIR, parsing/serialization of FHIR data and a FhirClient for easy access to FHIR servers.</Description>
    <PackageTags>HL7 FHIR REST parse serialize class model</PackageTags>
    <AssemblyName>Hl7.Fhir.STU3.Core</AssemblyName>
    <RootNamespace>Hl7.Fhir</RootNamespace>
  </PropertyGroup>

  <ItemGroup>
    <Compile Remove="Rest\Search\**" />
    <EmbeddedResource Remove="Rest\Search\**" />
    <None Remove="Rest\Search\**" />
  </ItemGroup>
 
  <ItemGroup Condition=" '$(TargetFramework)' != 'net40' ">
    <PackageReference Include="System.Net.Http" Version="4.3.3" />
  </ItemGroup>

  <ItemGroup Condition=" '$(TargetFramework)' == 'net40' ">
    <PackageReference Include="Microsoft.Net.Http" Version="2.2.29" />
    <PackageReference Include="Microsoft.Bcl" Version="1.1.10" />
    <PackageReference Include="Microsoft.Bcl.Async" Version="1.0.168" />
  </ItemGroup>

  <ItemGroup>
    <PackageReference Include="System.ValueTuple" Version="4.5.0" />
  </ItemGroup>

  <ItemGroup Condition=" '$(TargetFramework)' != 'net45' and '$(TargetFramework)' != 'net40' ">
    <PackageReference Include="System.ComponentModel" Version="4.3.0" />
    <PackageReference Include="System.ComponentModel.Primitives" Version="4.3.0" />
    <PackageReference Include="System.Runtime.Serialization.Primitives" Version="4.3.0" />
    <PackageReference Include="System.ComponentModel.Annotations" Version="4.5.0" />
<<<<<<< HEAD
=======
    <PackageReference Include="System.Net.Http" Version="4.3.4" />
>>>>>>> 9d2c3b83
    <PackageReference Include="System.Net.Requests" Version="4.3.0" />
  </ItemGroup>

  <ItemGroup Condition=" '$(TargetFramework)' == 'net45' or '$(TargetFramework)' == 'net40' ">
    <Reference Include="System.ComponentModel.DataAnnotations" />
  </ItemGroup>

  <ItemGroup>
    <None Include="Model\Source\expansions.xml" />
    <None Include="Model\Source\profiles-resources.xml" />
    <None Include="Model\Source\profiles-types.xml" />
    <None Include="Model\Source\search-parameters.xml" />
  </ItemGroup>
  <ItemGroup>
    <ProjectReference Include="..\..\common\src\Hl7.Fhir.Serialization\Hl7.Fhir.Serialization.csproj" />
    <ProjectReference Include="..\..\common\src\Hl7.Fhir.Support\Hl7.Fhir.Support.csproj" />
    <ProjectReference Include="..\..\common\src\Hl7.Fhir.Support.Poco\Hl7.Fhir.Support.Poco.csproj" />
    <ProjectReference Include="..\..\common\src\Hl7.FhirPath\Hl7.FhirPath.csproj" />
  </ItemGroup>
  <ItemGroup>
    <Service Include="{508349B6-6B84-4DF5-91F0-309BEEBAD82D}" />
  </ItemGroup>
  <ItemGroup>
    <Compile Update="Model\Generated\Template-Bindings.cs">
      <DesignTime>True</DesignTime>
      <AutoGen>True</AutoGen>
      <DependentUpon>Template-Bindings.tt</DependentUpon>
    </Compile>
    <Compile Update="Model\Generated\Template-DataTypeModel.cs">
      <DesignTime>True</DesignTime>
      <AutoGen>True</AutoGen>
      <DependentUpon>Template-DataTypeModel.tt</DependentUpon>
    </Compile>
    <Compile Update="Model\Generated\Template-ModelInfo.cs">
      <DesignTime>True</DesignTime>
      <AutoGen>True</AutoGen>
      <DependentUpon>Template-ModelInfo.tt</DependentUpon>
    </Compile>
  </ItemGroup>
  <ItemGroup>
    <None Update="Model\Generated\Template-Bindings.tt">
      <Generator>TextTemplatingFileGenerator</Generator>
      <LastGenOutput>Template-Bindings.cs</LastGenOutput>
    </None>
    <None Update="Model\Generated\Template-Children.ttinclude">
      <Generator>
      </Generator>
    </None>
    <None Update="Model\Generated\Template-DataTypeModel.tt">
      <Generator>TextTemplatingFileGenerator</Generator>
      <LastGenOutput>Template-DataTypeModel.cs</LastGenOutput>
    </None>
    <None Update="Model\Generated\Template-Model.tt">
      <Generator>TextTemplatingFileGenerator</Generator>
      <LastGenOutput>Template-Model.cs</LastGenOutput>
    </None>
    <None Update="Model\Generated\Template-ModelInfo.tt">
      <Generator>TextTemplatingFileGenerator</Generator>
      <LastGenOutput>Template-ModelInfo.cs</LastGenOutput>
    </None>
    <None Update="Model\Generated\Template-ProfiledDataTypes.tt">
      <Generator>TextTemplatingFileGenerator</Generator>
      <LastGenOutput>Template-ProfiledDataTypes.cs</LastGenOutput>
    </None>
  </ItemGroup>
</Project><|MERGE_RESOLUTION|>--- conflicted
+++ resolved
@@ -42,10 +42,7 @@
     <PackageReference Include="System.ComponentModel.Primitives" Version="4.3.0" />
     <PackageReference Include="System.Runtime.Serialization.Primitives" Version="4.3.0" />
     <PackageReference Include="System.ComponentModel.Annotations" Version="4.5.0" />
-<<<<<<< HEAD
-=======
     <PackageReference Include="System.Net.Http" Version="4.3.4" />
->>>>>>> 9d2c3b83
     <PackageReference Include="System.Net.Requests" Version="4.3.0" />
   </ItemGroup>
 
