--- conflicted
+++ resolved
@@ -58,13 +58,10 @@
       <Private>True</Private>
     </Reference>
     <Reference Include="Newtonsoft.Json, Version=6.0.0.0, Culture=neutral, PublicKeyToken=30ad4fe6b2a6aeed, processorArchitecture=MSIL">
-<<<<<<< HEAD
       <SpecificVersion>False</SpecificVersion>
       <HintPath>..\packages\Newtonsoft.Json.8.0.2\lib\net45\Newtonsoft.Json.dll</HintPath>
-=======
       <HintPath>..\packages\Newtonsoft.Json.6.0.8\lib\net45\Newtonsoft.Json.dll</HintPath>
       <Private>True</Private>
->>>>>>> 858fc483
     </Reference>
     <Reference Include="System" />
     <Reference Include="System.ComponentModel.DataAnnotations" />
