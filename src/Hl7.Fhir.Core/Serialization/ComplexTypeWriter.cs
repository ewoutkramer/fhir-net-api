﻿/* 
 * Copyright (c) 2014, Firely (info@fire.ly) and contributors
 * See the file CONTRIBUTORS for details.
 * 
 * This file is licensed under the BSD 3-Clause license
 * available at https://raw.githubusercontent.com/ewoutkramer/fhir-net-api/master/LICENSE
 */

using Hl7.Fhir.Introspection;
using Hl7.Fhir.Model;
using Hl7.Fhir.Specification;
using Hl7.Fhir.Utility;
using System;
using System.Collections;
using System.Linq;
using System.Reflection;


namespace Hl7.Fhir.Serialization
{
    internal class ComplexTypeWriter
    {
#pragma warning disable 612, 618
        private IFhirWriter _writer;
        private ModelInspector _inspector;

        private readonly string[] summaryTextProperties = new[] { "id", "text", "meta", "fullurl", "resource", "entry", "search", "mode" };
        private readonly string[] summaryCountProperties = new[] { "resourcetype", "id", "type", "total" };

        internal enum SerializationMode
        {
            AllMembers,
            ValueElement,
            NonValueElements
        }

        public ParserSettings Settings { get; private set; }

        public ComplexTypeWriter(IFhirWriter writer, ParserSettings settings)
        {
            _writer = writer;
            _inspector = BaseFhirParser.Inspector;
            Settings = settings;
        }
#pragma warning restore 612, 618

        internal void Serialize(Base instance, Rest.SummaryType summary, SerializationMode mode = SerializationMode.AllMembers, string root=null)
        {
            if (instance == null) throw Error.ArgumentNull(nameof(instance));

            ClassMapping mapping = _inspector.ImportType(instance.GetType());
            if (mapping == null)
                throw Error.Format($"Asked to serialize unknown type '{instance.GetType()}'");

            var rootName = root ?? mapping.Name;

            _writer.WriteStartProperty(rootName);

            Serialize(mapping, instance, summary, mode);

            _writer.WriteEndProperty();
        }

        internal void Serialize(ClassMapping mapping, object instance, Rest.SummaryType summary, SerializationMode mode = SerializationMode.AllMembers)
        {
            if (mapping == null) throw Error.ArgumentNull(nameof(mapping));

            _writer.WriteStartComplexContent();

<<<<<<< HEAD
//#pragma warning disable 618
//            if (Settings.CustomSerializer != null) Settings.CustomSerializer.OnBeforeSerializeComplexType(instance, _writer);
//#pragma warning restore
            // Emit members that need xml /attributes/ first (to facilitate stream writer API)
            foreach (var prop in mapping.PropertyMappings.Where(pm => pm.SerializationHint == XmlRepresentation.XmlAttr))
=======
#pragma warning disable 618
            if (Settings.CustomSerializer != null) Settings.CustomSerializer.OnBeforeSerializeComplexType(instance, _writer);
#pragma warning restore

            // Emit members that need xml attributes / first (to facilitate stream writer API)
            // attributes first (xml) and order maintained for the rest
            var propertiesToWrite = mapping.PropertyMappings
                .Where(property => property.SerializationHint == XmlSerializationHint.Attribute)
                .Concat(mapping.PropertyMappings.Where(property => property.SerializationHint != XmlSerializationHint.Attribute));

            bool isMetaTextOrIdElementInstance(object inst)
            {
                return (inst is Meta) || (inst is Narrative) || (inst is Id);
            }

            if (summary == Rest.SummaryType.True)
>>>>>>> a220f7af
            {
                propertiesToWrite = propertiesToWrite.Where(property => property.InSummary);
            }
            else if (summary == Rest.SummaryType.Text)
            {
                bool isSummaryProperty(PropertyMapping propMapping)
                {
                    return summaryTextProperties
                        .Contains(propMapping.Name.ToLower());
                }

<<<<<<< HEAD
            // Then emit the rest
            foreach (var prop in mapping.PropertyMappings.Where(pm => pm.SerializationHint != XmlRepresentation.XmlAttr))
=======
                propertiesToWrite = propertiesToWrite.Where(property =>
                       isSummaryProperty(property)
                    || property.IsMandatoryElement
                    || isMetaTextOrIdElementInstance(instance));
            }
            else if (summary == Rest.SummaryType.Data)
            {
                propertiesToWrite = propertiesToWrite.Where(property => property.Name.ToLower() != "text");
            }
            else if (summary == Rest.SummaryType.Count)
>>>>>>> a220f7af
            {
                propertiesToWrite = propertiesToWrite.Where(property =>
                   summaryCountProperties.Contains(property.Name.ToLower())
                || property.SerializationHint == XmlSerializationHint.Attribute);
            }

            foreach (var property in propertiesToWrite)
            {
                if (isMetaTextOrIdElementInstance(instance) && summary == Rest.SummaryType.Text)
                    writeProperty(instance, Rest.SummaryType.False, property, mode);
                else
                    writeProperty(instance, summary, property, mode);
            }

//#pragma warning disable 618
//            if (Settings.CustomSerializer != null) Settings.CustomSerializer.OnAfterSerializeComplexType(instance, _writer);
//#pragma warning restore

            _writer.WriteEndComplexContent();
        }

<<<<<<< HEAD
        private void writeProperty(ClassMapping mapping, object instance, Rest.SummaryType summary, SerializationMode mode, PropertyMapping prop)
        {
            if (instance is Bundle && !(summary == Rest.SummaryType.Count && prop.Name.ToLower() == "entry")
                || prop.Name == "id"
                || summary == Rest.SummaryType.True && prop.InSummary
                || summary == Rest.SummaryType.False
                || summary == Rest.SummaryType.Data && !(prop.Name.ToLower() == "text" && prop.ImplementingType.Name == "Narrative")
                || summary == Rest.SummaryType.Text && ((prop.Name.ToLower() == "text" && prop.ImplementingType.Name == "Narrative") || (prop.Name.ToLower() == "meta" && prop.ImplementingType.Name == "Meta") || prop.IsMandatoryElement)
                )
            {
                write(mapping, instance, (summary == Rest.SummaryType.Text && prop.Name.ToLower() == "meta" && prop.ImplementingType.Name == "Meta") ? Rest.SummaryType.False : summary, prop, mode);
            }
        }

        private void write(ClassMapping mapping, object instance, Rest.SummaryType summary, PropertyMapping prop, SerializationMode mode)
        {
//            if (Settings.CustomSerializer != null)
//            {
//#pragma warning disable 618
//                bool done = Settings.CustomSerializer.OnBeforeSerializeProperty(prop.Name, instance, _writer);
//#pragma warning restore
//                if (done) return;
//            }
=======
        private void writeProperty(object instance, Rest.SummaryType summaryType, PropertyMapping property, SerializationMode mode)
        {
            if (Settings.CustomSerializer != null)
            {
#pragma warning disable 618
                bool done = Settings.CustomSerializer.OnBeforeSerializeProperty(property.Name, instance, _writer);
#pragma warning restore
                if (done) return;
            }
>>>>>>> a220f7af

            // Check whether we are asked to just serialize the value element (Value members of primitive Fhir datatypes)
            // or only the other members (Extension, Id etc in primitive Fhir datatypes)
            // Default is all
            if (mode == SerializationMode.ValueElement && !property.RepresentsValueElement) return;
            if (mode == SerializationMode.NonValueElements && property.RepresentsValueElement) return;

            object value = property.GetValue(instance);

            if (value is IList list && list.Count == 0) return;

            bool isEnum = property.ElementType.IsEnum(),
                 isValueElement = property.RepresentsValueElement,
                 isEmptyPrimitive = instance is Primitive primitive && string.IsNullOrEmpty(primitive.ObjectValue as string);

            if (value == null && (!isEnum || !isValueElement || isEmptyPrimitive)) return;

<<<<<<< HEAD
            if ((value != null || prop.RepresentsValueElement && prop.ImplementingType.IsEnum() && !string.IsNullOrEmpty(((Primitive)instance).ObjectValue as string)) && !isEmptyArray)
=======
            // Enumerated Primitive.Value of Code<T> will always serialize the ObjectValue, not the derived enumeration
            if (property.RepresentsValueElement && property.ElementType.IsEnum())
>>>>>>> a220f7af
            {
                value = ((Primitive)instance).ObjectValue;
            }

<<<<<<< HEAD
                // Enumerated Primitive.Value of Code<T> will always serialize the ObjectValue, not the derived enumeration
                if (prop.RepresentsValueElement && prop.ImplementingType.IsEnum())
                {
                    value = ((Primitive)instance).ObjectValue;
                    //var rawValueProp = ReflectionHelper.FindPublicProperty(mapping.NativeType, "RawValue");
                    //var rawValue = rawValueProp.GetValue(instance, null);
                    //if (rawValue != null)
                    //    value = rawValue;
                }
=======
            // For Choice properties, determine the actual name of the element
            // by appending its type to the base property name (i.e. deceasedBoolean, deceasedDate)
            string memberName = property.Choice == ChoiceType.DatatypeChoice
                    ? determineElementMemberName(property.Name, value.GetType())
                    : property.Name;
>>>>>>> a220f7af

            _writer.WriteStartProperty(memberName);

            var writer = new DispatchingWriter(_writer, Settings);

            // Now, if our writer does not use dual properties for primitive values + rest (xml),
            // or this is a complex property without value element, serialize data normally

            if (_writer.HasValueElementSupport && serializedIntoTwoProperties(property, value))
            {
                writer.Serialize(property, value, summaryType, SerializationMode.ValueElement);
                _writer.WriteEndProperty();
                _writer.WriteStartProperty("_" + memberName);
                writer.Serialize(property, value, summaryType, SerializationMode.NonValueElements);
            }
            else
            {
                writer.Serialize(property, value, summaryType, SerializationMode.AllMembers);
            }

            _writer.WriteEndProperty();
        }

        // If we have a normal complex property, for which the type has a primitive value member...
        private bool serializedIntoTwoProperties(PropertyMapping prop, object instance)
        {
            if (instance is IList && ((IList)instance).Count > 0)
                instance = ((IList)instance)[0];

            if (instance == null || prop.IsPrimitive || prop.Choice == ChoiceType.ResourceChoice)
                return false;

            return _inspector.ImportType(instance.GetType()).HasPrimitiveValueMember;
        }

        private static string upperCamel(string p)
        {
            if (p == null) return p;

            var c = p[0];

            return Char.ToUpperInvariant(c) + p.Remove(0, 1);
        }

        private string determineElementMemberName(string memberName, Type type)
        {
            var mapping = _inspector.ImportType(type);

            var suffix = mapping.Name;

            return memberName + upperCamel(suffix);
        }

        //private bool isMetaTextOrIdElementInstance(object instance)
        //{
        //    return (instance is Meta) || (instance is Narrative) || (instance is Id);
        //}
    }
}<|MERGE_RESOLUTION|>--- conflicted
+++ resolved
@@ -67,16 +67,9 @@
 
             _writer.WriteStartComplexContent();
 
-<<<<<<< HEAD
 //#pragma warning disable 618
 //            if (Settings.CustomSerializer != null) Settings.CustomSerializer.OnBeforeSerializeComplexType(instance, _writer);
 //#pragma warning restore
-            // Emit members that need xml /attributes/ first (to facilitate stream writer API)
-            foreach (var prop in mapping.PropertyMappings.Where(pm => pm.SerializationHint == XmlRepresentation.XmlAttr))
-=======
-#pragma warning disable 618
-            if (Settings.CustomSerializer != null) Settings.CustomSerializer.OnBeforeSerializeComplexType(instance, _writer);
-#pragma warning restore
 
             // Emit members that need xml attributes / first (to facilitate stream writer API)
             // attributes first (xml) and order maintained for the rest
@@ -90,7 +83,6 @@
             }
 
             if (summary == Rest.SummaryType.True)
->>>>>>> a220f7af
             {
                 propertiesToWrite = propertiesToWrite.Where(property => property.InSummary);
             }
@@ -102,10 +94,9 @@
                         .Contains(propMapping.Name.ToLower());
                 }
 
-<<<<<<< HEAD
-            // Then emit the rest
-            foreach (var prop in mapping.PropertyMappings.Where(pm => pm.SerializationHint != XmlRepresentation.XmlAttr))
-=======
+//#pragma warning disable 618
+//            if (Settings.CustomSerializer != null) Settings.CustomSerializer.OnAfterSerializeComplexType(instance, _writer);
+//#pragma warning restore
                 propertiesToWrite = propertiesToWrite.Where(property =>
                        isSummaryProperty(property)
                     || property.IsMandatoryElement
@@ -116,7 +107,6 @@
                 propertiesToWrite = propertiesToWrite.Where(property => property.Name.ToLower() != "text");
             }
             else if (summary == Rest.SummaryType.Count)
->>>>>>> a220f7af
             {
                 propertiesToWrite = propertiesToWrite.Where(property =>
                    summaryCountProperties.Contains(property.Name.ToLower())
@@ -138,41 +128,15 @@
             _writer.WriteEndComplexContent();
         }
 
-<<<<<<< HEAD
-        private void writeProperty(ClassMapping mapping, object instance, Rest.SummaryType summary, SerializationMode mode, PropertyMapping prop)
-        {
-            if (instance is Bundle && !(summary == Rest.SummaryType.Count && prop.Name.ToLower() == "entry")
-                || prop.Name == "id"
-                || summary == Rest.SummaryType.True && prop.InSummary
-                || summary == Rest.SummaryType.False
-                || summary == Rest.SummaryType.Data && !(prop.Name.ToLower() == "text" && prop.ImplementingType.Name == "Narrative")
-                || summary == Rest.SummaryType.Text && ((prop.Name.ToLower() == "text" && prop.ImplementingType.Name == "Narrative") || (prop.Name.ToLower() == "meta" && prop.ImplementingType.Name == "Meta") || prop.IsMandatoryElement)
-                )
-            {
-                write(mapping, instance, (summary == Rest.SummaryType.Text && prop.Name.ToLower() == "meta" && prop.ImplementingType.Name == "Meta") ? Rest.SummaryType.False : summary, prop, mode);
-            }
-        }
-
-        private void write(ClassMapping mapping, object instance, Rest.SummaryType summary, PropertyMapping prop, SerializationMode mode)
+        private void writeProperty(object instance, Rest.SummaryType summaryType, PropertyMapping property, SerializationMode mode)
         {
 //            if (Settings.CustomSerializer != null)
 //            {
 //#pragma warning disable 618
-//                bool done = Settings.CustomSerializer.OnBeforeSerializeProperty(prop.Name, instance, _writer);
+//                bool done = Settings.CustomSerializer.OnBeforeSerializeProperty(property.Name, instance, _writer);
 //#pragma warning restore
 //                if (done) return;
 //            }
-=======
-        private void writeProperty(object instance, Rest.SummaryType summaryType, PropertyMapping property, SerializationMode mode)
-        {
-            if (Settings.CustomSerializer != null)
-            {
-#pragma warning disable 618
-                bool done = Settings.CustomSerializer.OnBeforeSerializeProperty(property.Name, instance, _writer);
-#pragma warning restore
-                if (done) return;
-            }
->>>>>>> a220f7af
 
             // Check whether we are asked to just serialize the value element (Value members of primitive Fhir datatypes)
             // or only the other members (Extension, Id etc in primitive Fhir datatypes)
@@ -190,33 +154,17 @@
 
             if (value == null && (!isEnum || !isValueElement || isEmptyPrimitive)) return;
 
-<<<<<<< HEAD
-            if ((value != null || prop.RepresentsValueElement && prop.ImplementingType.IsEnum() && !string.IsNullOrEmpty(((Primitive)instance).ObjectValue as string)) && !isEmptyArray)
-=======
             // Enumerated Primitive.Value of Code<T> will always serialize the ObjectValue, not the derived enumeration
             if (property.RepresentsValueElement && property.ElementType.IsEnum())
->>>>>>> a220f7af
             {
                 value = ((Primitive)instance).ObjectValue;
             }
 
-<<<<<<< HEAD
-                // Enumerated Primitive.Value of Code<T> will always serialize the ObjectValue, not the derived enumeration
-                if (prop.RepresentsValueElement && prop.ImplementingType.IsEnum())
-                {
-                    value = ((Primitive)instance).ObjectValue;
-                    //var rawValueProp = ReflectionHelper.FindPublicProperty(mapping.NativeType, "RawValue");
-                    //var rawValue = rawValueProp.GetValue(instance, null);
-                    //if (rawValue != null)
-                    //    value = rawValue;
-                }
-=======
             // For Choice properties, determine the actual name of the element
             // by appending its type to the base property name (i.e. deceasedBoolean, deceasedDate)
             string memberName = property.Choice == ChoiceType.DatatypeChoice
                     ? determineElementMemberName(property.Name, value.GetType())
                     : property.Name;
->>>>>>> a220f7af
 
             _writer.WriteStartProperty(memberName);
 
