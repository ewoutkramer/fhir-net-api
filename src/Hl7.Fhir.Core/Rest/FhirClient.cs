--- conflicted
+++ resolved
@@ -148,10 +148,7 @@
         /// 1. Add the header Accept-Encoding: gzip, deflate
         /// 2. decompress any responses that have Content-Encoding: gzip (or deflate)
         /// </summary>
-<<<<<<< HEAD
-        [Obsolete("Use the FhirClient.Settings property or the settings argument in the constructor instead")]
-=======
->>>>>>> 4d2115fc
+        [Obsolete("Use the FhirClient.Settings property or the settings argument in the constructor instead")]
         public bool PreferCompressedResponses
         {
             get => Settings.PreferCompressedResponses;
@@ -185,828 +182,10 @@
         /// </summary>
         /// <remarks>Note that the FhirClient will have read the body data from the HttpWebResponse, so this is
         /// no longer available. Use LastBody, LastBodyAsText and LastBodyAsResource to get access to the received body (if any)</remarks>
-<<<<<<< HEAD
         public HttpWebResponse LastResponse { get { return LastClientResponse as HttpWebResponse; } }
         
         #endregion
         
-=======
-        public HttpWebResponse LastResponse { get { return _requester.LastResponse; } }
-
-        /// <summary>
-        /// The default endpoint for use with operations that use discrete id/version parameters
-        /// instead of explicit uri endpoints. This will always have a trailing "/"
-        /// </summary>
-        public Uri Endpoint
-        {
-            get;
-            private set;
-        }
-
-        #endregion
-
-        #region Read
-
-        /// <summary>
-        /// Fetches a typed resource from a FHIR resource endpoint.
-        /// </summary>
-        /// <param name="location">The url of the Resource to fetch. This can be a Resource id url or a version-specific
-        /// Resource url.</param>
-        /// <param name="ifNoneMatch">The (weak) ETag to use in a conditional read. Optional.</param>
-        /// <param name="ifModifiedSince">Last modified since date in a conditional read. Optional. (refer to spec 2.1.0.5) If this is used, the client will throw an exception you need</param>
-        /// <typeparam name="TResource">The type of resource to read. Resource or DomainResource is allowed if exact type is unknown</typeparam>
-        /// <returns>
-        /// The requested resource. This operation will throw an exception
-        /// if the resource has been deleted or does not exist. 
-        /// The specified may be relative or absolute, if it is an absolute
-        /// url, it must reference an address within the endpoint.
-        /// </returns>
-        /// <remarks>Since ResourceLocation is a subclass of Uri, you may pass in ResourceLocations too.</remarks>
-        /// <exception cref="FhirOperationException">This will occur if conditional request returns a status 304 and optionally an OperationOutcome</exception>
-        public Task<TResource> ReadAsync<TResource>(Uri location, string ifNoneMatch = null, DateTimeOffset? ifModifiedSince = null) where TResource : Resource
-        {
-            if (location == null) throw Error.ArgumentNull(nameof(location));
-
-            var id = verifyResourceIdentity(location, needId: true, needVid: false);
-            Bundle tx;
-
-            if (!id.HasVersion)
-            {
-                var ri = new TransactionBuilder(Endpoint).Read(id.ResourceType, id.Id, ifNoneMatch, ifModifiedSince);
-                tx = ri.ToBundle();
-            }
-            else
-            {
-                tx = new TransactionBuilder(Endpoint).VRead(id.ResourceType, id.Id, id.VersionId).ToBundle();
-            }
-
-            return executeAsync<TResource>(tx, HttpStatusCode.OK);
-        }
-        /// <summary>
-        /// Fetches a typed resource from a FHIR resource endpoint.
-        /// </summary>
-        /// <param name="location">The url of the Resource to fetch. This can be a Resource id url or a version-specific
-        /// Resource url.</param>
-        /// <param name="ifNoneMatch">The (weak) ETag to use in a conditional read. Optional.</param>
-        /// <param name="ifModifiedSince">Last modified since date in a conditional read. Optional. (refer to spec 2.1.0.5) If this is used, the client will throw an exception you need</param>
-        /// <typeparam name="TResource">The type of resource to read. Resource or DomainResource is allowed if exact type is unknown</typeparam>
-        /// <returns>
-        /// The requested resource. This operation will throw an exception
-        /// if the resource has been deleted or does not exist. 
-        /// The specified may be relative or absolute, if it is an absolute
-        /// url, it must reference an address within the endpoint.
-        /// </returns>
-        /// <remarks>Since ResourceLocation is a subclass of Uri, you may pass in ResourceLocations too.</remarks>
-        /// <exception cref="FhirOperationException">This will occur if conditional request returns a status 304 and optionally an OperationOutcome</exception>
-        public TResource Read<TResource>(Uri location, string ifNoneMatch = null,
-            DateTimeOffset? ifModifiedSince = null) where TResource : Resource
-        {
-            return ReadAsync<TResource>(location, ifNoneMatch, ifModifiedSince).WaitResult();
-        }
-
-        /// <summary>
-        /// Fetches a typed resource from a FHIR resource endpoint.
-        /// </summary>
-        /// <param name="location">The url of the Resource to fetch as a string. This can be a Resource id url or a version-specific
-        /// Resource url.</param>
-        /// <param name="ifNoneMatch">The (weak) ETag to use in a conditional read. Optional.</param>
-        /// <param name="ifModifiedSince">Last modified since date in a conditional read. Optional.</param>
-        /// <typeparam name="TResource">The type of resource to read. Resource or DomainResource is allowed if exact type is unknown</typeparam>
-        /// <returns>The requested resource</returns>
-        /// <remarks>This operation will throw an exception
-        /// if the resource has been deleted or does not exist. The specified may be relative or absolute, if it is an absolute
-        /// url, it must reference an address within the endpoint.</remarks>
-        public Task<TResource> ReadAsync<TResource>(string location, string ifNoneMatch = null, DateTimeOffset? ifModifiedSince = null) where TResource : Resource
-        {
-            return ReadAsync<TResource>(new Uri(location, UriKind.RelativeOrAbsolute), ifNoneMatch, ifModifiedSince);
-        }
-        /// <summary>
-        /// Fetches a typed resource from a FHIR resource endpoint.
-        /// </summary>
-        /// <param name="location">The url of the Resource to fetch as a string. This can be a Resource id url or a version-specific
-        /// Resource url.</param>
-        /// <param name="ifNoneMatch">The (weak) ETag to use in a conditional read. Optional.</param>
-        /// <param name="ifModifiedSince">Last modified since date in a conditional read. Optional.</param>
-        /// <typeparam name="TResource">The type of resource to read. Resource or DomainResource is allowed if exact type is unknown</typeparam>
-        /// <returns>The requested resource</returns>
-        /// <remarks>This operation will throw an exception
-        /// if the resource has been deleted or does not exist. The specified may be relative or absolute, if it is an absolute
-        /// url, it must reference an address within the endpoint.</remarks>
-        public TResource Read<TResource>(string location, string ifNoneMatch = null,
-            DateTimeOffset? ifModifiedSince = null) where TResource : Resource
-        {
-            return ReadAsync<TResource>(location, ifNoneMatch, ifModifiedSince).WaitResult();
-        }
-
-        #endregion
-
-        #region Refresh
-
-        /// <summary>
-        /// Refreshes the data in the resource passed as an argument by re-reading it from the server
-        /// </summary>
-        /// <typeparam name="TResource"></typeparam>
-        /// <param name="current">The resource for which you want to get the most recent version.</param>
-        /// <returns>A new instance of the resource, containing the most up-to-date data</returns>
-        /// <remarks>This function will not overwrite the argument with new data, rather it will return a new instance
-        /// which will have the newest data, leaving the argument intact.</remarks>
-        public Task<TResource> RefreshAsync<TResource>(TResource current) where TResource : Resource
-        {
-            if (current == null) throw Error.ArgumentNull(nameof(current));
-
-            return ReadAsync<TResource>(ResourceIdentity.Build(current.TypeName, current.Id));
-        }
-        /// <summary>
-        /// Refreshes the data in the resource passed as an argument by re-reading it from the server
-        /// </summary>
-        /// <typeparam name="TResource"></typeparam>
-        /// <param name="current">The resource for which you want to get the most recent version.</param>
-        /// <returns>A new instance of the resource, containing the most up-to-date data</returns>
-        /// <remarks>This function will not overwrite the argument with new data, rather it will return a new instance
-        /// which will have the newest data, leaving the argument intact.</remarks>
-        public TResource Refresh<TResource>(TResource current) where TResource : Resource
-        {
-            return RefreshAsync<TResource>(current).WaitResult();
-        }
-
-        #endregion
-
-        #region Update
-
-        /// <summary>
-        /// Update (or create) a resource
-        /// </summary>
-        /// <param name="resource">The resource to update</param>
-        /// <param name="versionAware">If true, asks the server to verify we are updating the latest version</param>
-        /// <typeparam name="TResource">The type of resource that is being updated</typeparam>
-        /// <returns>The body of the updated resource, unless ReturnFullResource is set to "false"</returns>
-        /// <remarks>Throws an exception when the update failed, in particular when an update conflict is detected and the server returns a HTTP 409.
-        /// If the resource does not yet exist - and the server allows client-assigned id's - a new resource with the given id will be
-        /// created.</remarks>
-        public Task<TResource> UpdateAsync<TResource>(TResource resource, bool versionAware = false) where TResource : Resource
-        {
-            if (resource == null) throw Error.ArgumentNull(nameof(resource));
-            if (resource.Id == null) throw Error.Argument(nameof(resource), "Resource needs a non-null Id to send the update to");
-
-            var upd = new TransactionBuilder(Endpoint);
-
-            if (versionAware && resource.HasVersionId)
-                upd.Update(resource.Id, resource, versionId: resource.VersionId);
-            else
-                upd.Update(resource.Id, resource);
-
-            return internalUpdateAsync<TResource>(resource, upd.ToBundle());
-        }
-        /// <summary>
-        /// Update (or create) a resource
-        /// </summary>
-        /// <param name="resource">The resource to update</param>
-        /// <param name="versionAware">If true, asks the server to verify we are updating the latest version</param>
-        /// <typeparam name="TResource">The type of resource that is being updated</typeparam>
-        /// <returns>The body of the updated resource, unless ReturnFullResource is set to "false"</returns>
-        /// <remarks>Throws an exception when the update failed, in particular when an update conflict is detected and the server returns a HTTP 409.
-        /// If the resource does not yet exist - and the server allows client-assigned id's - a new resource with the given id will be
-        /// created.</remarks>
-        public TResource Update<TResource>(TResource resource, bool versionAware = false) where TResource : Resource
-        {
-            return UpdateAsync<TResource>(resource, versionAware).WaitResult();
-        }
-
-        /// <summary>
-        /// Conditionally update (or create) a resource
-        /// </summary>
-        /// <param name="resource">The resource to update</param>
-        /// <param name="condition">Criteria used to locate the resource to update</param>
-        /// <param name="versionAware">If true, asks the server to verify we are updating the latest version</param>
-        /// <typeparam name="TResource">The type of resource that is being updated</typeparam>
-        /// <returns>The body of the updated resource, unless ReturnFullResource is set to "false"</returns>
-        /// <remarks>Throws an exception when the update failed, in particular when an update conflict is detected and the server returns a HTTP 409.
-        /// If the criteria passed in condition do not match a resource a new resource with a server assigned id will be created.</remarks>
-        public Task<TResource> UpdateAsync<TResource>(TResource resource, SearchParams condition, bool versionAware = false) where TResource : Resource
-        {
-            if (resource == null) throw Error.ArgumentNull(nameof(resource));
-            if (condition == null) throw Error.ArgumentNull(nameof(condition));
-
-            var upd = new TransactionBuilder(Endpoint);
-
-            if (versionAware && resource.HasVersionId)
-                upd.Update(condition, resource, versionId: resource.VersionId);
-            else
-                upd.Update(condition, resource);
-
-            return internalUpdateAsync(resource, upd.ToBundle());
-        }
-        /// <summary>
-        /// Conditionally update (or create) a resource
-        /// </summary>
-        /// <param name="resource">The resource to update</param>
-        /// <param name="condition">Criteria used to locate the resource to update</param>
-        /// <param name="versionAware">If true, asks the server to verify we are updating the latest version</param>
-        /// <typeparam name="TResource">The type of resource that is being updated</typeparam>
-        /// <returns>The body of the updated resource, unless ReturnFullResource is set to "false"</returns>
-        /// <remarks>Throws an exception when the update failed, in particular when an update conflict is detected and the server returns a HTTP 409.
-        /// If the criteria passed in condition do not match a resource a new resource with a server assigned id will be created.</remarks>
-        public TResource Update<TResource>(TResource resource, SearchParams condition, bool versionAware = false)
-            where TResource : Resource
-        {
-            return UpdateAsync(resource, condition, versionAware).WaitResult();
-        }
-        private Task<TResource> internalUpdateAsync<TResource>(TResource resource, Bundle tx) where TResource : Resource
-        {
-            resource.ResourceBase = Endpoint;
-
-            // This might be an update of a resource that doesn't yet exist, so accept a status Created too
-            return executeAsync<TResource>(tx, new[] { HttpStatusCode.Created, HttpStatusCode.OK });
-        }
-        private TResource internalUpdate<TResource>(TResource resource, Bundle tx) where TResource : Resource
-        {
-            return internalUpdateAsync(resource, tx).WaitResult();
-        }
-        #endregion
-
-        #region Delete
-
-        /// <summary>
-        /// Delete a resource at the given endpoint.
-        /// </summary>
-        /// <param name="location">endpoint of the resource to delete</param>
-        /// <returns>Throws an exception when the delete failed, though this might
-        /// just mean the server returned 404 (the resource didn't exist before) or 410 (the resource was
-        /// already deleted).</returns>
-        public async System.Threading.Tasks.Task DeleteAsync(Uri location)
-        {
-            if (location == null) throw Error.ArgumentNull(nameof(location));
-
-            var id = verifyResourceIdentity(location, needId: true, needVid: false);
-            var tx = new TransactionBuilder(Endpoint).Delete(id.ResourceType, id.Id).ToBundle();
-
-            await executeAsync<Model.Resource>(tx, new[] { HttpStatusCode.OK, HttpStatusCode.NoContent }).ConfigureAwait(false);
-        }
-        /// <summary>
-        /// Delete a resource at the given endpoint.
-        /// </summary>
-        /// <param name="location">endpoint of the resource to delete</param>
-        /// <returns>Throws an exception when the delete failed, though this might
-        /// just mean the server returned 404 (the resource didn't exist before) or 410 (the resource was
-        /// already deleted).</returns>
-        public void Delete(Uri location)
-        {
-            DeleteAsync(location).WaitNoResult();
-        }
-        /// <summary>
-        /// Delete a resource at the given endpoint.
-        /// </summary>
-        /// <param name="location">endpoint of the resource to delete</param>
-        /// <returns>Throws an exception when the delete failed, though this might
-        /// just mean the server returned 404 (the resource didn't exist before) or 410 (the resource was
-        /// already deleted).</returns>
-        public System.Threading.Tasks.Task DeleteAsync(string location)
-        {
-            return DeleteAsync(new Uri(location, UriKind.Relative));
-        }
-        /// <summary>
-        /// Delete a resource at the given endpoint.
-        /// </summary>
-        /// <param name="location">endpoint of the resource to delete</param>
-        /// <returns>Throws an exception when the delete failed, though this might
-        /// just mean the server returned 404 (the resource didn't exist before) or 410 (the resource was
-        /// already deleted).</returns>
-        public void Delete(string location)
-        {
-            DeleteAsync(location).WaitNoResult();
-        }
-
-
-        /// <summary>
-        /// Delete a resource
-        /// </summary>
-        /// <param name="resource">The resource to delete</param>
-        public async System.Threading.Tasks.Task DeleteAsync(Resource resource)
-        {
-            if (resource == null) throw Error.ArgumentNull(nameof(resource));
-            if (resource.Id == null) throw Error.Argument(nameof(resource), "Entry must have an id");
-
-            await DeleteAsync(resource.ResourceIdentity(Endpoint).WithoutVersion()).ConfigureAwait(false);
-        }
-        /// <summary>
-        /// Delete a resource
-        /// </summary>
-        /// <param name="resource">The resource to delete</param>
-        public void Delete(Resource resource)
-        {
-            DeleteAsync(resource).WaitNoResult();
-        }
-
-        /// <summary>
-        /// Conditionally delete a resource
-        /// </summary>
-        /// <param name="resourceType">The type of resource to delete</param>
-        /// <param name="condition">Criteria to use to match the resource to delete.</param>
-        public async System.Threading.Tasks.Task DeleteAsync(string resourceType, SearchParams condition)
-        {
-            if (resourceType == null) throw Error.ArgumentNull(nameof(resourceType));
-            if (condition == null) throw Error.ArgumentNull(nameof(condition));
-
-            var tx = new TransactionBuilder(Endpoint).Delete(resourceType, condition).ToBundle();
-            await executeAsync<Resource>(tx, new[] { HttpStatusCode.OK, HttpStatusCode.NoContent }).ConfigureAwait(false);
-        }
-        /// <summary>
-        /// Conditionally delete a resource
-        /// </summary>
-        /// <param name="resourceType">The type of resource to delete</param>
-        /// <param name="condition">Criteria to use to match the resource to delete.</param>
-        public void Delete(string resourceType, SearchParams condition)
-        {
-            DeleteAsync(resourceType, condition).WaitNoResult();
-        }
-
-        #endregion
-
-        #region Create
-
-        /// <summary>
-        /// Create a resource on a FHIR endpoint
-        /// </summary>
-        /// <param name="resource">The resource instance to create</param>
-        /// <returns>The resource as created on the server, or an exception if the create failed.</returns>
-        /// <typeparam name="TResource">The type of resource to create</typeparam>
-        public Task<TResource> CreateAsync<TResource>(TResource resource) where TResource : Resource
-        {
-            if (resource == null) throw Error.ArgumentNull(nameof(resource));
-
-            var tx = new TransactionBuilder(Endpoint).Create(resource).ToBundle();
-
-            return executeAsync<TResource>(tx, new[] { HttpStatusCode.Created, HttpStatusCode.OK });
-        }
-        /// <summary>
-        /// Create a resource on a FHIR endpoint
-        /// </summary>
-        /// <param name="resource">The resource instance to create</param>
-        /// <returns>The resource as created on the server, or an exception if the create failed.</returns>
-        /// <typeparam name="TResource">The type of resource to create</typeparam>
-        public TResource Create<TResource>(TResource resource) where TResource : Resource
-        {
-            return CreateAsync(resource).WaitResult();
-        }
-
-        /// <summary>
-        /// Conditionally Create a resource on a FHIR endpoint
-        /// </summary>
-        /// <param name="resource">The resource instance to create</param>
-        /// <param name="condition">The criteria</param>
-        /// <returns>The resource as created on the server, or an exception if the create failed.</returns>
-        /// <typeparam name="TResource">The type of resource to create</typeparam>
-        public Task<TResource> CreateAsync<TResource>(TResource resource, SearchParams condition) where TResource : Resource
-        {
-            if (resource == null) throw Error.ArgumentNull(nameof(resource));
-            if (condition == null) throw Error.ArgumentNull(nameof(condition));
-
-            var tx = new TransactionBuilder(Endpoint).Create(resource, condition).ToBundle();
-
-            return executeAsync<TResource>(tx, new[] { HttpStatusCode.Created, HttpStatusCode.OK });
-        }
-        public TResource Create<TResource>(TResource resource, SearchParams condition) where TResource : Resource
-        {
-            return CreateAsync(resource, condition).WaitResult();
-        }
-
-        #endregion
-
-        #region Conformance
-
-        /// <summary>
-        /// Get a conformance statement for the system
-        /// </summary>
-        /// <returns>A Conformance resource. Throws an exception if the operation failed.</returns>
-        [Obsolete("The Conformance operation has been replaced by the CapabilityStatement", false)]
-        public CapabilityStatement Conformance(SummaryType? summary = null)
-        {
-            return CapabilityStatement(summary);
-        }
-
-        /// <summary>
-        /// Get a conformance statement for the system
-        /// </summary>
-        /// <returns>A Conformance resource. Throws an exception if the operation failed.</returns>
-        public Task<CapabilityStatement> CapabilityStatementAsync(SummaryType? summary = null)
-        {
-            var tx = new TransactionBuilder(Endpoint).CapabilityStatement(summary).ToBundle();
-            return executeAsync<CapabilityStatement>(tx, HttpStatusCode.OK);
-        }
-
-        /// <summary>
-        /// Get a conformance statement for the system
-        /// </summary>
-        /// <returns>A Conformance resource. Throws an exception if the operation failed.</returns>
-        public CapabilityStatement CapabilityStatement(SummaryType? summary = null)
-        {
-            return CapabilityStatementAsync(summary).WaitResult();
-        }
-        #endregion
-
-        #region History
-
-        /// <summary>
-        /// Retrieve the version history for a specific resource type
-        /// </summary>
-        /// <param name="resourceType">The type of Resource to get the history for</param>
-        /// <param name="since">Optional. Returns only changes after the given date</param>
-        /// <param name="pageSize">Optional. Asks server to limit the number of entries per page returned</param>
-        /// <param name="summary">Optional. Asks the server to only provide the fields defined for the summary</param>        
-        /// <returns>A bundle with the history for the indicated instance, may contain both 
-        /// ResourceEntries and DeletedEntries.</returns>
-        public Task<Bundle> TypeHistoryAsync(string resourceType, DateTimeOffset? since = null, int? pageSize = null, SummaryType summary = SummaryType.False)
-        {
-            return internalHistoryAsync(resourceType, null, since, pageSize, summary);
-        }
-        /// <summary>
-        /// Retrieve the version history for a specific resource type
-        /// </summary>
-        /// <param name="resourceType">The type of Resource to get the history for</param>
-        /// <param name="since">Optional. Returns only changes after the given date</param>
-        /// <param name="pageSize">Optional. Asks server to limit the number of entries per page returned</param>
-        /// <param name="summary">Optional. Asks the server to only provide the fields defined for the summary</param>        
-        /// <returns>A bundle with the history for the indicated instance, may contain both 
-        /// ResourceEntries and DeletedEntries.</returns>
-        public Bundle TypeHistory(string resourceType, DateTimeOffset? since = null, int? pageSize = null, SummaryType summary = SummaryType.False)
-        {
-            return TypeHistoryAsync(resourceType, since, pageSize, summary).WaitResult();
-        }
-
-        /// <summary>
-        /// Retrieve the version history for a specific resource type
-        /// </summary>
-        /// <param name="since">Optional. Returns only changes after the given date</param>
-        /// <param name="pageSize">Optional. Asks server to limit the number of entries per page returned</param>
-        /// <param name="summary">Optional. Asks the server to only provide the fields defined for the summary</param>
-        /// <typeparam name="TResource">The type of Resource to get the history for</typeparam>
-        /// <returns>A bundle with the history for the indicated instance, may contain both 
-        /// ResourceEntries and DeletedEntries.</returns>
-        public Task<Bundle> TypeHistoryAsync<TResource>(DateTimeOffset? since = null, int? pageSize = null, SummaryType summary = SummaryType.False) where TResource : Resource, new()
-        {
-            string collection = ModelInfo.GetFhirTypeNameForType(typeof(TResource));
-            return internalHistoryAsync(collection, null, since, pageSize, summary);
-        }
-        /// <summary>
-        /// Retrieve the version history for a specific resource type
-        /// </summary>
-        /// <param name="since">Optional. Returns only changes after the given date</param>
-        /// <param name="pageSize">Optional. Asks server to limit the number of entries per page returned</param>
-        /// <param name="summary">Optional. Asks the server to only provide the fields defined for the summary</param>
-        /// <typeparam name="TResource">The type of Resource to get the history for</typeparam>
-        /// <returns>A bundle with the history for the indicated instance, may contain both 
-        /// ResourceEntries and DeletedEntries.</returns>
-        public Bundle TypeHistory<TResource>(DateTimeOffset? since = null, int? pageSize = null, SummaryType summary = SummaryType.False) where TResource : Resource, new()
-        {
-            return TypeHistoryAsync<TResource>(since, pageSize, summary).WaitResult();
-        }
-
-        /// <summary>
-        /// Retrieve the version history for a resource at a given location
-        /// </summary>
-        /// <param name="location">The address of the resource to get the history for</param>
-        /// <param name="since">Optional. Returns only changes after the given date</param>
-        /// <param name="pageSize">Optional. Asks server to limit the number of entries per page returned</param>
-        /// <param name="summary">Optional. Asks the server to only provide the fields defined for the summary</param>
-        /// <returns>A bundle with the history for the indicated instance, may contain both 
-        /// ResourceEntries and DeletedEntries.</returns>
-        public Task<Bundle> HistoryAsync(Uri location, DateTimeOffset? since = null, int? pageSize = null, SummaryType summary = SummaryType.False)
-        {
-            if (location == null) throw Error.ArgumentNull(nameof(location));
-
-            var id = verifyResourceIdentity(location, needId: true, needVid: false);
-            return internalHistoryAsync(id.ResourceType, id.Id, since, pageSize, summary);
-        }
-        /// <summary>
-        /// Retrieve the version history for a resource at a given location
-        /// </summary>
-        /// <param name="location">The address of the resource to get the history for</param>
-        /// <param name="since">Optional. Returns only changes after the given date</param>
-        /// <param name="pageSize">Optional. Asks server to limit the number of entries per page returned</param>
-        /// <param name="summary">Optional. Asks the server to only provide the fields defined for the summary</param>
-        /// <returns>A bundle with the history for the indicated instance, may contain both 
-        /// ResourceEntries and DeletedEntries.</returns>
-        public Bundle History(Uri location, DateTimeOffset? since = null, int? pageSize = null, SummaryType summary = SummaryType.False)
-        {
-            return HistoryAsync(location, since, pageSize, summary).WaitResult();
-        }
-
-        /// <summary>
-        /// Retrieve the version history for a resource at a given location
-        /// </summary>
-        /// <param name="location">The address of the resource to get the history for</param>
-        /// <param name="since">Optional. Returns only changes after the given date</param>
-        /// <param name="pageSize">Optional. Asks server to limit the number of entries per page returned</param>
-        /// <param name="summary">Optional. Asks the server to only provide the fields defined for the summary</param>
-        /// <returns>A bundle with the history for the indicated instance, may contain both 
-        /// ResourceEntries and DeletedEntries.</returns>
-        public Task<Bundle> HistoryAsync(string location, DateTimeOffset? since = null, int? pageSize = null, SummaryType summary = SummaryType.False)
-        {
-            return HistoryAsync(new Uri(location, UriKind.Relative), since, pageSize, summary);
-        }
-        /// <summary>
-        /// Retrieve the version history for a resource at a given location
-        /// </summary>
-        /// <param name="location">The address of the resource to get the history for</param>
-        /// <param name="since">Optional. Returns only changes after the given date</param>
-        /// <param name="pageSize">Optional. Asks server to limit the number of entries per page returned</param>
-        /// <param name="summary">Optional. Asks the server to only provide the fields defined for the summary</param>
-        /// <returns>A bundle with the history for the indicated instance, may contain both 
-        /// ResourceEntries and DeletedEntries.</returns>
-        public Bundle History(string location, DateTimeOffset? since = null, int? pageSize = null, SummaryType summary = SummaryType.False)
-        {
-            return HistoryAsync(location, since, pageSize, summary).WaitResult();
-        }
-
-        /// <summary>
-        /// Retrieve the full version history of the server
-        /// </summary>
-        /// <param name="since">Optional. Returns only changes after the given date</param>
-        /// <param name="pageSize">Optional. Asks server to limit the number of entries per page returned</param>
-        /// <param name="summary">Indicates whether the returned resources should just contain the minimal set of elements</param>
-        /// <returns>A bundle with the history for the indicated instance, may contain both 
-        /// ResourceEntries and DeletedEntries.</returns>
-        public Task<Bundle> WholeSystemHistoryAsync(DateTimeOffset? since = null, int? pageSize = null, SummaryType summary = SummaryType.False)
-        {
-            return internalHistoryAsync(null, null, since, pageSize, summary);
-        }
-        /// <summary>
-        /// Retrieve the full version history of the server
-        /// </summary>
-        /// <param name="since">Optional. Returns only changes after the given date</param>
-        /// <param name="pageSize">Optional. Asks server to limit the number of entries per page returned</param>
-        /// <param name="summary">Indicates whether the returned resources should just contain the minimal set of elements</param>
-        /// <returns>A bundle with the history for the indicated instance, may contain both 
-        /// ResourceEntries and DeletedEntries.</returns>
-        public Bundle WholeSystemHistory(DateTimeOffset? since = null, int? pageSize = null, SummaryType summary = SummaryType.False)
-        {
-            return WholeSystemHistoryAsync(since, pageSize, summary).WaitResult();
-        }
-        private Task<Bundle> internalHistoryAsync(string resourceType = null, string id = null, DateTimeOffset? since = null, int? pageSize = null, SummaryType summary = SummaryType.False)
-        {
-            TransactionBuilder history;
-
-            if (resourceType == null)
-                history = new TransactionBuilder(Endpoint).ServerHistory(summary, pageSize, since);
-            else if (id == null)
-                history = new TransactionBuilder(Endpoint).CollectionHistory(resourceType, summary, pageSize, since);
-            else
-                history = new TransactionBuilder(Endpoint).ResourceHistory(resourceType, id, summary, pageSize, since);
-
-            return executeAsync<Bundle>(history.ToBundle(), HttpStatusCode.OK);
-        }
-        private Bundle internalHistory(string resourceType = null, string id = null, DateTimeOffset? since = null,
-            int? pageSize = null, SummaryType summary = SummaryType.False)
-        {
-            return internalHistoryAsync(resourceType, id, since, pageSize, summary).WaitResult();
-        }
-
-        #endregion
-
-        #region Transaction
-
-        /// <summary>
-        /// Send a set of creates, updates and deletes to the server to be processed in one transaction
-        /// </summary>
-        /// <param name="bundle">The bundled creates, updates and deleted</param>
-        /// <returns>A bundle as returned by the server after it has processed the transaction, or 
-        /// a FhirOperationException will be thrown if an error occurred.</returns>
-        public Task<Bundle> TransactionAsync(Bundle bundle)
-        {
-            if (bundle == null) throw new ArgumentNullException(nameof(bundle));
-
-            var tx = new TransactionBuilder(Endpoint).Transaction(bundle).ToBundle();
-            return executeAsync<Bundle>(tx, HttpStatusCode.OK);
-        }
-        /// <summary>
-        /// Send a set of creates, updates and deletes to the server to be processed in one transaction
-        /// </summary>
-        /// <param name="bundle">The bundled creates, updates and deleted</param>
-        /// <returns>A bundle as returned by the server after it has processed the transaction, or 
-        /// a FhirOperationException will be thrown if an error occurred.</returns>
-        public Bundle Transaction(Bundle bundle)
-        {
-            return TransactionAsync(bundle).WaitResult();
-        }
-
-        #endregion
-
-        #region Operation
-
-        public Task<Resource> WholeSystemOperationAsync(string operationName, Parameters parameters = null, bool useGet = false)
-        {
-            if (operationName == null) throw Error.ArgumentNull(nameof(operationName));
-            return internalOperationAsync(operationName, parameters: parameters, useGet: useGet);
-        }
-
-        public Resource WholeSystemOperation(string operationName, Parameters parameters = null, bool useGet = false)
-        {
-            return WholeSystemOperationAsync(operationName, parameters, useGet).WaitResult();
-        }
-
-
-        public Task<Resource> TypeOperationAsync<TResource>(string operationName, Parameters parameters = null, bool useGet = false)
-            where TResource : Resource
-        {
-            if (operationName == null) throw Error.ArgumentNull(nameof(operationName));
-
-            // [WMR 20160421] GetResourceNameForType is obsolete
-            // var typeName = ModelInfo.GetResourceNameForType(typeof(TResource));
-            var typeName = ModelInfo.GetFhirTypeNameForType(typeof(TResource));
-
-            return TypeOperationAsync(operationName, typeName, parameters, useGet: useGet);
-        }
-        public Resource TypeOperation<TResource>(string operationName, Parameters parameters = null,
-            bool useGet = false) where TResource : Resource
-        {
-            return TypeOperationAsync<TResource>(operationName, parameters, useGet).WaitResult();
-        }
-
-
-
-        public Task<Resource> TypeOperationAsync(string operationName, string typeName, Parameters parameters = null, bool useGet = false)
-        {
-            if (operationName == null) throw Error.ArgumentNull(nameof(operationName));
-            if (typeName == null) throw Error.ArgumentNull(nameof(typeName));
-
-            return internalOperationAsync(operationName, typeName, parameters: parameters, useGet: useGet);
-        }
-        public Resource TypeOperation(string operationName, string typeName, Parameters parameters = null, bool useGet = false)
-        {
-            return TypeOperationAsync(operationName, typeName, parameters, useGet).WaitResult();
-        }
-
-
-
-        public Task<Resource> InstanceOperationAsync(Uri location, string operationName, Parameters parameters = null, bool useGet = false)
-        {
-            if (location == null) throw Error.ArgumentNull(nameof(location));
-            if (operationName == null) throw Error.ArgumentNull(nameof(operationName));
-
-            var id = verifyResourceIdentity(location, needId: true, needVid: false);
-
-            return internalOperationAsync(operationName, id.ResourceType, id.Id, id.VersionId, parameters, useGet);
-        }
-        public Resource InstanceOperation(Uri location, string operationName, Parameters parameters = null, bool useGet = false)
-        {
-            return InstanceOperationAsync(location, operationName, parameters, useGet).WaitResult();
-        }
-
-
-
-        public Task<Resource> OperationAsync(Uri location, string operationName, Parameters parameters = null, bool useGet = false)
-        {
-            if (location == null) throw Error.ArgumentNull(nameof(location));
-            if (operationName == null) throw Error.ArgumentNull(nameof(operationName));
-
-            var tx = new TransactionBuilder(Endpoint).EndpointOperation(new RestUrl(location), operationName, parameters, useGet).ToBundle();
-
-            return executeAsync<Resource>(tx, new[] { HttpStatusCode.OK, HttpStatusCode.Created, HttpStatusCode.Accepted, HttpStatusCode.NoContent });
-        }
-        public Resource Operation(Uri location, string operationName, Parameters parameters = null, bool useGet = false)
-        {
-            return OperationAsync(location, operationName, parameters, useGet).WaitResult();
-        }
-
-
-        public Task<Resource> OperationAsync(Uri operation, Parameters parameters = null, bool useGet = false)
-        {
-            if (operation == null) throw Error.ArgumentNull(nameof(operation));
-
-            var tx = new TransactionBuilder(Endpoint).EndpointOperation(new RestUrl(operation), parameters, useGet).ToBundle();
-
-            return executeAsync<Resource>(tx, new[] { HttpStatusCode.OK, HttpStatusCode.Created, HttpStatusCode.Accepted, HttpStatusCode.NoContent });
-        }
-        public Resource Operation(Uri operation, Parameters parameters = null, bool useGet = false)
-        {
-            return OperationAsync(operation, parameters, useGet).WaitResult();
-        }
-
-
-
-        private Task<Resource> internalOperationAsync(string operationName, string type = null, string id = null, string vid = null,
-            Parameters parameters = null, bool useGet = false)
-        {
-            // Brian: Not sure why we would create this parameters object as empty.
-            //        I would imagine that a null parameters object is different to an empty one?
-            // EK: What else could we do?  POST an empty body?  We cannot use GET unless the caller indicates this is an
-            // idempotent call....
-            // MV: (related to issue #419): we only provide an empty parameter when we are not performing a GET operation. In r4 it will be allowed 
-            //     to provide an empty body in POST operations. In that case the line of code can be deleted.
-            if (parameters == null && !useGet) parameters = new Parameters();
-
-            Bundle tx;
-
-            if (type == null)
-                tx = new TransactionBuilder(Endpoint).ServerOperation(operationName, parameters, useGet).ToBundle();
-            else if (id == null)
-                tx = new TransactionBuilder(Endpoint).TypeOperation(type, operationName, parameters, useGet).ToBundle();
-            else
-                tx = new TransactionBuilder(Endpoint).ResourceOperation(type, id, vid, operationName, parameters, useGet).ToBundle();
-
-            return executeAsync<Resource>(tx, new[] { HttpStatusCode.OK, HttpStatusCode.Accepted });
-        }
-
-        private Resource internalOperation(string operationName, string type = null, string id = null,
-            string vid = null, Parameters parameters = null, bool useGet = false)
-        {
-            return internalOperationAsync(operationName, type, id, vid, parameters, useGet).WaitResult();
-        }
-
-        #endregion
-
-        #region Get
-
-        /// <summary>
-        /// Invoke a general GET on the server. If the operation fails, then this method will throw an exception
-        /// </summary>
-        /// <param name="url">A relative or absolute url. If the url is absolute, it has to be located within the endpoint of the client.</param>
-        /// <returns>A resource that is the outcome of the operation. The type depends on the definition of the operation at the given url</returns>
-        /// <remarks>parameters to the method are simple, and are in the URL, and this is a GET operation</remarks>
-        public Resource Get(Uri url)
-        {
-            return GetAsync(url).WaitResult();
-        }
-        /// <summary>
-        /// Invoke a general GET on the server. If the operation fails, then this method will throw an exception
-        /// </summary>
-        /// <param name="url">A relative or absolute url. If the url is absolute, it has to be located within the endpoint of the client.</param>
-        /// <returns>A resource that is the outcome of the operation. The type depends on the definition of the operation at the given url</returns>
-        /// <remarks>parameters to the method are simple, and are in the URL, and this is a GET operation</remarks>
-        public async Task<Resource> GetAsync(Uri url)
-        {
-            if (url == null) throw Error.ArgumentNull(nameof(url));
-
-            var tx = new TransactionBuilder(Endpoint).Get(url).ToBundle();
-            return await executeAsync<Resource>(tx, HttpStatusCode.OK).ConfigureAwait(false);
-        }
-        /// <summary>
-        /// Invoke a general GET on the server. If the operation fails, then this method will throw an exception
-        /// </summary>
-        /// <param name="url">A relative or absolute url. If the url is absolute, it has to be located within the endpoint of the client.</param>
-        /// <returns>A resource that is the outcome of the operation. The type depends on the definition of the operation at the given url</returns>
-        /// <remarks>parameters to the method are simple, and are in the URL, and this is a GET operation</remarks>
-        public Resource Get(string url)
-        {
-            return GetAsync(url).WaitResult();
-        }
-        /// <summary>
-        /// Invoke a general GET on the server. If the operation fails, then this method will throw an exception
-        /// </summary>
-        /// <param name="url">A relative or absolute url. If the url is absolute, it has to be located within the endpoint of the client.</param>
-        /// <returns>A resource that is the outcome of the operation. The type depends on the definition of the operation at the given url</returns>
-        /// <remarks>parameters to the method are simple, and are in the URL, and this is a GET operation</remarks>
-        public Task<Resource> GetAsync(string url)
-        {
-            if (url == null) throw Error.ArgumentNull(nameof(url));
-
-            return GetAsync(new Uri(url, UriKind.RelativeOrAbsolute));
-        }
-
-        #endregion
-
-
-
-
-        private ResourceIdentity verifyResourceIdentity(Uri location, bool needId, bool needVid)
-        {
-            var result = new ResourceIdentity(location);
-
-            if (result.ResourceType == null) throw Error.Argument(nameof(location), "Must be a FHIR REST url containing the resource type in its path");
-            if (needId && result.Id == null) throw Error.Argument(nameof(location), "Must be a FHIR REST url containing the logical id in its path");
-            if (needVid && !result.HasVersion) throw Error.Argument(nameof(location), "Must be a FHIR REST url containing the version id in its path");
-
-            return result;
-        }
-
-
-        // TODO: Depending on type of response, update identity & always update lastupdated?
-
-        private void updateIdentity(Resource resource, ResourceIdentity identity)
-        {
-            if (resource.Meta == null) resource.Meta = new Meta();
-
-            if (resource.Id == null)
-            {
-                resource.Id = identity.Id;
-                resource.VersionId = identity.VersionId;
-            }
-        }
-
-
-        private void setResourceBase(Resource resource, string baseUri)
-        {
-            resource.ResourceBase = new Uri(baseUri);
-
-            if (resource is Bundle)
-            {
-                var bundle = resource as Bundle;
-                foreach (var entry in bundle.Entry.Where(e => e.Resource != null))
-                    entry.Resource.ResourceBase = new Uri(baseUri, UriKind.RelativeOrAbsolute);
-            }
-        }
-
->>>>>>> 4d2115fc
 
         /// <summary>
         /// Called just before the Http call is done
@@ -1039,109 +218,6 @@
             // Default implementation: call event
             OnAfterResponse?.Invoke(this, new AfterResponseEventArgs(webResponse, body));
         }
-<<<<<<< HEAD
-=======
-
-        // Original
-        private TResource execute<TResource>(Bundle tx, HttpStatusCode expect) where TResource : Model.Resource
-        {
-            return executeAsync<TResource>(tx, new[] { expect }).WaitResult();
-        }
-        public Task<TResource> executeAsync<TResource>(Model.Bundle tx, HttpStatusCode expect) where TResource : Model.Resource
-        {
-            return executeAsync<TResource>(tx, new[] { expect });
-        }
-        // Original
-        private TResource execute<TResource>(Bundle tx, IEnumerable<HttpStatusCode> expect) where TResource : Resource
-        {
-            return executeAsync<TResource>(tx, expect).WaitResult();
-        }
-
-        private async Task<TResource> executeAsync<TResource>(Bundle tx, IEnumerable<HttpStatusCode> expect) where TResource : Resource
-        {
-            verifyServerVersion();
-
-            var request = tx.Entry[0];
-            var response = await _requester.ExecuteAsync(request).ConfigureAwait(false);
-
-            if (!expect.Select(sc => ((int)sc).ToString()).Contains(response.Response.Status))
-            {
-                Enum.TryParse<HttpStatusCode>(response.Response.Status, out HttpStatusCode code);
-                throw new FhirOperationException("Operation concluded successfully, but the return status {0} was unexpected".FormatWith(response.Response.Status), code);
-            }
-
-            Resource result;
-
-            // Special feature: if ReturnFullResource was requested (using the Prefer header), but the server did not return the resource
-            // (or it returned an OperationOutcome) - explicitly go out to the server to get the resource and return it. 
-            // This behavior is only valid for PUT and POST requests, where the server may device whether or not to return the full body of the alterend resource.
-            var noRealBody = response.Resource == null || (response.Resource is OperationOutcome && string.IsNullOrEmpty(response.Resource.Id));
-            if (noRealBody && isPostOrPut(request)
-                && PreferredReturn == Prefer.ReturnRepresentation && response.Response.Location != null
-                && new ResourceIdentity(response.Response.Location).IsRestResourceIdentity()) // Check that it isn't an operation too
-            {
-                result = await GetAsync(response.Response.Location).ConfigureAwait(false);
-            }
-            else
-                result = response.Resource;
-
-            if (result == null) return null;
-
-            // We have a success code (2xx), we have a body, but the body may not be of the type we expect.
-            if (!(result is TResource))
-            {
-                // If this is an operationoutcome, that may still be allright. Keep the OperationOutcome in 
-                // the LastResult, and return null as the result. Otherwise, throw.
-                if (result is OperationOutcome)
-                    return null;
-
-                var message = String.Format("Operation {0} on {1} expected a body of type {2} but a {3} was returned", request.Request.Method,
-                    request.Request.Url, typeof(TResource).Name, result.GetType().Name);
-
-                Enum.TryParse(response.Response.Status, out HttpStatusCode code);
-                throw new FhirOperationException(message, code);
-            }
-            else
-                return result as TResource;
-        }
-        private bool isPostOrPut(Bundle.EntryComponent interaction)
-        {
-            var method = interaction.Request.Method;
-            return method == Bundle.HTTPVerb.POST || method == Bundle.HTTPVerb.PUT;
-        }
-
-
-        private bool versionChecked = false;
-
-        private void verifyServerVersion()
-        {
-            if (!VerifyFhirVersion) return;
-
-            if (versionChecked) return;
-            versionChecked = true;      // So we can now start calling Conformance() without getting into a loop
-
-            CapabilityStatement conf = null;
-            try
-            {
-                conf = CapabilityStatement(SummaryType.True); // don't get the full version as its huge just to read the fhir version
-            }
-            catch (FormatException)
-            {
-                // Mmmm...cannot even read the body. Probably not so good.
-                throw Error.NotSupported("Cannot read the conformance statement of the server to verify FHIR version compatibility");
-            }
-
-            if (conf.Version == null)
-            {
-                throw Error.NotSupported($"This CapabilityStatement of the server doesn't state its FHIR version");
-            }
-            else if (!ModelInfo.CheckMinorVersionCompatibility(conf.Version))
-            {
-                throw Error.NotSupported($"This client supports FHIR version {ModelInfo.Version} but the server uses version {conf.Version}");
-            }
-
-        }
->>>>>>> 4d2115fc
     }
     
     public class BeforeRequestEventArgs : EventArgs
