--- conflicted
+++ resolved
@@ -120,8 +120,6 @@
             // Default implementation: call event
             OnAfterResponse?.Invoke(this, new AfterResponseEventArgs(webResponse, body));
         }
-<<<<<<< HEAD
-=======
 
         // Original
         private TResource execute<TResource>(Bundle tx, HttpStatusCode expect) where TResource : Model.Resource
@@ -222,7 +220,6 @@
             }         
            
         }
->>>>>>> 35ac9180
     }
 
     public class BeforeRequestEventArgs : EventArgs
