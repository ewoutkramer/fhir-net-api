--- conflicted
+++ resolved
@@ -72,11 +72,8 @@
             compressRequestBody = CompressRequestBody; // PCL doesn't support compression at the moment
 
             byte[] outBody;
-<<<<<<< HEAD
-            var request = interaction.ToHttpRequest(this.PreferredParameterHandling, this.PreferredReturn, PreferredFormat, UseFormatParameter, compressRequestBody, out outBody);
-=======
-            var request = interaction.ToHttpRequest(BaseUrl, Prefer, PreferredFormat, UseFormatParameter, compressRequestBody, out outBody);
->>>>>>> f3e14cd4
+
+            var request = interaction.ToHttpRequest(BaseUrl, this.PreferredParameterHandling, this.PreferredReturn, PreferredFormat, UseFormatParameter, compressRequestBody, out outBody);
 
 #if DOTNETFW
             request.Timeout = Timeout;
