﻿/* 
 * Copyright (c) 2014, Firely (info@fire.ly) and contributors
 * See the file CONTRIBUTORS for details.
 * 
 * This file is licensed under the BSD 3-Clause license
 * available at https://raw.githubusercontent.com/ewoutkramer/fhir-net-api/master/LICENSE
 */

using Hl7.Fhir.Model;
using Hl7.Fhir.Serialization;
using System;
using System.Net;
using System.Reflection;
using Hl7.Fhir.Utility;
using System.Collections.Generic;
using System.Net.Http;

namespace Hl7.Fhir.Rest
{
    internal static class EntryToHttpExtensions
    {
<<<<<<< HEAD
        public static HttpWebRequest ToHttpRequest(this Bundle.EntryComponent entry, 
            SearchParameterHandling? handlingPreference, Prefer? returnPreference, ResourceFormat format, bool useFormatParameter, bool CompressRequestBody, out byte[] body)
=======
        public static HttpWebRequest ToHttpRequest(this Bundle.EntryComponent entry, Uri baseUrl,
            Prefer bodyPreference, ResourceFormat format, bool useFormatParameter, bool CompressRequestBody, out byte[] body)
>>>>>>> f3e14cd4
        {
            System.Diagnostics.Debug.WriteLine("{0}: {1}", entry.Request.Method, entry.Request.Url);

            var interaction = entry.Request;
            body = null;

            if (entry.Resource != null && !(interaction.Method == Bundle.HTTPVerb.POST || interaction.Method == Bundle.HTTPVerb.PUT))
                throw Error.InvalidOperation("Cannot have a body on an Http " + interaction.Method.ToString());

            // Create an absolute uri when the interaction.Url is relative.
            var uri = new Uri(interaction.Url, UriKind.RelativeOrAbsolute);
            if (!uri.IsAbsoluteUri)
            {
                uri = HttpUtil.MakeAbsoluteToBase(uri, baseUrl);
            }
            var location = new RestUrl(uri);

            if (useFormatParameter)
                location.AddParam(HttpUtil.RESTPARAM_FORMAT, Hl7.Fhir.Rest.ContentType.BuildFormatParam(format));

            var request = (HttpWebRequest)HttpWebRequest.Create(location.Uri);
            request.Method = interaction.Method.ToString();
            setAgent(request, ".NET FhirClient for FHIR " + Model.ModelInfo.Version);

            if (!useFormatParameter)
                request.Accept = Hl7.Fhir.Rest.ContentType.BuildContentType(format, forBundle: false);

            if (interaction.IfMatch != null) request.Headers["If-Match"] = interaction.IfMatch;
            if (interaction.IfNoneMatch != null) request.Headers["If-None-Match"] = interaction.IfNoneMatch;
#if DOTNETFW
            if (interaction.IfModifiedSince != null) request.IfModifiedSince = interaction.IfModifiedSince.Value.UtcDateTime;
#else
            if (interaction.IfModifiedSince != null) request.Headers["If-Modified-Since"] = interaction.IfModifiedSince.Value.UtcDateTime.ToString();
#endif
            if (interaction.IfNoneExist != null) request.Headers["If-None-Exist"] = interaction.IfNoneExist;

            var interactionType = entry.Annotation<TransactionBuilder.InteractionType>();

            if (interactionType == TransactionBuilder.InteractionType.Create && returnPreference != null)
                request.Headers["Prefer"] = "return=" + PrimitiveTypeConverter.ConvertTo<string>(returnPreference);
            else if(interactionType == TransactionBuilder.InteractionType.Search && handlingPreference != null)
                request.Headers["Prefer"] = "handling=" + PrimitiveTypeConverter.ConvertTo<string>(handlingPreference);

            if (entry.Resource != null)
            {
                bool searchUsingPost =
                    interaction.Method == Bundle.HTTPVerb.POST
                    && (entry.HasAnnotation<TransactionBuilder.InteractionType>()
                    && entry.Annotation<TransactionBuilder.InteractionType>() == TransactionBuilder.InteractionType.Search)
                    && entry.Resource is Parameters;
                setBodyAndContentType(request, entry.Resource, format, CompressRequestBody, searchUsingPost, out body);
            }

            // PCL doesn't support setting the length (and in this case will be empty anyway)
#if DOTNETFW
            else
                request.ContentLength = 0;
#endif
            return request;
        }

        /// <summary>
        /// Flag to control the setting of the User Agent string (different platforms have different abilities)
        /// </summary>
        public static bool SetUserAgentUsingReflection = true;
        public static bool SetUserAgentUsingDirectHeaderManipulation = true;

        private static void setAgent(HttpWebRequest request, string agent)
        {
            bool userAgentSet = false;
            if (SetUserAgentUsingReflection)
            {
                try
                {
					System.Reflection.PropertyInfo prop = request.GetType().GetRuntimeProperty("UserAgent");

                    if (prop != null)
                        prop.SetValue(request, agent, null);
                    userAgentSet = true;
                }
                catch (Exception)
                {
                    // This approach doesn't work on this platform, so don't try it again.
                    SetUserAgentUsingReflection = false;
                }
            }
            if (!userAgentSet && SetUserAgentUsingDirectHeaderManipulation)
            {
                // platform does not support UserAgent property...too bad
                try
                {
                    request.Headers[HttpRequestHeader.UserAgent] = agent;
                }
                catch (ArgumentException)
                {
                    SetUserAgentUsingDirectHeaderManipulation = false;
                }
            }
        }


        private static void setBodyAndContentType(HttpWebRequest request, Resource data, ResourceFormat format, bool CompressRequestBody, bool searchUsingPost, out byte[] body)
        {
            if (data == null) throw Error.ArgumentNull(nameof(data));

            if (data is Binary)
            {
                var bin = (Binary)data;
                body = bin.Content;
                // This is done by the caller after the OnBeforeRequest is called so that other properties
                // can be set before the content is committed
                // request.WriteBody(CompressRequestBody, bin.Content);
                request.ContentType = bin.ContentType;
            }
            else if (searchUsingPost)
            {
                IDictionary<string, string> bodyParameters = new Dictionary<string, string>();
                foreach(Parameters.ParameterComponent parameter in ((Parameters)data).Parameter)
                {
                    bodyParameters.Add(parameter.Name, parameter.Value.ToString());
                }
                if (bodyParameters.Count > 0)
                {
                    FormUrlEncodedContent content = new FormUrlEncodedContent(bodyParameters);
                    body = content.ReadAsByteArrayAsync().GetAwaiter().GetResult();
                }
                else
                {
                    body = null;
                }

                request.ContentType = "application/x-www-form-urlencoded";
            }
            else
            {
                body = format == ResourceFormat.Xml ?
                    new FhirXmlSerializer().SerializeToBytes(data, summary: Fhir.Rest.SummaryType.False) :
                    new FhirJsonSerializer().SerializeToBytes(data, summary: Fhir.Rest.SummaryType.False);

                // This is done by the caller after the OnBeforeRequest is called so that other properties
                // can be set before the content is committed
                // request.WriteBody(CompressRequestBody, body);
                request.ContentType = Hl7.Fhir.Rest.ContentType.BuildContentType(format, forBundle: false);
            }
        }

      
    }
}<|MERGE_RESOLUTION|>--- conflicted
+++ resolved
@@ -19,13 +19,8 @@
 {
     internal static class EntryToHttpExtensions
     {
-<<<<<<< HEAD
-        public static HttpWebRequest ToHttpRequest(this Bundle.EntryComponent entry, 
+        public static HttpWebRequest ToHttpRequest(this Bundle.EntryComponent entry, Uri baseUrl,
             SearchParameterHandling? handlingPreference, Prefer? returnPreference, ResourceFormat format, bool useFormatParameter, bool CompressRequestBody, out byte[] body)
-=======
-        public static HttpWebRequest ToHttpRequest(this Bundle.EntryComponent entry, Uri baseUrl,
-            Prefer bodyPreference, ResourceFormat format, bool useFormatParameter, bool CompressRequestBody, out byte[] body)
->>>>>>> f3e14cd4
         {
             System.Diagnostics.Debug.WriteLine("{0}: {1}", entry.Request.Method, entry.Request.Url);
 
