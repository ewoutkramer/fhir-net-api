﻿/* 
 * Copyright (c) 2014, Firely (info@fire.ly) and contributors
 * See the file CONTRIBUTORS for details.
 * 
 * This file is licensed under the BSD 3-Clause license
 * available at https://raw.githubusercontent.com/FirelyTeam/firely-net-sdk/master/LICENSE
 */

using System;
using Hl7.Fhir.Model;
using Hl7.Fhir.Serialization;
using Hl7.Fhir.Utility;
using System.Collections.Generic;
using System.Net.Http;
using System.Threading.Tasks;
using Task = System.Threading.Tasks.Task;

namespace Hl7.Fhir.Rest
{
    public static class BundleToEntryRequest
    {
        /// <inheritdoc cref="ToEntryRequestAsync(Bundle.EntryComponent, FhirClientSettings)" />
        public static EntryRequest ToEntryRequest(this Bundle.EntryComponent entry, FhirClientSettings settings)
        {
            var result = new EntryRequest
            {
                Agent = ModelInfo.Version,
                Method = bundleHttpVerbToRestHttpVerb(entry.Request.Method),
                Type = entry.Annotation<InteractionType>(),
                Url = entry.Request.Url,
                Headers = new EntryRequestHeaders
                {
                    IfMatch = entry.Request.IfMatch,
                    IfModifiedSince = entry.Request.IfModifiedSince,
                    IfNoneExist = entry.Request.IfNoneExist,
                    IfNoneMatch = entry.Request.IfNoneMatch
                }
<<<<<<< HEAD
=======
            };

            if (!settings.UseFormatParameter)
            {
                result.Headers.Accept = ContentType.BuildContentType(settings.PreferredFormat, ModelInfo.Version);
            }

            if (entry.Resource != null)
            {
                bool searchUsingPost =
                    result.Method == HTTPVerb.POST
                    && entry.Annotation<InteractionType>() == InteractionType.Search
                    && entry.Resource is Parameters;
                TaskHelper.Await(() => setBodyAndContentTypeAsync(result, entry.Resource, settings.PreferredFormat, searchUsingPost));
            }

            return result;
        }

        public static async Task<EntryRequest> ToEntryRequestAsync(this Bundle.EntryComponent entry, FhirClientSettings settings)
        {
            var result = new EntryRequest
            {
                Agent = ModelInfo.Version,
                Method = bundleHttpVerbToRestHttpVerb(entry.Request.Method, entry.Annotation<InteractionType>()),
                Type = entry.Annotation<InteractionType>(),
                Url = entry.Request.Url,
                Headers = new EntryRequestHeaders
                {
                    IfMatch = entry.Request.IfMatch,
                    IfModifiedSince = entry.Request.IfModifiedSince,
                    IfNoneExist = entry.Request.IfNoneExist,
                    IfNoneMatch = entry.Request.IfNoneMatch
                }                
>>>>>>> 7b3739b5
            };

            if (!settings.UseFormatParameter)
            {
                result.Headers.Accept = ContentType.BuildContentType(settings.PreferredFormat, ModelInfo.Version);
            }

            if (entry.Resource != null)
            {
                bool searchUsingPost =
                    result.Method == HTTPVerb.POST
                    && entry.Annotation<InteractionType>() == InteractionType.Search
                    && entry.Resource is Parameters;
                await setBodyAndContentTypeAsync(result, entry.Resource, settings.PreferredFormat, searchUsingPost).ConfigureAwait(false);
            }

            return result;
        }

        private static HTTPVerb? bundleHttpVerbToRestHttpVerb(Bundle.HTTPVerb? bundleHttp)
        {
            switch (bundleHttp)
            {
                case Bundle.HTTPVerb.POST:
                    {
                        return HTTPVerb.POST;
                    }
                case Bundle.HTTPVerb.GET:
                    {
                        return HTTPVerb.GET;
                    }
                case Bundle.HTTPVerb.DELETE:
                    {
                        return HTTPVerb.DELETE;
                    }
                case Bundle.HTTPVerb.PUT:
                    {
                        return HTTPVerb.PUT;
                    }
                case Bundle.HTTPVerb.PATCH:
                    {
                        return HTTPVerb.PATCH;
                    }
                default:
                    {
                        return null;
                    }
            }
        }
        
        private static async Task setBodyAndContentTypeAsync(EntryRequest request, Resource data, ResourceFormat format, bool searchUsingPost)
        {
            if (data == null) throw Error.ArgumentNull(nameof(data));

            if (data is Binary bin)
            {

                //Binary.Content is available for STU3. This has changed for R4 as it is Binary.Data
                request.RequestBodyContent = bin.Data;

                // This is done by the caller after the OnBeforeRequest is called so that other properties
                // can be set before the content is committed
                // request.WriteBody(CompressRequestBody, bin.Content);
                request.ContentType = bin.ContentType;
            }
            else if (searchUsingPost)
            {
                List<KeyValuePair<string, string>> bodyParameters = new List<KeyValuePair<string, string>>();
                foreach (Parameters.ParameterComponent parameter in ((Parameters)data).Parameter)
                {
                    bodyParameters.Add(new KeyValuePair<string, string>(parameter.Name, parameter.Value.ToString()));
                }
                if (bodyParameters.Count > 0)
                {
                    FormUrlEncodedContent content = new FormUrlEncodedContent(bodyParameters);
                    request.RequestBodyContent = await content.ReadAsByteArrayAsync().ConfigureAwait(false);
                }
                else
                {
                    request.RequestBodyContent = null;
                }

                request.ContentType = "application/x-www-form-urlencoded";
            }
            else
            {
                request.RequestBodyContent = format == ResourceFormat.Xml ?
                    await new FhirXmlSerializer().SerializeToBytesAsync(data, summary: Fhir.Rest.SummaryType.False).ConfigureAwait(false) :
                    await new FhirJsonSerializer().SerializeToBytesAsync(data, summary: Fhir.Rest.SummaryType.False).ConfigureAwait(false);

                // This is done by the caller after the OnBeforeRequest is called so that other properties
                // can be set before the content is committed
                // request.WriteBody(CompressRequestBody, body);
                request.ContentType = ContentType.BuildContentType(format, ModelInfo.Version);
            }
        }
    }
}<|MERGE_RESOLUTION|>--- conflicted
+++ resolved
@@ -6,7 +6,6 @@
  * available at https://raw.githubusercontent.com/FirelyTeam/firely-net-sdk/master/LICENSE
  */
 
-using System;
 using Hl7.Fhir.Model;
 using Hl7.Fhir.Serialization;
 using Hl7.Fhir.Utility;
@@ -35,8 +34,6 @@
                     IfNoneExist = entry.Request.IfNoneExist,
                     IfNoneMatch = entry.Request.IfNoneMatch
                 }
-<<<<<<< HEAD
-=======
             };
 
             if (!settings.UseFormatParameter)
@@ -61,7 +58,7 @@
             var result = new EntryRequest
             {
                 Agent = ModelInfo.Version,
-                Method = bundleHttpVerbToRestHttpVerb(entry.Request.Method, entry.Annotation<InteractionType>()),
+                Method = bundleHttpVerbToRestHttpVerb(entry.Request.Method),
                 Type = entry.Annotation<InteractionType>(),
                 Url = entry.Request.Url,
                 Headers = new EntryRequestHeaders
@@ -70,8 +67,7 @@
                     IfModifiedSince = entry.Request.IfModifiedSince,
                     IfNoneExist = entry.Request.IfNoneExist,
                     IfNoneMatch = entry.Request.IfNoneMatch
-                }                
->>>>>>> 7b3739b5
+                }
             };
 
             if (!settings.UseFormatParameter)
@@ -121,7 +117,7 @@
                     }
             }
         }
-        
+
         private static async Task setBodyAndContentTypeAsync(EntryRequest request, Resource data, ResourceFormat format, bool searchUsingPost)
         {
             if (data == null) throw Error.ArgumentNull(nameof(data));
