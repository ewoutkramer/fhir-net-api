--- conflicted
+++ resolved
@@ -8,15 +8,10 @@
 {
     public interface IFhirClient
     {
-<<<<<<< HEAD
-        bool PreferCompressedResponses { get; set; }
-        bool CompressRequestBody { get; set; }
-=======
 #if !NETSTANDARD1_1
         bool PreferCompressedResponses { get; set; }
         bool CompressRequestBody { get; set; }
 #endif
->>>>>>> 1a46b391
         Uri Endpoint { get; }
         byte[] LastBody { get; }
         Resource LastBodyAsResource { get; }
