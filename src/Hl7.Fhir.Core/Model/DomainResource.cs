--- conflicted
+++ resolved
@@ -40,11 +40,7 @@
 namespace Hl7.Fhir.Model
 {
     [System.Diagnostics.DebuggerDisplay("\\{\"{TypeName,nq}/{Id,nq}\" Identity={ResourceIdentity()}}")]
-<<<<<<< HEAD
-    [InvokeIValidatableObject]
     [FhirType("DomainResource")]
-=======
->>>>>>> 0be1ff45
     public abstract partial class DomainResource : IModifierExtendable
     {
         [NotMapped]
