--- conflicted
+++ resolved
@@ -51,93 +51,46 @@
 
         public static bool operator >(Time a, Time b)
         {
-<<<<<<< HEAD
-            if (object.ReferenceEquals(a, null))
-                throw new ArgumentNullException("a");
-            if (object.ReferenceEquals(b, null))
-                throw new ArgumentNullException("b");
-            return String.Compare(a.Value, b.Value) > 0;
-=======
             var aValue = !Object.ReferenceEquals(a, null) ? a.Value : null;
             var bValue = !Object.ReferenceEquals(b, null) ? b.Value : null;
 
             if (aValue == null) return bValue == null;
             if (bValue == null) return false;
 
-            return Hl7.FluentPath.Time.Parse("T"+a.Value) > Hl7.FluentPath.Time.Parse("T"+b.Value);
->>>>>>> 74210b01
+            return Hl7.FluentPath.Time.Parse(a.Value) > Hl7.FluentPath.Time.Parse(b.Value);
         }
 
         public static bool operator >=(Time a, Time b)
         {
-<<<<<<< HEAD
-            if (object.ReferenceEquals(a, null))
-                throw new ArgumentNullException("a");
-            if (object.ReferenceEquals(b, null))
-                throw new ArgumentNullException("b");
-            return String.Compare(a.Value, b.Value) >= 0;
-=======
             var aValue = !Object.ReferenceEquals(a, null) ? a.Value : null;
             var bValue = !Object.ReferenceEquals(b, null) ? b.Value : null;
 
             if (aValue == null) return bValue == null;
             if (bValue == null) return false;
 
-            return Hl7.FluentPath.Time.Parse("T"+a.Value) >= Hl7.FluentPath.Time.Parse("T"+b.Value);
->>>>>>> 74210b01
+            return Hl7.FluentPath.Time.Parse(a.Value) >= Hl7.FluentPath.Time.Parse(b.Value);
         }
 
         public static bool operator <(Time a, Time b)
         {
-<<<<<<< HEAD
-            if (object.ReferenceEquals(a, null))
-                throw new ArgumentNullException("a");
-            if (object.ReferenceEquals(b, null))
-                throw new ArgumentNullException("b");
-            return String.Compare(a.Value, b.Value) < 0;
-=======
             var aValue = !Object.ReferenceEquals(a, null) ? a.Value : null;
             var bValue = !Object.ReferenceEquals(b, null) ? b.Value : null;
 
             if (aValue == null) return bValue == null;
             if (bValue == null) return false;
 
-            return Hl7.FluentPath.Time.Parse("T"+a.Value) < Hl7.FluentPath.Time.Parse("T"+b.Value);
->>>>>>> 74210b01
+            return Hl7.FluentPath.Time.Parse(a.Value) < Hl7.FluentPath.Time.Parse(b.Value);
         }
 
         public static bool operator <=(Time a, Time b)
         {
-<<<<<<< HEAD
-            if (object.ReferenceEquals(a, null))
-                throw new ArgumentNullException("a");
-            if (object.ReferenceEquals(b, null))
-                throw new ArgumentNullException("b");
-            return String.Compare(a.Value, b.Value) <= 0;
-        }
-
-        public static bool operator ==(Time a, Time b)
-        {
-            // If both are null then the are the same
-            if (object.ReferenceEquals(a, null) && object.ReferenceEquals(b, null))
-                return true;
-            if (object.ReferenceEquals(a, null) || object.ReferenceEquals(b, null))
-                return false;
-
-            return String.Compare(a.Value, b.Value) == 0;
-        }
-
-        public static bool operator !=(Time a, Time b)
-        {
-            return !(a == b);
-=======
             var aValue = !Object.ReferenceEquals(a, null) ? a.Value : null;
             var bValue = !Object.ReferenceEquals(b, null) ? b.Value : null;
 
             if (aValue == null) return bValue == null;
             if (bValue == null) return false;
 
-            return Hl7.FluentPath.Time.Parse("T"+a.Value) <= Hl7.FluentPath.Time.Parse("T"+b.Value);
+            return Hl7.FluentPath.Time.Parse(a.Value) <= Hl7.FluentPath.Time.Parse(b.Value);
         }
 
         /// <summary>
@@ -174,8 +127,8 @@
 
                 if (this.Value == otherValue) return true; // Default reference/string comparison works in most cases
 
-                var left = Hl7.FluentPath.Time.Parse("T"+Value);
-                var right = Hl7.FluentPath.Time.Parse("T"+otherValue);
+                var left = Hl7.FluentPath.Time.Parse(Value);
+                var right = Hl7.FluentPath.Time.Parse(otherValue);
 
                 return left == right;
             }
@@ -186,7 +139,6 @@
         public override int GetHashCode()
         {
             return Value.GetHashCode();
->>>>>>> 74210b01
         }
     }
 }