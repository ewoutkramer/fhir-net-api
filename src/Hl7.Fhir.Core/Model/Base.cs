﻿/*
  Copyright (c) 2011-2012, HL7, Inc
  All rights reserved.
  
  Redistribution and use in source and binary forms, with or without modification, 
  are permitted provided that the following conditions are met:
  
   * Redistributions of source code must retain the above copyright notice, this 
     list of conditions and the following disclaimer.
   * Redistributions in binary form must reproduce the above copyright notice, 
     this list of conditions and the following disclaimer in the documentation 
     and/or other materials provided with the distribution.
   * Neither the name of HL7 nor the names of its contributors may be used to 
     endorse or promote products derived from this software without specific 
     prior written permission.
  
  THIS SOFTWARE IS PROVIDED BY THE COPYRIGHT HOLDERS AND CONTRIBUTORS "AS IS" AND 
  ANY EXPRESS OR IMPLIED WARRANTIES, INCLUDING, BUT NOT LIMITED TO, THE IMPLIED 
  WARRANTIES OF MERCHANTABILITY AND FITNESS FOR A PARTICULAR PURPOSE ARE DISCLAIMED. 
  IN NO EVENT SHALL THE COPYRIGHT HOLDER OR CONTRIBUTORS BE LIABLE FOR ANY DIRECT, 
  INDIRECT, INCIDENTAL, SPECIAL, EXEMPLARY, OR CONSEQUENTIAL DAMAGES (INCLUDING, BUT 
  NOT LIMITED TO, PROCUREMENT OF SUBSTITUTE GOODS OR SERVICES; LOSS OF USE, DATA, OR 
  PROFITS; OR BUSINESS INTERRUPTION) HOWEVER CAUSED AND ON ANY THEORY OF LIABILITY, 
  WHETHER IN CONTRACT, STRICT LIABILITY, OR TORT (INCLUDING NEGLIGENCE OR OTHERWISE) 
  ARISING IN ANY WAY OUT OF THE USE OF THIS SOFTWARE, EVEN IF ADVISED OF THE 
  POSSIBILITY OF SUCH DAMAGE.
  
*/



using Hl7.Fhir.Validation;
using System;
using System.Collections.Generic;
using System.ComponentModel.DataAnnotations;
using System.Linq;
using System.Text;
using Hl7.Fhir.Support;
using Hl7.Fhir.Introspection;
using System.Runtime.Serialization;

namespace Hl7.Fhir.Model
{
    [InvokeIValidatableObject]
    [System.Runtime.Serialization.DataContract]
    public abstract class Base : Hl7.Fhir.Validation.IValidatableObject, IDeepCopyable, IDeepComparable
    {
        public abstract bool IsExactly(IDeepComparable other);
        public abstract bool Matches(IDeepComparable pattern);

        /// <summary>
        /// 
        /// </summary>
        /// <param name="other"></param>
        /// <remarks>Does a deep-copy of all elements, except UserData</remarks>
        /// <returns></returns>
        public virtual IDeepCopyable CopyTo(IDeepCopyable other)
        {
            var dest = other as Base;

            if (dest != null)
            {
<<<<<<< HEAD
                if (UserData != null) dest.UserData = new Dictionary<string, object>(UserData);
=======
                if (_annotations.IsValueCreated)
                {
                    dest.annotations.Clear();
                    dest.annotations.AddRange(annotations);
                }

#pragma warning disable 618,620            
                if (UserData != null) dest.UserData = new Dictionary<string, object>(UserData);
#pragma warning restore 618

>>>>>>> 39ca220b
                if (FhirComments != null) dest.FhirComments = new List<string>(FhirComments);
                return dest;
            }
            else
                throw new ArgumentException("Can only copy to an object of the same type", "other");
        }

        public abstract IDeepCopyable DeepCopy();

        public virtual IEnumerable<ValidationResult> Validate(ValidationContext validationContext)
        {
            return Enumerable.Empty<ValidationResult>();
        }

        private Dictionary<string, object> _userData = new Dictionary<string, object>();

        [NotMapped]
        [Obsolete("Use the typed interface provided by IAnnotatable instead")]
        public Dictionary<string, object> UserData
        {
            get { return _userData; }
            private set { _userData = value; }
        }


        private Lazy<List<object>> _annotations = new Lazy<List<object>>(() => new List<object>());
        private List<object> annotations { get { return _annotations.Value; } }

        public object Annotation(Type type)
        {
            return annotations.OfType(type).FirstOrDefault();
        }

        public A Annotation<A>() where A : class
        {
            return (A)Annotation(typeof(A));
        }

        public IEnumerable<object> Annotations(Type type)
        {
            return annotations.OfType(type);
        }

        public IEnumerable<A> Annotations<A>() where A : class
        {
            return annotations.OfType(typeof(A)).Cast<A>();
        }

        public void AddAnnotation(object annotation)
        {
            annotations.Add(annotation);
        }

        public void RemoveAnnotations(Type type)
        {
            annotations.RemoveOfType(type);
        }

        public void RemoveAnnotations<A>() where A : class
        {
            annotations.RemoveOfType(typeof(A));
        }




        /// <summary>
        /// A Comment recorded against this element in the FHIR Resource
        /// </summary>
        [FhirElement("fhir_comments", InSummary = false, Order = 5)]
        [Cardinality(Min = 0, Max = -1)]
        public List<Hl7.Fhir.Model.FhirString> FhirCommentsElement
        {
            get { if (_FhirCommentsElement == null) _FhirCommentsElement = new List<Hl7.Fhir.Model.FhirString>(); return _FhirCommentsElement; }
            set { _FhirCommentsElement = value; OnPropertyChanged("FhirCommentsElement"); }
        }

        private List<Hl7.Fhir.Model.FhirString> _FhirCommentsElement;

        /// <summary>
        /// A Comment recorded against this element in the FHIR Resource
        /// </summary>
        /// <remarks>This uses the native .NET datatype, rather than the FHIR equivalent</remarks>
        [NotMapped]
        [IgnoreDataMemberAttribute]
        public IEnumerable<string> FhirComments
        {
            get { return FhirCommentsElement != null ? FhirCommentsElement.Select(elem => elem.Value) : null; }
            set
            {
                if (value == null)
                    FhirCommentsElement = null;
                else
                    FhirCommentsElement = new List<Hl7.Fhir.Model.FhirString>(value.Select(elem => new Hl7.Fhir.Model.FhirString(elem)));
                OnPropertyChanged("FhirComments");
            }
        }


        public event System.ComponentModel.PropertyChangedEventHandler PropertyChanged;
        protected void OnPropertyChanged(String property)
        {
            if (PropertyChanged != null)
                PropertyChanged(this, new System.ComponentModel.PropertyChangedEventArgs(property));
        }


        public abstract string TypeName { get; }

        /// <summary>
        /// Enumerate all child nodes.
        /// Return a sequence of child elements, components and/or properties.
        /// Child nodes are returned in the order defined by the FHIR specification.
        /// First returns child nodes inherited from any base class(es), recursively.
        /// Finally returns child nodes defined by the current class.
        /// </summary>
        [NotMapped]
        public virtual IEnumerable<Base> Children { get { return Enumerable.Empty<Base>(); } }
    }
}<|MERGE_RESOLUTION|>--- conflicted
+++ resolved
@@ -60,9 +60,7 @@
 
             if (dest != null)
             {
-<<<<<<< HEAD
-                if (UserData != null) dest.UserData = new Dictionary<string, object>(UserData);
-=======
+                // if (UserData != null) dest.UserData = new Dictionary<string, object>(UserData);
                 if (_annotations.IsValueCreated)
                 {
                     dest.annotations.Clear();
@@ -73,7 +71,6 @@
                 if (UserData != null) dest.UserData = new Dictionary<string, object>(UserData);
 #pragma warning restore 618
 
->>>>>>> 39ca220b
                 if (FhirComments != null) dest.FhirComments = new List<string>(FhirComments);
                 return dest;
             }
