--- conflicted
+++ resolved
@@ -29,44 +29,10 @@
 
 using Hl7.Fhir.Introspection;
 using System;
-<<<<<<< HEAD
-using System.Collections.Generic;
-
-namespace Hl7.Fhir.Model
-{
-    public interface IConformanceResource
-    {
-        string Url { get; set; }
-        Hl7.Fhir.Model.FhirUri UrlElement { get; set; }
-        string Name { get; set; }
-        FhirString NameElement { get; set; }
-        PublicationStatus? Status { get; set; }
-        string Publisher { get; set; }
-        FhirString PublisherElement { get; set; }
-        List<ContactDetail> Contact { get; set; }
-        Markdown Description { get; set; }
-        List<UsageContext> UseContext { get; set; }
-        Markdown Purpose { get; set; }
-        Code<Hl7.Fhir.Model.PublicationStatus> StatusElement { get; set; }
-        bool? Experimental { get; set; }
-        Hl7.Fhir.Model.FhirBoolean ExperimentalElement { get; set; }
-        string Date { get; set; }
-        Hl7.Fhir.Model.FhirDateTime DateElement { get; set; }
-    }
-
-    public interface IVersionableConformanceResource : IConformanceResource
-    {
-        string Version { get; set; }
-
-        Hl7.Fhir.Model.FhirString VersionElement { get; set; }
-    }
-
-=======
 using System.Linq;
 
 namespace Hl7.Fhir.Model
 {
->>>>>>> db9253f8
     public partial class StructureDefinition : IVersionableConformanceResource
     {
 
