﻿using System;
using System.Collections.Generic;
using Hl7.Fhir.Introspection;
using Hl7.Fhir.Validation;
using System.Linq;
using System.Runtime.Serialization;
using Hl7.Fhir.Utility;

/*
  Copyright (c) 2011+, HL7, Inc.
  All rights reserved.
  
  Redistribution and use in source and binary forms, with or without modification, 
  are permitted provided that the following conditions are met:
  
   * Redistributions of source code must retain the above copyright notice, this 
     list of conditions and the following disclaimer.
   * Redistributions in binary form must reproduce the above copyright notice, 
     this list of conditions and the following disclaimer in the documentation 
     and/or other materials provided with the distribution.
   * Neither the name of HL7 nor the names of its contributors may be used to 
     endorse or promote products derived from this software without specific 
     prior written permission.
  
  THIS SOFTWARE IS PROVIDED BY THE COPYRIGHT HOLDERS AND CONTRIBUTORS "AS IS" AND 
  ANY EXPRESS OR IMPLIED WARRANTIES, INCLUDING, BUT NOT LIMITED TO, THE IMPLIED 
  WARRANTIES OF MERCHANTABILITY AND FITNESS FOR A PARTICULAR PURPOSE ARE DISCLAIMED. 
  IN NO EVENT SHALL THE COPYRIGHT HOLDER OR CONTRIBUTORS BE LIABLE FOR ANY DIRECT, 
  INDIRECT, INCIDENTAL, SPECIAL, EXEMPLARY, OR CONSEQUENTIAL DAMAGES (INCLUDING, BUT 
  NOT LIMITED TO, PROCUREMENT OF SUBSTITUTE GOODS OR SERVICES; LOSS OF USE, DATA, OR 
  PROFITS; OR BUSINESS INTERRUPTION) HOWEVER CAUSED AND ON ANY THEORY OF LIABILITY, 
  WHETHER IN CONTRACT, STRICT LIABILITY, OR TORT (INCLUDING NEGLIGENCE OR OTHERWISE) 
  ARISING IN ANY WAY OUT OF THE USE OF THIS SOFTWARE, EVEN IF ADVISED OF THE 
  POSSIBILITY OF SUCH DAMAGE.
  

*/

#pragma warning disable 1591 // suppress XML summary warnings 

//
// Generated for FHIR v3.6.0
//
namespace Hl7.Fhir.Model
{
    /// <summary>
    /// Kind of specimen
    /// </summary>
    [FhirType("SpecimenDefinition", IsResource=true)]
    [DataContract]
    public partial class SpecimenDefinition : Hl7.Fhir.Model.DomainResource, System.ComponentModel.INotifyPropertyChanged
    {
        [NotMapped]
        public override ResourceType ResourceType { get { return ResourceType.SpecimenDefinition; } }
        [NotMapped]
        public override string TypeName { get { return "SpecimenDefinition"; } }
        
        /// <summary>
        /// Degree of preference of a type of conditioned specimen.
        /// (url: http://hl7.org/fhir/ValueSet/specimen-contained-preference)
        /// </summary>
        [FhirEnumeration("SpecimenContainedPreference")]
        public enum SpecimenContainedPreference
        {
            /// <summary>
            /// MISSING DESCRIPTION
            /// (system: http://hl7.org/fhir/specimen-contained-preference)
            /// </summary>
            [EnumLiteral("preferred", "http://hl7.org/fhir/specimen-contained-preference"), Description("Preferred")]
            Preferred,
            /// <summary>
            /// MISSING DESCRIPTION
            /// (system: http://hl7.org/fhir/specimen-contained-preference)
            /// </summary>
            [EnumLiteral("alternate", "http://hl7.org/fhir/specimen-contained-preference"), Description("Alternate")]
            Alternate,
        }

        [FhirType("TypeTestedComponent")]
        [DataContract]
<<<<<<< HEAD
        public partial class TypeTestedComponent : Hl7.Fhir.Model.BackboneElement, System.ComponentModel.INotifyPropertyChanged
=======
        public partial class SpecimenToLabComponent : Hl7.Fhir.Model.BackboneElement, System.ComponentModel.INotifyPropertyChanged, IBackboneElement
>>>>>>> 824431c8
        {
            [NotMapped]
            public override string TypeName { get { return "TypeTestedComponent"; } }
            
            /// <summary>
            /// Primary or secondary specimen
            /// </summary>
            [FhirElement("isDerived", Order=40)]
            [DataMember]
            public Hl7.Fhir.Model.FhirBoolean IsDerivedElement
            {
                get { return _IsDerivedElement; }
                set { _IsDerivedElement = value; OnPropertyChanged("IsDerivedElement"); }
            }
            
            private Hl7.Fhir.Model.FhirBoolean _IsDerivedElement;
            
            /// <summary>
            /// Primary or secondary specimen
            /// </summary>
            /// <remarks>This uses the native .NET datatype, rather than the FHIR equivalent</remarks>
            [NotMapped]
            [IgnoreDataMemberAttribute]
            public bool? IsDerived
            {
                get { return IsDerivedElement != null ? IsDerivedElement.Value : null; }
                set
                {
                    if (!value.HasValue)
                        IsDerivedElement = null; 
                    else
                        IsDerivedElement = new Hl7.Fhir.Model.FhirBoolean(value);
                    OnPropertyChanged("IsDerived");
                }
            }
            
            /// <summary>
            /// Type of intended specimen
            /// </summary>
            [FhirElement("type", Order=50)]
            [DataMember]
            public Hl7.Fhir.Model.CodeableConcept Type
            {
                get { return _Type; }
                set { _Type = value; OnPropertyChanged("Type"); }
            }
            
            private Hl7.Fhir.Model.CodeableConcept _Type;
            
            /// <summary>
            /// preferred | alternate
            /// </summary>
            [FhirElement("preference", Order=60)]
            [Cardinality(Min=1,Max=1)]
            [DataMember]
            public Code<Hl7.Fhir.Model.SpecimenDefinition.SpecimenContainedPreference> PreferenceElement
            {
                get { return _PreferenceElement; }
                set { _PreferenceElement = value; OnPropertyChanged("PreferenceElement"); }
            }
            
            private Code<Hl7.Fhir.Model.SpecimenDefinition.SpecimenContainedPreference> _PreferenceElement;
            
            /// <summary>
            /// preferred | alternate
            /// </summary>
            /// <remarks>This uses the native .NET datatype, rather than the FHIR equivalent</remarks>
            [NotMapped]
            [IgnoreDataMemberAttribute]
            public Hl7.Fhir.Model.SpecimenDefinition.SpecimenContainedPreference? Preference
            {
                get { return PreferenceElement != null ? PreferenceElement.Value : null; }
                set
                {
                    if (!value.HasValue)
                        PreferenceElement = null; 
                    else
                        PreferenceElement = new Code<Hl7.Fhir.Model.SpecimenDefinition.SpecimenContainedPreference>(value);
                    OnPropertyChanged("Preference");
                }
            }
            
            /// <summary>
            /// The specimen's container
            /// </summary>
            [FhirElement("container", Order=70)]
            [DataMember]
            public Hl7.Fhir.Model.SpecimenDefinition.ContainerComponent Container
            {
                get { return _Container; }
                set { _Container = value; OnPropertyChanged("Container"); }
            }
            
            private Hl7.Fhir.Model.SpecimenDefinition.ContainerComponent _Container;
            
            /// <summary>
            /// Specimen requirements
            /// </summary>
            [FhirElement("requirement", Order=80)]
            [DataMember]
            public Hl7.Fhir.Model.FhirString RequirementElement
            {
                get { return _RequirementElement; }
                set { _RequirementElement = value; OnPropertyChanged("RequirementElement"); }
            }
            
            private Hl7.Fhir.Model.FhirString _RequirementElement;
            
            /// <summary>
            /// Specimen requirements
            /// </summary>
            /// <remarks>This uses the native .NET datatype, rather than the FHIR equivalent</remarks>
            [NotMapped]
            [IgnoreDataMemberAttribute]
            public string Requirement
            {
                get { return RequirementElement != null ? RequirementElement.Value : null; }
                set
                {
                    if (value == null)
                        RequirementElement = null; 
                    else
                        RequirementElement = new Hl7.Fhir.Model.FhirString(value);
                    OnPropertyChanged("Requirement");
                }
            }
            
            /// <summary>
            /// Specimen retention time
            /// </summary>
            [FhirElement("retentionTime", Order=90)]
            [DataMember]
            public Duration RetentionTime
            {
                get { return _RetentionTime; }
                set { _RetentionTime = value; OnPropertyChanged("RetentionTime"); }
            }
            
            private Duration _RetentionTime;
            
            /// <summary>
            /// Rejection criterion
            /// </summary>
            [FhirElement("rejectionCriterion", Order=100)]
            [Cardinality(Min=0,Max=-1)]
            [DataMember]
            public List<Hl7.Fhir.Model.CodeableConcept> RejectionCriterion
            {
                get { if(_RejectionCriterion==null) _RejectionCriterion = new List<Hl7.Fhir.Model.CodeableConcept>(); return _RejectionCriterion; }
                set { _RejectionCriterion = value; OnPropertyChanged("RejectionCriterion"); }
            }
            
            private List<Hl7.Fhir.Model.CodeableConcept> _RejectionCriterion;
            
            /// <summary>
            /// Specimen handling before testing
            /// </summary>
            [FhirElement("handling", Order=110)]
            [Cardinality(Min=0,Max=-1)]
            [DataMember]
            public List<Hl7.Fhir.Model.SpecimenDefinition.HandlingComponent> Handling
            {
                get { if(_Handling==null) _Handling = new List<Hl7.Fhir.Model.SpecimenDefinition.HandlingComponent>(); return _Handling; }
                set { _Handling = value; OnPropertyChanged("Handling"); }
            }
            
            private List<Hl7.Fhir.Model.SpecimenDefinition.HandlingComponent> _Handling;
            
            public override IDeepCopyable CopyTo(IDeepCopyable other)
            {
                var dest = other as TypeTestedComponent;
                
                if (dest != null)
                {
                    base.CopyTo(dest);
                    if(IsDerivedElement != null) dest.IsDerivedElement = (Hl7.Fhir.Model.FhirBoolean)IsDerivedElement.DeepCopy();
                    if(Type != null) dest.Type = (Hl7.Fhir.Model.CodeableConcept)Type.DeepCopy();
                    if(PreferenceElement != null) dest.PreferenceElement = (Code<Hl7.Fhir.Model.SpecimenDefinition.SpecimenContainedPreference>)PreferenceElement.DeepCopy();
                    if(Container != null) dest.Container = (Hl7.Fhir.Model.SpecimenDefinition.ContainerComponent)Container.DeepCopy();
                    if(RequirementElement != null) dest.RequirementElement = (Hl7.Fhir.Model.FhirString)RequirementElement.DeepCopy();
                    if(RetentionTime != null) dest.RetentionTime = (Duration)RetentionTime.DeepCopy();
                    if(RejectionCriterion != null) dest.RejectionCriterion = new List<Hl7.Fhir.Model.CodeableConcept>(RejectionCriterion.DeepCopy());
                    if(Handling != null) dest.Handling = new List<Hl7.Fhir.Model.SpecimenDefinition.HandlingComponent>(Handling.DeepCopy());
                    return dest;
                }
                else
                	throw new ArgumentException("Can only copy to an object of the same type", "other");
            }
            
            public override IDeepCopyable DeepCopy()
            {
                return CopyTo(new TypeTestedComponent());
            }
            
            public override bool Matches(IDeepComparable other)
            {
                var otherT = other as TypeTestedComponent;
                if(otherT == null) return false;
                
                if(!base.Matches(otherT)) return false;
                if( !DeepComparable.Matches(IsDerivedElement, otherT.IsDerivedElement)) return false;
                if( !DeepComparable.Matches(Type, otherT.Type)) return false;
                if( !DeepComparable.Matches(PreferenceElement, otherT.PreferenceElement)) return false;
                if( !DeepComparable.Matches(Container, otherT.Container)) return false;
                if( !DeepComparable.Matches(RequirementElement, otherT.RequirementElement)) return false;
                if( !DeepComparable.Matches(RetentionTime, otherT.RetentionTime)) return false;
                if( !DeepComparable.Matches(RejectionCriterion, otherT.RejectionCriterion)) return false;
                if( !DeepComparable.Matches(Handling, otherT.Handling)) return false;
                
                return true;
            }
            
            public override bool IsExactly(IDeepComparable other)
            {
                var otherT = other as TypeTestedComponent;
                if(otherT == null) return false;
                
                if(!base.IsExactly(otherT)) return false;
                if( !DeepComparable.IsExactly(IsDerivedElement, otherT.IsDerivedElement)) return false;
                if( !DeepComparable.IsExactly(Type, otherT.Type)) return false;
                if( !DeepComparable.IsExactly(PreferenceElement, otherT.PreferenceElement)) return false;
                if( !DeepComparable.IsExactly(Container, otherT.Container)) return false;
                if( !DeepComparable.IsExactly(RequirementElement, otherT.RequirementElement)) return false;
                if( !DeepComparable.IsExactly(RetentionTime, otherT.RetentionTime)) return false;
                if( !DeepComparable.IsExactly(RejectionCriterion, otherT.RejectionCriterion)) return false;
                if( !DeepComparable.IsExactly(Handling, otherT.Handling)) return false;
                
                return true;
            }


            [NotMapped]
            public override IEnumerable<Base> Children
            {
                get
                {
                    foreach (var item in base.Children) yield return item;
                    if (IsDerivedElement != null) yield return IsDerivedElement;
                    if (Type != null) yield return Type;
                    if (PreferenceElement != null) yield return PreferenceElement;
                    if (Container != null) yield return Container;
                    if (RequirementElement != null) yield return RequirementElement;
                    if (RetentionTime != null) yield return RetentionTime;
                    foreach (var elem in RejectionCriterion) { if (elem != null) yield return elem; }
                    foreach (var elem in Handling) { if (elem != null) yield return elem; }
                }
            }

            [NotMapped]
            internal override IEnumerable<ElementValue> NamedChildren
            {
                get
                {
                    foreach (var item in base.NamedChildren) yield return item;
                    if (IsDerivedElement != null) yield return new ElementValue("isDerived", false, IsDerivedElement);
                    if (Type != null) yield return new ElementValue("type", false, Type);
                    if (PreferenceElement != null) yield return new ElementValue("preference", false, PreferenceElement);
                    if (Container != null) yield return new ElementValue("container", false, Container);
                    if (RequirementElement != null) yield return new ElementValue("requirement", false, RequirementElement);
                    if (RetentionTime != null) yield return new ElementValue("retentionTime", false, RetentionTime);
                    foreach (var elem in RejectionCriterion) { if (elem != null) yield return new ElementValue("rejectionCriterion", true, elem); }
                    foreach (var elem in Handling) { if (elem != null) yield return new ElementValue("handling", true, elem); }
                }
            }

            
        }
        
        
        [FhirType("ContainerComponent")]
        [DataContract]
        public partial class ContainerComponent : Hl7.Fhir.Model.BackboneElement, System.ComponentModel.INotifyPropertyChanged
        {
            [NotMapped]
            public override string TypeName { get { return "ContainerComponent"; } }
            
            /// <summary>
            /// Container material
            /// </summary>
            [FhirElement("material", Order=40)]
            [DataMember]
            public Hl7.Fhir.Model.CodeableConcept Material
            {
                get { return _Material; }
                set { _Material = value; OnPropertyChanged("Material"); }
            }
            
            private Hl7.Fhir.Model.CodeableConcept _Material;
            
            /// <summary>
            /// Kind of container associated with the kind of specimen
            /// </summary>
            [FhirElement("type", Order=50)]
            [DataMember]
            public Hl7.Fhir.Model.CodeableConcept Type
            {
                get { return _Type; }
                set { _Type = value; OnPropertyChanged("Type"); }
            }
            
            private Hl7.Fhir.Model.CodeableConcept _Type;
            
            /// <summary>
            /// Color of container cap
            /// </summary>
            [FhirElement("cap", Order=60)]
            [DataMember]
            public Hl7.Fhir.Model.CodeableConcept Cap
            {
                get { return _Cap; }
                set { _Cap = value; OnPropertyChanged("Cap"); }
            }
            
            private Hl7.Fhir.Model.CodeableConcept _Cap;
            
            /// <summary>
            /// Container description
            /// </summary>
            [FhirElement("description", Order=70)]
            [DataMember]
            public Hl7.Fhir.Model.FhirString DescriptionElement
            {
                get { return _DescriptionElement; }
                set { _DescriptionElement = value; OnPropertyChanged("DescriptionElement"); }
            }
            
            private Hl7.Fhir.Model.FhirString _DescriptionElement;
            
            /// <summary>
            /// Container description
            /// </summary>
            /// <remarks>This uses the native .NET datatype, rather than the FHIR equivalent</remarks>
            [NotMapped]
            [IgnoreDataMemberAttribute]
            public string Description
            {
                get { return DescriptionElement != null ? DescriptionElement.Value : null; }
                set
                {
                    if (value == null)
                        DescriptionElement = null; 
                    else
                        DescriptionElement = new Hl7.Fhir.Model.FhirString(value);
                    OnPropertyChanged("Description");
                }
            }
            
            /// <summary>
            /// Container capacity
            /// </summary>
            [FhirElement("capacity", Order=80)]
            [DataMember]
            public Hl7.Fhir.Model.SimpleQuantity Capacity
            {
                get { return _Capacity; }
                set { _Capacity = value; OnPropertyChanged("Capacity"); }
            }
            
            private Hl7.Fhir.Model.SimpleQuantity _Capacity;
            
            /// <summary>
            /// Minimum volume
            /// </summary>
            [FhirElement("minimumVolume", Order=90, Choice=ChoiceType.DatatypeChoice)]
            [CLSCompliant(false)]
			[AllowedTypes(typeof(Hl7.Fhir.Model.SimpleQuantity),typeof(Hl7.Fhir.Model.FhirString))]
            [DataMember]
            public Hl7.Fhir.Model.Element MinimumVolume
            {
                get { return _MinimumVolume; }
                set { _MinimumVolume = value; OnPropertyChanged("MinimumVolume"); }
            }
            
            private Hl7.Fhir.Model.Element _MinimumVolume;
            
            /// <summary>
            /// Additive associated with container
            /// </summary>
            [FhirElement("additive", Order=100)]
            [Cardinality(Min=0,Max=-1)]
            [DataMember]
            public List<Hl7.Fhir.Model.SpecimenDefinition.AdditiveComponent> Additive
            {
                get { if(_Additive==null) _Additive = new List<Hl7.Fhir.Model.SpecimenDefinition.AdditiveComponent>(); return _Additive; }
                set { _Additive = value; OnPropertyChanged("Additive"); }
            }
            
            private List<Hl7.Fhir.Model.SpecimenDefinition.AdditiveComponent> _Additive;
            
            /// <summary>
            /// Specimen container preparation
            /// </summary>
            [FhirElement("preparation", Order=110)]
            [DataMember]
            public Hl7.Fhir.Model.FhirString PreparationElement
            {
                get { return _PreparationElement; }
                set { _PreparationElement = value; OnPropertyChanged("PreparationElement"); }
            }
            
            private Hl7.Fhir.Model.FhirString _PreparationElement;
            
            /// <summary>
            /// Specimen container preparation
            /// </summary>
            /// <remarks>This uses the native .NET datatype, rather than the FHIR equivalent</remarks>
            [NotMapped]
            [IgnoreDataMemberAttribute]
            public string Preparation
            {
                get { return PreparationElement != null ? PreparationElement.Value : null; }
                set
                {
                    if (value == null)
                        PreparationElement = null; 
                    else
                        PreparationElement = new Hl7.Fhir.Model.FhirString(value);
                    OnPropertyChanged("Preparation");
                }
            }
            
            public override IDeepCopyable CopyTo(IDeepCopyable other)
            {
                var dest = other as ContainerComponent;
                
                if (dest != null)
                {
                    base.CopyTo(dest);
                    if(Material != null) dest.Material = (Hl7.Fhir.Model.CodeableConcept)Material.DeepCopy();
                    if(Type != null) dest.Type = (Hl7.Fhir.Model.CodeableConcept)Type.DeepCopy();
                    if(Cap != null) dest.Cap = (Hl7.Fhir.Model.CodeableConcept)Cap.DeepCopy();
                    if(DescriptionElement != null) dest.DescriptionElement = (Hl7.Fhir.Model.FhirString)DescriptionElement.DeepCopy();
                    if(Capacity != null) dest.Capacity = (Hl7.Fhir.Model.SimpleQuantity)Capacity.DeepCopy();
                    if(MinimumVolume != null) dest.MinimumVolume = (Hl7.Fhir.Model.Element)MinimumVolume.DeepCopy();
                    if(Additive != null) dest.Additive = new List<Hl7.Fhir.Model.SpecimenDefinition.AdditiveComponent>(Additive.DeepCopy());
                    if(PreparationElement != null) dest.PreparationElement = (Hl7.Fhir.Model.FhirString)PreparationElement.DeepCopy();
                    return dest;
                }
                else
                	throw new ArgumentException("Can only copy to an object of the same type", "other");
            }
            
            public override IDeepCopyable DeepCopy()
            {
                return CopyTo(new ContainerComponent());
            }
            
            public override bool Matches(IDeepComparable other)
            {
                var otherT = other as ContainerComponent;
                if(otherT == null) return false;
                
                if(!base.Matches(otherT)) return false;
                if( !DeepComparable.Matches(Material, otherT.Material)) return false;
                if( !DeepComparable.Matches(Type, otherT.Type)) return false;
                if( !DeepComparable.Matches(Cap, otherT.Cap)) return false;
                if( !DeepComparable.Matches(DescriptionElement, otherT.DescriptionElement)) return false;
                if( !DeepComparable.Matches(Capacity, otherT.Capacity)) return false;
                if( !DeepComparable.Matches(MinimumVolume, otherT.MinimumVolume)) return false;
                if( !DeepComparable.Matches(Additive, otherT.Additive)) return false;
                if( !DeepComparable.Matches(PreparationElement, otherT.PreparationElement)) return false;
                
                return true;
            }
            
            public override bool IsExactly(IDeepComparable other)
            {
                var otherT = other as ContainerComponent;
                if(otherT == null) return false;
                
                if(!base.IsExactly(otherT)) return false;
                if( !DeepComparable.IsExactly(Material, otherT.Material)) return false;
                if( !DeepComparable.IsExactly(Type, otherT.Type)) return false;
                if( !DeepComparable.IsExactly(Cap, otherT.Cap)) return false;
                if( !DeepComparable.IsExactly(DescriptionElement, otherT.DescriptionElement)) return false;
                if( !DeepComparable.IsExactly(Capacity, otherT.Capacity)) return false;
                if( !DeepComparable.IsExactly(MinimumVolume, otherT.MinimumVolume)) return false;
                if( !DeepComparable.IsExactly(Additive, otherT.Additive)) return false;
                if( !DeepComparable.IsExactly(PreparationElement, otherT.PreparationElement)) return false;
                
                return true;
            }


            [NotMapped]
            public override IEnumerable<Base> Children
            {
                get
                {
                    foreach (var item in base.Children) yield return item;
                    if (Material != null) yield return Material;
                    if (Type != null) yield return Type;
                    if (Cap != null) yield return Cap;
                    if (DescriptionElement != null) yield return DescriptionElement;
                    if (Capacity != null) yield return Capacity;
                    if (MinimumVolume != null) yield return MinimumVolume;
                    foreach (var elem in Additive) { if (elem != null) yield return elem; }
                    if (PreparationElement != null) yield return PreparationElement;
                }
            }

            [NotMapped]
            internal override IEnumerable<ElementValue> NamedChildren
            {
                get
                {
                    foreach (var item in base.NamedChildren) yield return item;
<<<<<<< HEAD
                    if (Material != null) yield return new ElementValue("material", false, Material);
                    if (Type != null) yield return new ElementValue("type", false, Type);
                    if (Cap != null) yield return new ElementValue("cap", false, Cap);
                    if (DescriptionElement != null) yield return new ElementValue("description", false, DescriptionElement);
                    if (Capacity != null) yield return new ElementValue("capacity", false, Capacity);
                    if (MinimumVolume != null) yield return new ElementValue("minimumVolume", false, MinimumVolume);
                    foreach (var elem in Additive) { if (elem != null) yield return new ElementValue("additive", true, elem); }
                    if (PreparationElement != null) yield return new ElementValue("preparation", false, PreparationElement);
=======
                    if (IsDerivedElement != null) yield return new ElementValue("isDerived", IsDerivedElement);
                    if (Type != null) yield return new ElementValue("type", Type);
                    if (PreferenceElement != null) yield return new ElementValue("preference", PreferenceElement);
                    if (ContainerMaterial != null) yield return new ElementValue("containerMaterial", ContainerMaterial);
                    if (ContainerType != null) yield return new ElementValue("containerType", ContainerType);
                    if (ContainerCap != null) yield return new ElementValue("containerCap", ContainerCap);
                    if (ContainerDescriptionElement != null) yield return new ElementValue("containerDescription", ContainerDescriptionElement);
                    if (ContainerCapacity != null) yield return new ElementValue("containerCapacity", ContainerCapacity);
                    if (ContainerMinimumVolume != null) yield return new ElementValue("containerMinimumVolume", ContainerMinimumVolume);
                    foreach (var elem in ContainerAdditive) { if (elem != null) yield return new ElementValue("containerAdditive", elem); }
                    if (ContainerPreparationElement != null) yield return new ElementValue("containerPreparation", ContainerPreparationElement);
                    if (RequirementElement != null) yield return new ElementValue("requirement", RequirementElement);
                    if (RetentionTime != null) yield return new ElementValue("retentionTime", RetentionTime);
                    foreach (var elem in RejectionCriterion) { if (elem != null) yield return new ElementValue("rejectionCriterion", elem); }
                    foreach (var elem in Handling) { if (elem != null) yield return new ElementValue("handling", elem); }
>>>>>>> 824431c8
                }
            }

            
        }
        
        
        [FhirType("AdditiveComponent")]
        [DataContract]
<<<<<<< HEAD
        public partial class AdditiveComponent : Hl7.Fhir.Model.BackboneElement, System.ComponentModel.INotifyPropertyChanged
=======
        public partial class ContainerAdditiveComponent : Hl7.Fhir.Model.BackboneElement, System.ComponentModel.INotifyPropertyChanged, IBackboneElement
>>>>>>> 824431c8
        {
            [NotMapped]
            public override string TypeName { get { return "AdditiveComponent"; } }
            
            /// <summary>
            /// Additive associated with container
            /// </summary>
            [FhirElement("additive", Order=40, Choice=ChoiceType.DatatypeChoice)]
            [CLSCompliant(false)]
			[AllowedTypes(typeof(Hl7.Fhir.Model.CodeableConcept),typeof(Hl7.Fhir.Model.ResourceReference))]
            [Cardinality(Min=1,Max=1)]
            [DataMember]
            public Hl7.Fhir.Model.Element Additive
            {
                get { return _Additive; }
                set { _Additive = value; OnPropertyChanged("Additive"); }
            }
            
            private Hl7.Fhir.Model.Element _Additive;
            
            public override IDeepCopyable CopyTo(IDeepCopyable other)
            {
                var dest = other as AdditiveComponent;
                
                if (dest != null)
                {
                    base.CopyTo(dest);
                    if(Additive != null) dest.Additive = (Hl7.Fhir.Model.Element)Additive.DeepCopy();
                    return dest;
                }
                else
                	throw new ArgumentException("Can only copy to an object of the same type", "other");
            }
            
            public override IDeepCopyable DeepCopy()
            {
                return CopyTo(new AdditiveComponent());
            }
            
            public override bool Matches(IDeepComparable other)
            {
                var otherT = other as AdditiveComponent;
                if(otherT == null) return false;
                
                if(!base.Matches(otherT)) return false;
                if( !DeepComparable.Matches(Additive, otherT.Additive)) return false;
                
                return true;
            }
            
            public override bool IsExactly(IDeepComparable other)
            {
                var otherT = other as AdditiveComponent;
                if(otherT == null) return false;
                
                if(!base.IsExactly(otherT)) return false;
                if( !DeepComparable.IsExactly(Additive, otherT.Additive)) return false;
                
                return true;
            }


            [NotMapped]
            public override IEnumerable<Base> Children
            {
                get
                {
                    foreach (var item in base.Children) yield return item;
                    if (Additive != null) yield return Additive;
                }
            }

            [NotMapped]
            internal override IEnumerable<ElementValue> NamedChildren
            {
                get
                {
                    foreach (var item in base.NamedChildren) yield return item;
                    if (Additive != null) yield return new ElementValue("additive", Additive);
                }
            }

            
        }
        
        
        [FhirType("HandlingComponent")]
        [DataContract]
        public partial class HandlingComponent : Hl7.Fhir.Model.BackboneElement, System.ComponentModel.INotifyPropertyChanged, IBackboneElement
        {
            [NotMapped]
            public override string TypeName { get { return "HandlingComponent"; } }
            
            /// <summary>
            /// Temperature qualifier
            /// </summary>
            [FhirElement("temperatureQualifier", Order=40)]
            [DataMember]
            public Hl7.Fhir.Model.CodeableConcept TemperatureQualifier
            {
                get { return _TemperatureQualifier; }
                set { _TemperatureQualifier = value; OnPropertyChanged("TemperatureQualifier"); }
            }
            
            private Hl7.Fhir.Model.CodeableConcept _TemperatureQualifier;
            
            /// <summary>
            /// Temperature range
            /// </summary>
            [FhirElement("temperatureRange", Order=50)]
            [DataMember]
            public Hl7.Fhir.Model.Range TemperatureRange
            {
                get { return _TemperatureRange; }
                set { _TemperatureRange = value; OnPropertyChanged("TemperatureRange"); }
            }
            
            private Hl7.Fhir.Model.Range _TemperatureRange;
            
            /// <summary>
            /// Maximum preservation time
            /// </summary>
            [FhirElement("maxDuration", Order=60)]
            [DataMember]
            public Duration MaxDuration
            {
                get { return _MaxDuration; }
                set { _MaxDuration = value; OnPropertyChanged("MaxDuration"); }
            }
            
            private Duration _MaxDuration;
            
            /// <summary>
            /// Preservation instruction
            /// </summary>
            [FhirElement("instruction", Order=70)]
            [DataMember]
            public Hl7.Fhir.Model.FhirString InstructionElement
            {
                get { return _InstructionElement; }
                set { _InstructionElement = value; OnPropertyChanged("InstructionElement"); }
            }
            
            private Hl7.Fhir.Model.FhirString _InstructionElement;
            
            /// <summary>
            /// Preservation instruction
            /// </summary>
            /// <remarks>This uses the native .NET datatype, rather than the FHIR equivalent</remarks>
            [NotMapped]
            [IgnoreDataMemberAttribute]
            public string Instruction
            {
                get { return InstructionElement != null ? InstructionElement.Value : null; }
                set
                {
                    if (value == null)
                        InstructionElement = null; 
                    else
                        InstructionElement = new Hl7.Fhir.Model.FhirString(value);
                    OnPropertyChanged("Instruction");
                }
            }
            
            public override IDeepCopyable CopyTo(IDeepCopyable other)
            {
                var dest = other as HandlingComponent;
                
                if (dest != null)
                {
                    base.CopyTo(dest);
                    if(TemperatureQualifier != null) dest.TemperatureQualifier = (Hl7.Fhir.Model.CodeableConcept)TemperatureQualifier.DeepCopy();
                    if(TemperatureRange != null) dest.TemperatureRange = (Hl7.Fhir.Model.Range)TemperatureRange.DeepCopy();
                    if(MaxDuration != null) dest.MaxDuration = (Duration)MaxDuration.DeepCopy();
                    if(InstructionElement != null) dest.InstructionElement = (Hl7.Fhir.Model.FhirString)InstructionElement.DeepCopy();
                    return dest;
                }
                else
                	throw new ArgumentException("Can only copy to an object of the same type", "other");
            }
            
            public override IDeepCopyable DeepCopy()
            {
                return CopyTo(new HandlingComponent());
            }
            
            public override bool Matches(IDeepComparable other)
            {
                var otherT = other as HandlingComponent;
                if(otherT == null) return false;
                
                if(!base.Matches(otherT)) return false;
                if( !DeepComparable.Matches(TemperatureQualifier, otherT.TemperatureQualifier)) return false;
                if( !DeepComparable.Matches(TemperatureRange, otherT.TemperatureRange)) return false;
                if( !DeepComparable.Matches(MaxDuration, otherT.MaxDuration)) return false;
                if( !DeepComparable.Matches(InstructionElement, otherT.InstructionElement)) return false;
                
                return true;
            }
            
            public override bool IsExactly(IDeepComparable other)
            {
                var otherT = other as HandlingComponent;
                if(otherT == null) return false;
                
                if(!base.IsExactly(otherT)) return false;
                if( !DeepComparable.IsExactly(TemperatureQualifier, otherT.TemperatureQualifier)) return false;
                if( !DeepComparable.IsExactly(TemperatureRange, otherT.TemperatureRange)) return false;
                if( !DeepComparable.IsExactly(MaxDuration, otherT.MaxDuration)) return false;
                if( !DeepComparable.IsExactly(InstructionElement, otherT.InstructionElement)) return false;
                
                return true;
            }


            [NotMapped]
            public override IEnumerable<Base> Children
            {
                get
                {
                    foreach (var item in base.Children) yield return item;
                    if (TemperatureQualifier != null) yield return TemperatureQualifier;
                    if (TemperatureRange != null) yield return TemperatureRange;
                    if (MaxDuration != null) yield return MaxDuration;
                    if (InstructionElement != null) yield return InstructionElement;
                }
            }

            [NotMapped]
            internal override IEnumerable<ElementValue> NamedChildren
            {
                get
                {
                    foreach (var item in base.NamedChildren) yield return item;
<<<<<<< HEAD
                    if (TemperatureQualifier != null) yield return new ElementValue("temperatureQualifier", false, TemperatureQualifier);
                    if (TemperatureRange != null) yield return new ElementValue("temperatureRange", false, TemperatureRange);
                    if (MaxDuration != null) yield return new ElementValue("maxDuration", false, MaxDuration);
                    if (InstructionElement != null) yield return new ElementValue("instruction", false, InstructionElement);
=======
                    if (ConditionSet != null) yield return new ElementValue("conditionSet", ConditionSet);
                    if (TempRange != null) yield return new ElementValue("tempRange", TempRange);
                    if (MaxDuration != null) yield return new ElementValue("maxDuration", MaxDuration);
                    if (LightExposureElement != null) yield return new ElementValue("lightExposure", LightExposureElement);
                    if (InstructionElement != null) yield return new ElementValue("instruction", InstructionElement);
>>>>>>> 824431c8
                }
            }

            
        }
        
        
        /// <summary>
        /// Business identifier of a kind of specimen
        /// </summary>
        [FhirElement("identifier", InSummary=true, Order=90)]
        [DataMember]
        public Hl7.Fhir.Model.Identifier Identifier
        {
            get { return _Identifier; }
            set { _Identifier = value; OnPropertyChanged("Identifier"); }
        }
        
        private Hl7.Fhir.Model.Identifier _Identifier;
        
        /// <summary>
        /// Kind of material to collect
        /// </summary>
        [FhirElement("typeCollected", InSummary=true, Order=100)]
        [DataMember]
        public Hl7.Fhir.Model.CodeableConcept TypeCollected
        {
            get { return _TypeCollected; }
            set { _TypeCollected = value; OnPropertyChanged("TypeCollected"); }
        }
        
        private Hl7.Fhir.Model.CodeableConcept _TypeCollected;
        
        /// <summary>
        /// Patient preparation for collection
        /// </summary>
        [FhirElement("patientPreparation", InSummary=true, Order=110)]
        [Cardinality(Min=0,Max=-1)]
        [DataMember]
        public List<Hl7.Fhir.Model.CodeableConcept> PatientPreparation
        {
            get { if(_PatientPreparation==null) _PatientPreparation = new List<Hl7.Fhir.Model.CodeableConcept>(); return _PatientPreparation; }
            set { _PatientPreparation = value; OnPropertyChanged("PatientPreparation"); }
        }
        
        private List<Hl7.Fhir.Model.CodeableConcept> _PatientPreparation;
        
        /// <summary>
        /// Time aspect for collection
        /// </summary>
        [FhirElement("timeAspect", InSummary=true, Order=120)]
        [DataMember]
        public Hl7.Fhir.Model.FhirString TimeAspectElement
        {
            get { return _TimeAspectElement; }
            set { _TimeAspectElement = value; OnPropertyChanged("TimeAspectElement"); }
        }
        
        private Hl7.Fhir.Model.FhirString _TimeAspectElement;
        
        /// <summary>
        /// Time aspect for collection
        /// </summary>
        /// <remarks>This uses the native .NET datatype, rather than the FHIR equivalent</remarks>
        [NotMapped]
        [IgnoreDataMemberAttribute]
        public string TimeAspect
        {
            get { return TimeAspectElement != null ? TimeAspectElement.Value : null; }
            set
            {
                if (value == null)
                  TimeAspectElement = null; 
                else
                  TimeAspectElement = new Hl7.Fhir.Model.FhirString(value);
                OnPropertyChanged("TimeAspect");
            }
        }
        
        /// <summary>
        /// Specimen collection procedure
        /// </summary>
        [FhirElement("collection", InSummary=true, Order=130)]
        [Cardinality(Min=0,Max=-1)]
        [DataMember]
        public List<Hl7.Fhir.Model.CodeableConcept> Collection
        {
            get { if(_Collection==null) _Collection = new List<Hl7.Fhir.Model.CodeableConcept>(); return _Collection; }
            set { _Collection = value; OnPropertyChanged("Collection"); }
        }
        
        private List<Hl7.Fhir.Model.CodeableConcept> _Collection;
        
        /// <summary>
        /// Specimen in container intended for testing by lab
        /// </summary>
        [FhirElement("typeTested", Order=140)]
        [Cardinality(Min=0,Max=-1)]
        [DataMember]
        public List<Hl7.Fhir.Model.SpecimenDefinition.TypeTestedComponent> TypeTested
        {
            get { if(_TypeTested==null) _TypeTested = new List<Hl7.Fhir.Model.SpecimenDefinition.TypeTestedComponent>(); return _TypeTested; }
            set { _TypeTested = value; OnPropertyChanged("TypeTested"); }
        }
        
        private List<Hl7.Fhir.Model.SpecimenDefinition.TypeTestedComponent> _TypeTested;
        

        public override void AddDefaultConstraints()
        {
            base.AddDefaultConstraints();

        }

        public override IDeepCopyable CopyTo(IDeepCopyable other)
        {
            var dest = other as SpecimenDefinition;
            
            if (dest != null)
            {
                base.CopyTo(dest);
                if(Identifier != null) dest.Identifier = (Hl7.Fhir.Model.Identifier)Identifier.DeepCopy();
                if(TypeCollected != null) dest.TypeCollected = (Hl7.Fhir.Model.CodeableConcept)TypeCollected.DeepCopy();
                if(PatientPreparation != null) dest.PatientPreparation = new List<Hl7.Fhir.Model.CodeableConcept>(PatientPreparation.DeepCopy());
                if(TimeAspectElement != null) dest.TimeAspectElement = (Hl7.Fhir.Model.FhirString)TimeAspectElement.DeepCopy();
                if(Collection != null) dest.Collection = new List<Hl7.Fhir.Model.CodeableConcept>(Collection.DeepCopy());
                if(TypeTested != null) dest.TypeTested = new List<Hl7.Fhir.Model.SpecimenDefinition.TypeTestedComponent>(TypeTested.DeepCopy());
                return dest;
            }
            else
            	throw new ArgumentException("Can only copy to an object of the same type", "other");
        }
        
        public override IDeepCopyable DeepCopy()
        {
            return CopyTo(new SpecimenDefinition());
        }
        
        public override bool Matches(IDeepComparable other)
        {
            var otherT = other as SpecimenDefinition;
            if(otherT == null) return false;
            
            if(!base.Matches(otherT)) return false;
            if( !DeepComparable.Matches(Identifier, otherT.Identifier)) return false;
            if( !DeepComparable.Matches(TypeCollected, otherT.TypeCollected)) return false;
            if( !DeepComparable.Matches(PatientPreparation, otherT.PatientPreparation)) return false;
            if( !DeepComparable.Matches(TimeAspectElement, otherT.TimeAspectElement)) return false;
            if( !DeepComparable.Matches(Collection, otherT.Collection)) return false;
            if( !DeepComparable.Matches(TypeTested, otherT.TypeTested)) return false;
            
            return true;
        }
        
        public override bool IsExactly(IDeepComparable other)
        {
            var otherT = other as SpecimenDefinition;
            if(otherT == null) return false;
            
            if(!base.IsExactly(otherT)) return false;
            if( !DeepComparable.IsExactly(Identifier, otherT.Identifier)) return false;
            if( !DeepComparable.IsExactly(TypeCollected, otherT.TypeCollected)) return false;
            if( !DeepComparable.IsExactly(PatientPreparation, otherT.PatientPreparation)) return false;
            if( !DeepComparable.IsExactly(TimeAspectElement, otherT.TimeAspectElement)) return false;
            if( !DeepComparable.IsExactly(Collection, otherT.Collection)) return false;
            if( !DeepComparable.IsExactly(TypeTested, otherT.TypeTested)) return false;
            
            return true;
        }

        [NotMapped]
        public override IEnumerable<Base> Children
        {
            get
            {
                foreach (var item in base.Children) yield return item;
				if (Identifier != null) yield return Identifier;
				if (TypeCollected != null) yield return TypeCollected;
				foreach (var elem in PatientPreparation) { if (elem != null) yield return elem; }
				if (TimeAspectElement != null) yield return TimeAspectElement;
				foreach (var elem in Collection) { if (elem != null) yield return elem; }
				foreach (var elem in TypeTested) { if (elem != null) yield return elem; }
            }
        }

        [NotMapped]
        internal override IEnumerable<ElementValue> NamedChildren
        {
            get
            {
                foreach (var item in base.NamedChildren) yield return item;
<<<<<<< HEAD
                if (Identifier != null) yield return new ElementValue("identifier", false, Identifier);
                if (TypeCollected != null) yield return new ElementValue("typeCollected", false, TypeCollected);
                foreach (var elem in PatientPreparation) { if (elem != null) yield return new ElementValue("patientPreparation", true, elem); }
                if (TimeAspectElement != null) yield return new ElementValue("timeAspect", false, TimeAspectElement);
                foreach (var elem in Collection) { if (elem != null) yield return new ElementValue("collection", true, elem); }
                foreach (var elem in TypeTested) { if (elem != null) yield return new ElementValue("typeTested", true, elem); }
=======
                if (Identifier != null) yield return new ElementValue("identifier", Identifier);
                if (TypeCollected != null) yield return new ElementValue("typeCollected", TypeCollected);
                if (PatientPreparationElement != null) yield return new ElementValue("patientPreparation", PatientPreparationElement);
                if (TimeAspectElement != null) yield return new ElementValue("timeAspect", TimeAspectElement);
                foreach (var elem in Collection) { if (elem != null) yield return new ElementValue("collection", elem); }
                foreach (var elem in SpecimenToLab) { if (elem != null) yield return new ElementValue("specimenToLab", elem); }
>>>>>>> 824431c8
            }
        }

    }
    
}<|MERGE_RESOLUTION|>--- conflicted
+++ resolved
@@ -78,11 +78,7 @@
 
         [FhirType("TypeTestedComponent")]
         [DataContract]
-<<<<<<< HEAD
         public partial class TypeTestedComponent : Hl7.Fhir.Model.BackboneElement, System.ComponentModel.INotifyPropertyChanged
-=======
-        public partial class SpecimenToLabComponent : Hl7.Fhir.Model.BackboneElement, System.ComponentModel.INotifyPropertyChanged, IBackboneElement
->>>>>>> 824431c8
         {
             [NotMapped]
             public override string TypeName { get { return "TypeTestedComponent"; } }
@@ -337,14 +333,14 @@
                 get
                 {
                     foreach (var item in base.NamedChildren) yield return item;
-                    if (IsDerivedElement != null) yield return new ElementValue("isDerived", false, IsDerivedElement);
-                    if (Type != null) yield return new ElementValue("type", false, Type);
-                    if (PreferenceElement != null) yield return new ElementValue("preference", false, PreferenceElement);
-                    if (Container != null) yield return new ElementValue("container", false, Container);
-                    if (RequirementElement != null) yield return new ElementValue("requirement", false, RequirementElement);
-                    if (RetentionTime != null) yield return new ElementValue("retentionTime", false, RetentionTime);
-                    foreach (var elem in RejectionCriterion) { if (elem != null) yield return new ElementValue("rejectionCriterion", true, elem); }
-                    foreach (var elem in Handling) { if (elem != null) yield return new ElementValue("handling", true, elem); }
+                    if (IsDerivedElement != null) yield return new ElementValue("isDerived", IsDerivedElement);
+                    if (Type != null) yield return new ElementValue("type", Type);
+                    if (PreferenceElement != null) yield return new ElementValue("preference", PreferenceElement);
+                    if (Container != null) yield return new ElementValue("container", Container);
+                    if (RequirementElement != null) yield return new ElementValue("requirement", RequirementElement);
+                    if (RetentionTime != null) yield return new ElementValue("retentionTime", RetentionTime);
+                    foreach (var elem in RejectionCriterion) { if (elem != null) yield return new ElementValue("rejectionCriterion", elem); }
+                    foreach (var elem in Handling) { if (elem != null) yield return new ElementValue("handling", elem); }
                 }
             }
 
@@ -590,32 +586,14 @@
                 get
                 {
                     foreach (var item in base.NamedChildren) yield return item;
-<<<<<<< HEAD
-                    if (Material != null) yield return new ElementValue("material", false, Material);
-                    if (Type != null) yield return new ElementValue("type", false, Type);
-                    if (Cap != null) yield return new ElementValue("cap", false, Cap);
-                    if (DescriptionElement != null) yield return new ElementValue("description", false, DescriptionElement);
-                    if (Capacity != null) yield return new ElementValue("capacity", false, Capacity);
-                    if (MinimumVolume != null) yield return new ElementValue("minimumVolume", false, MinimumVolume);
-                    foreach (var elem in Additive) { if (elem != null) yield return new ElementValue("additive", true, elem); }
-                    if (PreparationElement != null) yield return new ElementValue("preparation", false, PreparationElement);
-=======
-                    if (IsDerivedElement != null) yield return new ElementValue("isDerived", IsDerivedElement);
+                    if (Material != null) yield return new ElementValue("material", Material);
                     if (Type != null) yield return new ElementValue("type", Type);
-                    if (PreferenceElement != null) yield return new ElementValue("preference", PreferenceElement);
-                    if (ContainerMaterial != null) yield return new ElementValue("containerMaterial", ContainerMaterial);
-                    if (ContainerType != null) yield return new ElementValue("containerType", ContainerType);
-                    if (ContainerCap != null) yield return new ElementValue("containerCap", ContainerCap);
-                    if (ContainerDescriptionElement != null) yield return new ElementValue("containerDescription", ContainerDescriptionElement);
-                    if (ContainerCapacity != null) yield return new ElementValue("containerCapacity", ContainerCapacity);
-                    if (ContainerMinimumVolume != null) yield return new ElementValue("containerMinimumVolume", ContainerMinimumVolume);
-                    foreach (var elem in ContainerAdditive) { if (elem != null) yield return new ElementValue("containerAdditive", elem); }
-                    if (ContainerPreparationElement != null) yield return new ElementValue("containerPreparation", ContainerPreparationElement);
-                    if (RequirementElement != null) yield return new ElementValue("requirement", RequirementElement);
-                    if (RetentionTime != null) yield return new ElementValue("retentionTime", RetentionTime);
-                    foreach (var elem in RejectionCriterion) { if (elem != null) yield return new ElementValue("rejectionCriterion", elem); }
-                    foreach (var elem in Handling) { if (elem != null) yield return new ElementValue("handling", elem); }
->>>>>>> 824431c8
+                    if (Cap != null) yield return new ElementValue("cap", Cap);
+                    if (DescriptionElement != null) yield return new ElementValue("description", DescriptionElement);
+                    if (Capacity != null) yield return new ElementValue("capacity", Capacity);
+                    if (MinimumVolume != null) yield return new ElementValue("minimumVolume", MinimumVolume);
+                    foreach (var elem in Additive) { if (elem != null) yield return new ElementValue("additive", elem); }
+                    if (PreparationElement != null) yield return new ElementValue("preparation", PreparationElement);
                 }
             }
 
@@ -625,11 +603,7 @@
         
         [FhirType("AdditiveComponent")]
         [DataContract]
-<<<<<<< HEAD
         public partial class AdditiveComponent : Hl7.Fhir.Model.BackboneElement, System.ComponentModel.INotifyPropertyChanged
-=======
-        public partial class ContainerAdditiveComponent : Hl7.Fhir.Model.BackboneElement, System.ComponentModel.INotifyPropertyChanged, IBackboneElement
->>>>>>> 824431c8
         {
             [NotMapped]
             public override string TypeName { get { return "AdditiveComponent"; } }
@@ -718,7 +692,7 @@
         
         [FhirType("HandlingComponent")]
         [DataContract]
-        public partial class HandlingComponent : Hl7.Fhir.Model.BackboneElement, System.ComponentModel.INotifyPropertyChanged, IBackboneElement
+        public partial class HandlingComponent : Hl7.Fhir.Model.BackboneElement, System.ComponentModel.INotifyPropertyChanged
         {
             [NotMapped]
             public override string TypeName { get { return "HandlingComponent"; } }
@@ -864,18 +838,10 @@
                 get
                 {
                     foreach (var item in base.NamedChildren) yield return item;
-<<<<<<< HEAD
-                    if (TemperatureQualifier != null) yield return new ElementValue("temperatureQualifier", false, TemperatureQualifier);
-                    if (TemperatureRange != null) yield return new ElementValue("temperatureRange", false, TemperatureRange);
-                    if (MaxDuration != null) yield return new ElementValue("maxDuration", false, MaxDuration);
-                    if (InstructionElement != null) yield return new ElementValue("instruction", false, InstructionElement);
-=======
-                    if (ConditionSet != null) yield return new ElementValue("conditionSet", ConditionSet);
-                    if (TempRange != null) yield return new ElementValue("tempRange", TempRange);
+                    if (TemperatureQualifier != null) yield return new ElementValue("temperatureQualifier", TemperatureQualifier);
+                    if (TemperatureRange != null) yield return new ElementValue("temperatureRange", TemperatureRange);
                     if (MaxDuration != null) yield return new ElementValue("maxDuration", MaxDuration);
-                    if (LightExposureElement != null) yield return new ElementValue("lightExposure", LightExposureElement);
                     if (InstructionElement != null) yield return new ElementValue("instruction", InstructionElement);
->>>>>>> 824431c8
                 }
             }
 
@@ -1067,21 +1033,12 @@
             get
             {
                 foreach (var item in base.NamedChildren) yield return item;
-<<<<<<< HEAD
-                if (Identifier != null) yield return new ElementValue("identifier", false, Identifier);
-                if (TypeCollected != null) yield return new ElementValue("typeCollected", false, TypeCollected);
-                foreach (var elem in PatientPreparation) { if (elem != null) yield return new ElementValue("patientPreparation", true, elem); }
-                if (TimeAspectElement != null) yield return new ElementValue("timeAspect", false, TimeAspectElement);
-                foreach (var elem in Collection) { if (elem != null) yield return new ElementValue("collection", true, elem); }
-                foreach (var elem in TypeTested) { if (elem != null) yield return new ElementValue("typeTested", true, elem); }
-=======
                 if (Identifier != null) yield return new ElementValue("identifier", Identifier);
                 if (TypeCollected != null) yield return new ElementValue("typeCollected", TypeCollected);
-                if (PatientPreparationElement != null) yield return new ElementValue("patientPreparation", PatientPreparationElement);
+                foreach (var elem in PatientPreparation) { if (elem != null) yield return new ElementValue("patientPreparation", elem); }
                 if (TimeAspectElement != null) yield return new ElementValue("timeAspect", TimeAspectElement);
                 foreach (var elem in Collection) { if (elem != null) yield return new ElementValue("collection", elem); }
-                foreach (var elem in SpecimenToLab) { if (elem != null) yield return new ElementValue("specimenToLab", elem); }
->>>>>>> 824431c8
+                foreach (var elem in TypeTested) { if (elem != null) yield return new ElementValue("typeTested", elem); }
             }
         }
 
