﻿using System;
using System.Collections.Generic;
using Hl7.Fhir.Introspection;
using Hl7.Fhir.Validation;
using System.Linq;
using System.Runtime.Serialization;
using Hl7.Fhir.Utility;

/*
  Copyright (c) 2011+, HL7, Inc.
  All rights reserved.
  
  Redistribution and use in source and binary forms, with or without modification, 
  are permitted provided that the following conditions are met:
  
   * Redistributions of source code must retain the above copyright notice, this 
     list of conditions and the following disclaimer.
   * Redistributions in binary form must reproduce the above copyright notice, 
     this list of conditions and the following disclaimer in the documentation 
     and/or other materials provided with the distribution.
   * Neither the name of HL7 nor the names of its contributors may be used to 
     endorse or promote products derived from this software without specific 
     prior written permission.
  
  THIS SOFTWARE IS PROVIDED BY THE COPYRIGHT HOLDERS AND CONTRIBUTORS "AS IS" AND 
  ANY EXPRESS OR IMPLIED WARRANTIES, INCLUDING, BUT NOT LIMITED TO, THE IMPLIED 
  WARRANTIES OF MERCHANTABILITY AND FITNESS FOR A PARTICULAR PURPOSE ARE DISCLAIMED. 
  IN NO EVENT SHALL THE COPYRIGHT HOLDER OR CONTRIBUTORS BE LIABLE FOR ANY DIRECT, 
  INDIRECT, INCIDENTAL, SPECIAL, EXEMPLARY, OR CONSEQUENTIAL DAMAGES (INCLUDING, BUT 
  NOT LIMITED TO, PROCUREMENT OF SUBSTITUTE GOODS OR SERVICES; LOSS OF USE, DATA, OR 
  PROFITS; OR BUSINESS INTERRUPTION) HOWEVER CAUSED AND ON ANY THEORY OF LIABILITY, 
  WHETHER IN CONTRACT, STRICT LIABILITY, OR TORT (INCLUDING NEGLIGENCE OR OTHERWISE) 
  ARISING IN ANY WAY OUT OF THE USE OF THIS SOFTWARE, EVEN IF ADVISED OF THE 
  POSSIBILITY OF SUCH DAMAGE.
  

*/

#pragma warning disable 1591 // suppress XML summary warnings 

//
// Generated for FHIR v3.6.0
//
namespace Hl7.Fhir.Model
{
    /// <summary>
    /// Group of multiple entities
    /// </summary>
    [FhirType("Group", IsResource=true)]
    [DataContract]
    public partial class Group : Hl7.Fhir.Model.DomainResource, System.ComponentModel.INotifyPropertyChanged
    {
        [NotMapped]
        public override ResourceType ResourceType { get { return ResourceType.Group; } }
        [NotMapped]
        public override string TypeName { get { return "Group"; } }
        
        /// <summary>
        /// Types of resources that are part of group.
        /// (url: http://hl7.org/fhir/ValueSet/group-type)
        /// </summary>
        [FhirEnumeration("GroupType")]
        public enum GroupType
        {
            /// <summary>
            /// MISSING DESCRIPTION
            /// (system: http://hl7.org/fhir/group-type)
            /// </summary>
            [EnumLiteral("person", "http://hl7.org/fhir/group-type"), Description("Person")]
            Person,
            /// <summary>
            /// MISSING DESCRIPTION
            /// (system: http://hl7.org/fhir/group-type)
            /// </summary>
            [EnumLiteral("animal", "http://hl7.org/fhir/group-type"), Description("Animal")]
            Animal,
            /// <summary>
            /// MISSING DESCRIPTION
            /// (system: http://hl7.org/fhir/group-type)
            /// </summary>
            [EnumLiteral("practitioner", "http://hl7.org/fhir/group-type"), Description("Practitioner")]
            Practitioner,
            /// <summary>
            /// MISSING DESCRIPTION
            /// (system: http://hl7.org/fhir/group-type)
            /// </summary>
            [EnumLiteral("device", "http://hl7.org/fhir/group-type"), Description("Device")]
            Device,
            /// <summary>
            /// MISSING DESCRIPTION
            /// (system: http://hl7.org/fhir/group-type)
            /// </summary>
            [EnumLiteral("medication", "http://hl7.org/fhir/group-type"), Description("Medication")]
            Medication,
            /// <summary>
            /// MISSING DESCRIPTION
            /// (system: http://hl7.org/fhir/group-type)
            /// </summary>
            [EnumLiteral("substance", "http://hl7.org/fhir/group-type"), Description("Substance")]
            Substance,
        }

        [FhirType("CharacteristicComponent")]
        [DataContract]
        public partial class CharacteristicComponent : Hl7.Fhir.Model.BackboneElement, System.ComponentModel.INotifyPropertyChanged, IBackboneElement
        {
            [NotMapped]
            public override string TypeName { get { return "CharacteristicComponent"; } }
            
            /// <summary>
            /// Kind of characteristic
            /// </summary>
            [FhirElement("code", Order=40)]
            [Cardinality(Min=1,Max=1)]
            [DataMember]
            public Hl7.Fhir.Model.CodeableConcept Code
            {
                get { return _Code; }
                set { _Code = value; OnPropertyChanged("Code"); }
            }
            
            private Hl7.Fhir.Model.CodeableConcept _Code;
            
            /// <summary>
            /// Value held by characteristic
            /// </summary>
            [FhirElement("value", Order=50, Choice=ChoiceType.DatatypeChoice)]
            [CLSCompliant(false)]
			[AllowedTypes(typeof(Hl7.Fhir.Model.CodeableConcept),typeof(Hl7.Fhir.Model.FhirBoolean),typeof(Quantity),typeof(Hl7.Fhir.Model.Range),typeof(Hl7.Fhir.Model.ResourceReference))]
            [Cardinality(Min=1,Max=1)]
            [DataMember]
            public Hl7.Fhir.Model.Element Value
            {
                get { return _Value; }
                set { _Value = value; OnPropertyChanged("Value"); }
            }
            
            private Hl7.Fhir.Model.Element _Value;
            
            /// <summary>
            /// Group includes or excludes
            /// </summary>
            [FhirElement("exclude", Order=60)]
            [Cardinality(Min=1,Max=1)]
            [DataMember]
            public Hl7.Fhir.Model.FhirBoolean ExcludeElement
            {
                get { return _ExcludeElement; }
                set { _ExcludeElement = value; OnPropertyChanged("ExcludeElement"); }
            }
            
            private Hl7.Fhir.Model.FhirBoolean _ExcludeElement;
            
            /// <summary>
            /// Group includes or excludes
            /// </summary>
            /// <remarks>This uses the native .NET datatype, rather than the FHIR equivalent</remarks>
            [NotMapped]
            [IgnoreDataMemberAttribute]
            public bool? Exclude
            {
                get { return ExcludeElement != null ? ExcludeElement.Value : null; }
                set
                {
                    if (!value.HasValue)
                        ExcludeElement = null; 
                    else
                        ExcludeElement = new Hl7.Fhir.Model.FhirBoolean(value);
                    OnPropertyChanged("Exclude");
                }
            }
            
            /// <summary>
            /// Period over which characteristic is tested
            /// </summary>
            [FhirElement("period", Order=70)]
            [DataMember]
            public Hl7.Fhir.Model.Period Period
            {
                get { return _Period; }
                set { _Period = value; OnPropertyChanged("Period"); }
            }
            
            private Hl7.Fhir.Model.Period _Period;
            
            public override IDeepCopyable CopyTo(IDeepCopyable other)
            {
                var dest = other as CharacteristicComponent;
                
                if (dest != null)
                {
                    base.CopyTo(dest);
                    if(Code != null) dest.Code = (Hl7.Fhir.Model.CodeableConcept)Code.DeepCopy();
                    if(Value != null) dest.Value = (Hl7.Fhir.Model.Element)Value.DeepCopy();
                    if(ExcludeElement != null) dest.ExcludeElement = (Hl7.Fhir.Model.FhirBoolean)ExcludeElement.DeepCopy();
                    if(Period != null) dest.Period = (Hl7.Fhir.Model.Period)Period.DeepCopy();
                    return dest;
                }
                else
                	throw new ArgumentException("Can only copy to an object of the same type", "other");
            }
            
            public override IDeepCopyable DeepCopy()
            {
                return CopyTo(new CharacteristicComponent());
            }
            
            public override bool Matches(IDeepComparable other)
            {
                var otherT = other as CharacteristicComponent;
                if(otherT == null) return false;
                
                if(!base.Matches(otherT)) return false;
                if( !DeepComparable.Matches(Code, otherT.Code)) return false;
                if( !DeepComparable.Matches(Value, otherT.Value)) return false;
                if( !DeepComparable.Matches(ExcludeElement, otherT.ExcludeElement)) return false;
                if( !DeepComparable.Matches(Period, otherT.Period)) return false;
                
                return true;
            }
            
            public override bool IsExactly(IDeepComparable other)
            {
                var otherT = other as CharacteristicComponent;
                if(otherT == null) return false;
                
                if(!base.IsExactly(otherT)) return false;
                if( !DeepComparable.IsExactly(Code, otherT.Code)) return false;
                if( !DeepComparable.IsExactly(Value, otherT.Value)) return false;
                if( !DeepComparable.IsExactly(ExcludeElement, otherT.ExcludeElement)) return false;
                if( !DeepComparable.IsExactly(Period, otherT.Period)) return false;
                
                return true;
            }


            [NotMapped]
            public override IEnumerable<Base> Children
            {
                get
                {
                    foreach (var item in base.Children) yield return item;
                    if (Code != null) yield return Code;
                    if (Value != null) yield return Value;
                    if (ExcludeElement != null) yield return ExcludeElement;
                    if (Period != null) yield return Period;
                }
            }

            [NotMapped]
            internal override IEnumerable<ElementValue> NamedChildren
            {
                get
                {
                    foreach (var item in base.NamedChildren) yield return item;
                    if (Code != null) yield return new ElementValue("code", Code);
                    if (Value != null) yield return new ElementValue("value", Value);
                    if (ExcludeElement != null) yield return new ElementValue("exclude", ExcludeElement);
                    if (Period != null) yield return new ElementValue("period", Period);
                }
            }

            
        }
        
        
        [FhirType("MemberComponent")]
        [DataContract]
        public partial class MemberComponent : Hl7.Fhir.Model.BackboneElement, System.ComponentModel.INotifyPropertyChanged, IBackboneElement
        {
            [NotMapped]
            public override string TypeName { get { return "MemberComponent"; } }
            
            /// <summary>
            /// Reference to the group member
            /// </summary>
            [FhirElement("entity", Order=40)]
            [CLSCompliant(false)]
			[References("Patient","Practitioner","PractitionerRole","Device","Medication","Substance","Group")]
            [Cardinality(Min=1,Max=1)]
            [DataMember]
            public Hl7.Fhir.Model.ResourceReference Entity
            {
                get { return _Entity; }
                set { _Entity = value; OnPropertyChanged("Entity"); }
            }
            
            private Hl7.Fhir.Model.ResourceReference _Entity;
            
            /// <summary>
            /// Period member belonged to the group
            /// </summary>
            [FhirElement("period", Order=50)]
            [DataMember]
            public Hl7.Fhir.Model.Period Period
            {
                get { return _Period; }
                set { _Period = value; OnPropertyChanged("Period"); }
            }
            
            private Hl7.Fhir.Model.Period _Period;
            
            /// <summary>
            /// If member is no longer in group
            /// </summary>
            [FhirElement("inactive", Order=60)]
            [DataMember]
            public Hl7.Fhir.Model.FhirBoolean InactiveElement
            {
                get { return _InactiveElement; }
                set { _InactiveElement = value; OnPropertyChanged("InactiveElement"); }
            }
            
            private Hl7.Fhir.Model.FhirBoolean _InactiveElement;
            
            /// <summary>
            /// If member is no longer in group
            /// </summary>
            /// <remarks>This uses the native .NET datatype, rather than the FHIR equivalent</remarks>
            [NotMapped]
            [IgnoreDataMemberAttribute]
            public bool? Inactive
            {
                get { return InactiveElement != null ? InactiveElement.Value : null; }
                set
                {
                    if (!value.HasValue)
                        InactiveElement = null; 
                    else
                        InactiveElement = new Hl7.Fhir.Model.FhirBoolean(value);
                    OnPropertyChanged("Inactive");
                }
            }
            
            public override IDeepCopyable CopyTo(IDeepCopyable other)
            {
                var dest = other as MemberComponent;
                
                if (dest != null)
                {
                    base.CopyTo(dest);
                    if(Entity != null) dest.Entity = (Hl7.Fhir.Model.ResourceReference)Entity.DeepCopy();
                    if(Period != null) dest.Period = (Hl7.Fhir.Model.Period)Period.DeepCopy();
                    if(InactiveElement != null) dest.InactiveElement = (Hl7.Fhir.Model.FhirBoolean)InactiveElement.DeepCopy();
                    return dest;
                }
                else
                	throw new ArgumentException("Can only copy to an object of the same type", "other");
            }
            
            public override IDeepCopyable DeepCopy()
            {
                return CopyTo(new MemberComponent());
            }
            
            public override bool Matches(IDeepComparable other)
            {
                var otherT = other as MemberComponent;
                if(otherT == null) return false;
                
                if(!base.Matches(otherT)) return false;
                if( !DeepComparable.Matches(Entity, otherT.Entity)) return false;
                if( !DeepComparable.Matches(Period, otherT.Period)) return false;
                if( !DeepComparable.Matches(InactiveElement, otherT.InactiveElement)) return false;
                
                return true;
            }
            
            public override bool IsExactly(IDeepComparable other)
            {
                var otherT = other as MemberComponent;
                if(otherT == null) return false;
                
                if(!base.IsExactly(otherT)) return false;
                if( !DeepComparable.IsExactly(Entity, otherT.Entity)) return false;
                if( !DeepComparable.IsExactly(Period, otherT.Period)) return false;
                if( !DeepComparable.IsExactly(InactiveElement, otherT.InactiveElement)) return false;
                
                return true;
            }


            [NotMapped]
            public override IEnumerable<Base> Children
            {
                get
                {
                    foreach (var item in base.Children) yield return item;
                    if (Entity != null) yield return Entity;
                    if (Period != null) yield return Period;
                    if (InactiveElement != null) yield return InactiveElement;
                }
            }

            [NotMapped]
            internal override IEnumerable<ElementValue> NamedChildren
            {
                get
                {
                    foreach (var item in base.NamedChildren) yield return item;
                    if (Entity != null) yield return new ElementValue("entity", Entity);
                    if (Period != null) yield return new ElementValue("period", Period);
                    if (InactiveElement != null) yield return new ElementValue("inactive", InactiveElement);
                }
            }

            
        }
        
        
        /// <summary>
        /// Unique id
        /// </summary>
        [FhirElement("identifier", InSummary=true, Order=90)]
        [Cardinality(Min=0,Max=-1)]
        [DataMember]
        public List<Hl7.Fhir.Model.Identifier> Identifier
        {
            get { if(_Identifier==null) _Identifier = new List<Hl7.Fhir.Model.Identifier>(); return _Identifier; }
            set { _Identifier = value; OnPropertyChanged("Identifier"); }
        }
        
        private List<Hl7.Fhir.Model.Identifier> _Identifier;
        
        /// <summary>
        /// Whether this group's record is in active use
        /// </summary>
        [FhirElement("active", InSummary=true, Order=100)]
        [DataMember]
        public Hl7.Fhir.Model.FhirBoolean ActiveElement
        {
            get { return _ActiveElement; }
            set { _ActiveElement = value; OnPropertyChanged("ActiveElement"); }
        }
        
        private Hl7.Fhir.Model.FhirBoolean _ActiveElement;
        
        /// <summary>
        /// Whether this group's record is in active use
        /// </summary>
        /// <remarks>This uses the native .NET datatype, rather than the FHIR equivalent</remarks>
        [NotMapped]
        [IgnoreDataMemberAttribute]
        public bool? Active
        {
            get { return ActiveElement != null ? ActiveElement.Value : null; }
            set
            {
                if (!value.HasValue)
                  ActiveElement = null; 
                else
                  ActiveElement = new Hl7.Fhir.Model.FhirBoolean(value);
                OnPropertyChanged("Active");
            }
        }
        
        /// <summary>
        /// person | animal | practitioner | device | medication | substance
        /// </summary>
        [FhirElement("type", InSummary=true, Order=110)]
        [Cardinality(Min=1,Max=1)]
        [DataMember]
        public Code<Hl7.Fhir.Model.Group.GroupType> TypeElement
        {
            get { return _TypeElement; }
            set { _TypeElement = value; OnPropertyChanged("TypeElement"); }
        }
        
        private Code<Hl7.Fhir.Model.Group.GroupType> _TypeElement;
        
        /// <summary>
        /// person | animal | practitioner | device | medication | substance
        /// </summary>
        /// <remarks>This uses the native .NET datatype, rather than the FHIR equivalent</remarks>
        [NotMapped]
        [IgnoreDataMemberAttribute]
        public Hl7.Fhir.Model.Group.GroupType? Type
        {
            get { return TypeElement != null ? TypeElement.Value : null; }
            set
            {
                if (!value.HasValue)
                  TypeElement = null; 
                else
                  TypeElement = new Code<Hl7.Fhir.Model.Group.GroupType>(value);
                OnPropertyChanged("Type");
            }
        }
        
        /// <summary>
        /// Descriptive or actual
        /// </summary>
        [FhirElement("actual", InSummary=true, Order=120)]
        [Cardinality(Min=1,Max=1)]
        [DataMember]
        public Hl7.Fhir.Model.FhirBoolean ActualElement
        {
            get { return _ActualElement; }
            set { _ActualElement = value; OnPropertyChanged("ActualElement"); }
        }
        
        private Hl7.Fhir.Model.FhirBoolean _ActualElement;
        
        /// <summary>
        /// Descriptive or actual
        /// </summary>
        /// <remarks>This uses the native .NET datatype, rather than the FHIR equivalent</remarks>
        [NotMapped]
        [IgnoreDataMemberAttribute]
        public bool? Actual
        {
            get { return ActualElement != null ? ActualElement.Value : null; }
            set
            {
                if (!value.HasValue)
                  ActualElement = null; 
                else
                  ActualElement = new Hl7.Fhir.Model.FhirBoolean(value);
                OnPropertyChanged("Actual");
            }
        }
        
        /// <summary>
        /// Kind of Group members
        /// </summary>
        [FhirElement("code", InSummary=true, Order=130)]
        [DataMember]
        public Hl7.Fhir.Model.CodeableConcept Code
        {
            get { return _Code; }
            set { _Code = value; OnPropertyChanged("Code"); }
        }
        
        private Hl7.Fhir.Model.CodeableConcept _Code;
        
        /// <summary>
        /// Label for Group
        /// </summary>
        [FhirElement("name", InSummary=true, Order=140)]
        [DataMember]
        public Hl7.Fhir.Model.FhirString NameElement
        {
            get { return _NameElement; }
            set { _NameElement = value; OnPropertyChanged("NameElement"); }
        }
        
        private Hl7.Fhir.Model.FhirString _NameElement;
        
        /// <summary>
        /// Label for Group
        /// </summary>
        /// <remarks>This uses the native .NET datatype, rather than the FHIR equivalent</remarks>
        [NotMapped]
        [IgnoreDataMemberAttribute]
        public string Name
        {
            get { return NameElement != null ? NameElement.Value : null; }
            set
            {
                if (value == null)
                  NameElement = null; 
                else
                  NameElement = new Hl7.Fhir.Model.FhirString(value);
                OnPropertyChanged("Name");
            }
        }
        
        /// <summary>
        /// Number of members
        /// </summary>
        [FhirElement("quantity", InSummary=true, Order=150)]
        [DataMember]
        public Hl7.Fhir.Model.UnsignedInt QuantityElement
        {
            get { return _QuantityElement; }
            set { _QuantityElement = value; OnPropertyChanged("QuantityElement"); }
        }
        
        private Hl7.Fhir.Model.UnsignedInt _QuantityElement;
        
        /// <summary>
        /// Number of members
        /// </summary>
        /// <remarks>This uses the native .NET datatype, rather than the FHIR equivalent</remarks>
        [NotMapped]
        [IgnoreDataMemberAttribute]
        public int? Quantity
        {
            get { return QuantityElement != null ? QuantityElement.Value : null; }
            set
            {
                if (!value.HasValue)
                  QuantityElement = null; 
                else
                  QuantityElement = new Hl7.Fhir.Model.UnsignedInt(value);
                OnPropertyChanged("Quantity");
            }
        }
        
        /// <summary>
        /// Entity that is the custodian of the Group's definition
        /// </summary>
        [FhirElement("managingEntity", InSummary=true, Order=160)]
        [CLSCompliant(false)]
		[References("Organization","RelatedPerson","Practitioner","PractitionerRole")]
        [DataMember]
        public Hl7.Fhir.Model.ResourceReference ManagingEntity
        {
            get { return _ManagingEntity; }
            set { _ManagingEntity = value; OnPropertyChanged("ManagingEntity"); }
        }
        
        private Hl7.Fhir.Model.ResourceReference _ManagingEntity;
        
        /// <summary>
        /// Include / Exclude group members by Trait
        /// </summary>
        [FhirElement("characteristic", Order=170)]
        [Cardinality(Min=0,Max=-1)]
        [DataMember]
        public List<Hl7.Fhir.Model.Group.CharacteristicComponent> Characteristic
        {
            get { if(_Characteristic==null) _Characteristic = new List<Hl7.Fhir.Model.Group.CharacteristicComponent>(); return _Characteristic; }
            set { _Characteristic = value; OnPropertyChanged("Characteristic"); }
        }
        
        private List<Hl7.Fhir.Model.Group.CharacteristicComponent> _Characteristic;
        
        /// <summary>
        /// Who or what is in group
        /// </summary>
        [FhirElement("member", Order=180)]
        [Cardinality(Min=0,Max=-1)]
        [DataMember]
        public List<Hl7.Fhir.Model.Group.MemberComponent> Member
        {
            get { if(_Member==null) _Member = new List<Hl7.Fhir.Model.Group.MemberComponent>(); return _Member; }
            set { _Member = value; OnPropertyChanged("Member"); }
        }
        
        private List<Hl7.Fhir.Model.Group.MemberComponent> _Member;
        

        public static ElementDefinition.ConstraintComponent Group_GRP_1 = new ElementDefinition.ConstraintComponent()
        {
            Expression = "member.empty() or (actual = true)",
            Key = "grp-1",
            Severity = ElementDefinition.ConstraintSeverity.Warning,
            Human = "Can only have members if group is \"actual\"",
            Xpath = "f:actual/@value=true() or not(exists(f:member))"
        };

        public override void AddDefaultConstraints()
        {
            base.AddDefaultConstraints();

            InvariantConstraints.Add(Group_GRP_1);
        }

        public override IDeepCopyable CopyTo(IDeepCopyable other)
        {
            var dest = other as Group;
            
            if (dest != null)
            {
                base.CopyTo(dest);
                if(Identifier != null) dest.Identifier = new List<Hl7.Fhir.Model.Identifier>(Identifier.DeepCopy());
                if(ActiveElement != null) dest.ActiveElement = (Hl7.Fhir.Model.FhirBoolean)ActiveElement.DeepCopy();
                if(TypeElement != null) dest.TypeElement = (Code<Hl7.Fhir.Model.Group.GroupType>)TypeElement.DeepCopy();
                if(ActualElement != null) dest.ActualElement = (Hl7.Fhir.Model.FhirBoolean)ActualElement.DeepCopy();
                if(Code != null) dest.Code = (Hl7.Fhir.Model.CodeableConcept)Code.DeepCopy();
                if(NameElement != null) dest.NameElement = (Hl7.Fhir.Model.FhirString)NameElement.DeepCopy();
                if(QuantityElement != null) dest.QuantityElement = (Hl7.Fhir.Model.UnsignedInt)QuantityElement.DeepCopy();
                if(ManagingEntity != null) dest.ManagingEntity = (Hl7.Fhir.Model.ResourceReference)ManagingEntity.DeepCopy();
                if(Characteristic != null) dest.Characteristic = new List<Hl7.Fhir.Model.Group.CharacteristicComponent>(Characteristic.DeepCopy());
                if(Member != null) dest.Member = new List<Hl7.Fhir.Model.Group.MemberComponent>(Member.DeepCopy());
                return dest;
            }
            else
            	throw new ArgumentException("Can only copy to an object of the same type", "other");
        }
        
        public override IDeepCopyable DeepCopy()
        {
            return CopyTo(new Group());
        }
        
        public override bool Matches(IDeepComparable other)
        {
            var otherT = other as Group;
            if(otherT == null) return false;
            
            if(!base.Matches(otherT)) return false;
            if( !DeepComparable.Matches(Identifier, otherT.Identifier)) return false;
            if( !DeepComparable.Matches(ActiveElement, otherT.ActiveElement)) return false;
            if( !DeepComparable.Matches(TypeElement, otherT.TypeElement)) return false;
            if( !DeepComparable.Matches(ActualElement, otherT.ActualElement)) return false;
            if( !DeepComparable.Matches(Code, otherT.Code)) return false;
            if( !DeepComparable.Matches(NameElement, otherT.NameElement)) return false;
            if( !DeepComparable.Matches(QuantityElement, otherT.QuantityElement)) return false;
            if( !DeepComparable.Matches(ManagingEntity, otherT.ManagingEntity)) return false;
            if( !DeepComparable.Matches(Characteristic, otherT.Characteristic)) return false;
            if( !DeepComparable.Matches(Member, otherT.Member)) return false;
            
            return true;
        }
        
        public override bool IsExactly(IDeepComparable other)
        {
            var otherT = other as Group;
            if(otherT == null) return false;
            
            if(!base.IsExactly(otherT)) return false;
            if( !DeepComparable.IsExactly(Identifier, otherT.Identifier)) return false;
            if( !DeepComparable.IsExactly(ActiveElement, otherT.ActiveElement)) return false;
            if( !DeepComparable.IsExactly(TypeElement, otherT.TypeElement)) return false;
            if( !DeepComparable.IsExactly(ActualElement, otherT.ActualElement)) return false;
            if( !DeepComparable.IsExactly(Code, otherT.Code)) return false;
            if( !DeepComparable.IsExactly(NameElement, otherT.NameElement)) return false;
            if( !DeepComparable.IsExactly(QuantityElement, otherT.QuantityElement)) return false;
            if( !DeepComparable.IsExactly(ManagingEntity, otherT.ManagingEntity)) return false;
            if( !DeepComparable.IsExactly(Characteristic, otherT.Characteristic)) return false;
            if( !DeepComparable.IsExactly(Member, otherT.Member)) return false;
            
            return true;
        }

        [NotMapped]
        public override IEnumerable<Base> Children
        {
            get
            {
                foreach (var item in base.Children) yield return item;
				foreach (var elem in Identifier) { if (elem != null) yield return elem; }
				if (ActiveElement != null) yield return ActiveElement;
				if (TypeElement != null) yield return TypeElement;
				if (ActualElement != null) yield return ActualElement;
				if (Code != null) yield return Code;
				if (NameElement != null) yield return NameElement;
				if (QuantityElement != null) yield return QuantityElement;
				if (ManagingEntity != null) yield return ManagingEntity;
				foreach (var elem in Characteristic) { if (elem != null) yield return elem; }
				foreach (var elem in Member) { if (elem != null) yield return elem; }
            }
        }

        [NotMapped]
        internal override IEnumerable<ElementValue> NamedChildren
        {
            get
            {
                foreach (var item in base.NamedChildren) yield return item;
<<<<<<< HEAD
                foreach (var elem in Identifier) { if (elem != null) yield return new ElementValue("identifier", true, elem); }
                if (ActiveElement != null) yield return new ElementValue("active", false, ActiveElement);
                if (TypeElement != null) yield return new ElementValue("type", false, TypeElement);
                if (ActualElement != null) yield return new ElementValue("actual", false, ActualElement);
                if (Code != null) yield return new ElementValue("code", false, Code);
                if (NameElement != null) yield return new ElementValue("name", false, NameElement);
                if (QuantityElement != null) yield return new ElementValue("quantity", false, QuantityElement);
                if (ManagingEntity != null) yield return new ElementValue("managingEntity", false, ManagingEntity);
                foreach (var elem in Characteristic) { if (elem != null) yield return new ElementValue("characteristic", true, elem); }
                foreach (var elem in Member) { if (elem != null) yield return new ElementValue("member", true, elem); }
=======
                foreach (var elem in Identifier) { if (elem != null) yield return new ElementValue("identifier", elem); }
                if (ActiveElement != null) yield return new ElementValue("active", ActiveElement);
                if (TypeElement != null) yield return new ElementValue("type", TypeElement);
                if (ActualElement != null) yield return new ElementValue("actual", ActualElement);
                if (Code != null) yield return new ElementValue("code", Code);
                if (NameElement != null) yield return new ElementValue("name", NameElement);
                if (QuantityElement != null) yield return new ElementValue("quantity", QuantityElement);
                foreach (var elem in Characteristic) { if (elem != null) yield return new ElementValue("characteristic", elem); }
                foreach (var elem in Member) { if (elem != null) yield return new ElementValue("member", elem); }
>>>>>>> 824431c8
            }
        }

    }
    
}<|MERGE_RESOLUTION|>--- conflicted
+++ resolved
@@ -102,7 +102,7 @@
 
         [FhirType("CharacteristicComponent")]
         [DataContract]
-        public partial class CharacteristicComponent : Hl7.Fhir.Model.BackboneElement, System.ComponentModel.INotifyPropertyChanged, IBackboneElement
+        public partial class CharacteristicComponent : Hl7.Fhir.Model.BackboneElement, System.ComponentModel.INotifyPropertyChanged
         {
             [NotMapped]
             public override string TypeName { get { return "CharacteristicComponent"; } }
@@ -266,7 +266,7 @@
         
         [FhirType("MemberComponent")]
         [DataContract]
-        public partial class MemberComponent : Hl7.Fhir.Model.BackboneElement, System.ComponentModel.INotifyPropertyChanged, IBackboneElement
+        public partial class MemberComponent : Hl7.Fhir.Model.BackboneElement, System.ComponentModel.INotifyPropertyChanged
         {
             [NotMapped]
             public override string TypeName { get { return "MemberComponent"; } }
@@ -750,18 +750,6 @@
             get
             {
                 foreach (var item in base.NamedChildren) yield return item;
-<<<<<<< HEAD
-                foreach (var elem in Identifier) { if (elem != null) yield return new ElementValue("identifier", true, elem); }
-                if (ActiveElement != null) yield return new ElementValue("active", false, ActiveElement);
-                if (TypeElement != null) yield return new ElementValue("type", false, TypeElement);
-                if (ActualElement != null) yield return new ElementValue("actual", false, ActualElement);
-                if (Code != null) yield return new ElementValue("code", false, Code);
-                if (NameElement != null) yield return new ElementValue("name", false, NameElement);
-                if (QuantityElement != null) yield return new ElementValue("quantity", false, QuantityElement);
-                if (ManagingEntity != null) yield return new ElementValue("managingEntity", false, ManagingEntity);
-                foreach (var elem in Characteristic) { if (elem != null) yield return new ElementValue("characteristic", true, elem); }
-                foreach (var elem in Member) { if (elem != null) yield return new ElementValue("member", true, elem); }
-=======
                 foreach (var elem in Identifier) { if (elem != null) yield return new ElementValue("identifier", elem); }
                 if (ActiveElement != null) yield return new ElementValue("active", ActiveElement);
                 if (TypeElement != null) yield return new ElementValue("type", TypeElement);
@@ -769,9 +757,9 @@
                 if (Code != null) yield return new ElementValue("code", Code);
                 if (NameElement != null) yield return new ElementValue("name", NameElement);
                 if (QuantityElement != null) yield return new ElementValue("quantity", QuantityElement);
+                if (ManagingEntity != null) yield return new ElementValue("managingEntity", ManagingEntity);
                 foreach (var elem in Characteristic) { if (elem != null) yield return new ElementValue("characteristic", elem); }
                 foreach (var elem in Member) { if (elem != null) yield return new ElementValue("member", elem); }
->>>>>>> 824431c8
             }
         }
 
