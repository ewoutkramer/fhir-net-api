﻿using System;
using System.Collections.Generic;
using Hl7.Fhir.Introspection;
using Hl7.Fhir.Validation;
using System.Linq;
using System.Runtime.Serialization;
using Hl7.Fhir.Serialization;
using Hl7.Fhir.Utility;
using Hl7.Fhir.Specification;

/*
  Copyright (c) 2011+, HL7, Inc.
  All rights reserved.
  
  Redistribution and use in source and binary forms, with or without modification, 
  are permitted provided that the following conditions are met:
  
   * Redistributions of source code must retain the above copyright notice, this 
     list of conditions and the following disclaimer.
   * Redistributions in binary form must reproduce the above copyright notice, 
     this list of conditions and the following disclaimer in the documentation 
     and/or other materials provided with the distribution.
   * Neither the name of HL7 nor the names of its contributors may be used to 
     endorse or promote products derived from this software without specific 
     prior written permission.
  
  THIS SOFTWARE IS PROVIDED BY THE COPYRIGHT HOLDERS AND CONTRIBUTORS "AS IS" AND 
  ANY EXPRESS OR IMPLIED WARRANTIES, INCLUDING, BUT NOT LIMITED TO, THE IMPLIED 
  WARRANTIES OF MERCHANTABILITY AND FITNESS FOR A PARTICULAR PURPOSE ARE DISCLAIMED. 
  IN NO EVENT SHALL THE COPYRIGHT HOLDER OR CONTRIBUTORS BE LIABLE FOR ANY DIRECT, 
  INDIRECT, INCIDENTAL, SPECIAL, EXEMPLARY, OR CONSEQUENTIAL DAMAGES (INCLUDING, BUT 
  NOT LIMITED TO, PROCUREMENT OF SUBSTITUTE GOODS OR SERVICES; LOSS OF USE, DATA, OR 
  PROFITS; OR BUSINESS INTERRUPTION) HOWEVER CAUSED AND ON ANY THEORY OF LIABILITY, 
  WHETHER IN CONTRACT, STRICT LIABILITY, OR TORT (INCLUDING NEGLIGENCE OR OTHERWISE) 
  ARISING IN ANY WAY OUT OF THE USE OF THIS SOFTWARE, EVEN IF ADVISED OF THE 
  POSSIBILITY OF SUCH DAMAGE.
  

*/

//
// Generated for FHIR v3.6.0
//
namespace Hl7.Fhir.Model
{
    /// <summary>
    /// Defines an expected trigger for a module
    /// </summary>
    [FhirType("TriggerDefinition")]
    [DataContract]
    public partial class TriggerDefinition : Hl7.Fhir.Model.Element, System.ComponentModel.INotifyPropertyChanged
    {
        [NotMapped]
        public override string TypeName { get { return "TriggerDefinition"; } }
        
        /// <summary>
        /// The type of trigger.
        /// (url: http://hl7.org/fhir/ValueSet/trigger-type)
        /// </summary>
        [FhirEnumeration("TriggerType")]
        public enum TriggerType
        {
            /// <summary>
            /// MISSING DESCRIPTION
            /// (system: http://hl7.org/fhir/trigger-type)
            /// </summary>
            [EnumLiteral("named-event", "http://hl7.org/fhir/trigger-type"), Description("Named Event")]
            NamedEvent,
            /// <summary>
            /// MISSING DESCRIPTION
            /// (system: http://hl7.org/fhir/trigger-type)
            /// </summary>
            [EnumLiteral("periodic", "http://hl7.org/fhir/trigger-type"), Description("Periodic")]
            Periodic,
            /// <summary>
            /// MISSING DESCRIPTION
            /// (system: http://hl7.org/fhir/trigger-type)
            /// </summary>
            [EnumLiteral("data-changed", "http://hl7.org/fhir/trigger-type"), Description("Data Changed")]
            DataChanged,
            /// <summary>
            /// MISSING DESCRIPTION
            /// (system: http://hl7.org/fhir/trigger-type)
            /// </summary>
            [EnumLiteral("data-added", "http://hl7.org/fhir/trigger-type"), Description("Data Added")]
            DataAdded,
            /// <summary>
            /// MISSING DESCRIPTION
            /// (system: http://hl7.org/fhir/trigger-type)
            /// </summary>
            [EnumLiteral("data-modified", "http://hl7.org/fhir/trigger-type"), Description("Data Updated")]
            DataModified,
            /// <summary>
            /// MISSING DESCRIPTION
            /// (system: http://hl7.org/fhir/trigger-type)
            /// </summary>
            [EnumLiteral("data-removed", "http://hl7.org/fhir/trigger-type"), Description("Data Removed")]
            DataRemoved,
            /// <summary>
            /// MISSING DESCRIPTION
            /// (system: http://hl7.org/fhir/trigger-type)
            /// </summary>
            [EnumLiteral("data-accessed", "http://hl7.org/fhir/trigger-type"), Description("Data Accessed")]
            DataAccessed,
            /// <summary>
            /// MISSING DESCRIPTION
            /// (system: http://hl7.org/fhir/trigger-type)
            /// </summary>
            [EnumLiteral("data-access-ended", "http://hl7.org/fhir/trigger-type"), Description("Data Access Ended")]
            DataAccessEnded,
        }

        /// <summary>
        /// named-event | periodic | data-changed | data-added | data-modified | data-removed | data-accessed | data-access-ended
        /// </summary>
        [FhirElement("type", InSummary=true, Order=30)]
        [Cardinality(Min=1,Max=1)]
        [DataMember]
        public Code<Hl7.Fhir.Model.TriggerDefinition.TriggerType> TypeElement
        {
            get { return _TypeElement; }
            set { _TypeElement = value; OnPropertyChanged("TypeElement"); }
        }
        
        private Code<Hl7.Fhir.Model.TriggerDefinition.TriggerType> _TypeElement;
        
        /// <summary>
        /// named-event | periodic | data-changed | data-added | data-modified | data-removed | data-accessed | data-access-ended
        /// </summary>
        /// <remarks>This uses the native .NET datatype, rather than the FHIR equivalent</remarks>
        [NotMapped]
        [IgnoreDataMemberAttribute]
        public Hl7.Fhir.Model.TriggerDefinition.TriggerType? Type
        {
            get { return TypeElement != null ? TypeElement.Value : null; }
            set
            {
                if (!value.HasValue)
                  TypeElement = null; 
                else
                  TypeElement = new Code<Hl7.Fhir.Model.TriggerDefinition.TriggerType>(value);
                OnPropertyChanged("Type");
            }
        }
        
        /// <summary>
        /// Name or URI that identifies the event
        /// </summary>
        [FhirElement("name", InSummary=true, Order=40)]
        [DataMember]
        public Hl7.Fhir.Model.FhirString NameElement
        {
            get { return _NameElement; }
            set { _NameElement = value; OnPropertyChanged("NameElement"); }
        }
        
        private Hl7.Fhir.Model.FhirString _NameElement;
        
        /// <summary>
        /// Name or URI that identifies the event
        /// </summary>
        /// <remarks>This uses the native .NET datatype, rather than the FHIR equivalent</remarks>
        [NotMapped]
        [IgnoreDataMemberAttribute]
        public string Name
        {
            get { return NameElement != null ? NameElement.Value : null; }
            set
            {
                if (value == null)
                  NameElement = null; 
                else
                  NameElement = new Hl7.Fhir.Model.FhirString(value);
                OnPropertyChanged("Name");
            }
        }
        
        /// <summary>
        /// Timing of the event
        /// </summary>
        [FhirElement("timing", InSummary=true, Order=50, Choice=ChoiceType.DatatypeChoice)]
        [CLSCompliant(false)]
		[AllowedTypes(typeof(Hl7.Fhir.Model.Timing),typeof(Hl7.Fhir.Model.ResourceReference),typeof(Hl7.Fhir.Model.Date),typeof(Hl7.Fhir.Model.FhirDateTime))]
        [DataMember]
        public Hl7.Fhir.Model.Element Timing
        {
            get { return _Timing; }
            set { _Timing = value; OnPropertyChanged("Timing"); }
        }
        
        private Hl7.Fhir.Model.Element _Timing;
        
        /// <summary>
        /// Triggering data of the event (multiple = 'and')
        /// </summary>
        [FhirElement("data", InSummary=true, Order=60)]
        [Cardinality(Min=0,Max=-1)]
        [DataMember]
        public List<DataRequirement> Data
        {
            get { if(_Data==null) _Data = new List<DataRequirement>(); return _Data; }
            set { _Data = value; OnPropertyChanged("Data"); }
        }
        
        private List<DataRequirement> _Data;
        
        /// <summary>
        /// Whether the event triggers (boolean expression)
        /// </summary>
        [FhirElement("condition", InSummary=true, Order=70)]
        [DataMember]
        public Expression Condition
        {
            get { return _Condition; }
            set { _Condition = value; OnPropertyChanged("Condition"); }
        }
        
        private Expression _Condition;
        

        public override IDeepCopyable CopyTo(IDeepCopyable other)
        {
            var dest = other as TriggerDefinition;
            
            if (dest != null)
            {
                base.CopyTo(dest);
                if(TypeElement != null) dest.TypeElement = (Code<Hl7.Fhir.Model.TriggerDefinition.TriggerType>)TypeElement.DeepCopy();
                if(NameElement != null) dest.NameElement = (Hl7.Fhir.Model.FhirString)NameElement.DeepCopy();
                if(Timing != null) dest.Timing = (Hl7.Fhir.Model.Element)Timing.DeepCopy();
                if(Data != null) dest.Data = new List<DataRequirement>(Data.DeepCopy());
                if(Condition != null) dest.Condition = (Expression)Condition.DeepCopy();
                return dest;
            }
            else
            	throw new ArgumentException("Can only copy to an object of the same type", "other");
        }
        
        public override IDeepCopyable DeepCopy()
        {
            return CopyTo(new TriggerDefinition());
        }
        
        public override bool Matches(IDeepComparable other)
        {
            var otherT = other as TriggerDefinition;
            if(otherT == null) return false;
            
            if(!base.Matches(otherT)) return false;
            if( !DeepComparable.Matches(TypeElement, otherT.TypeElement)) return false;
            if( !DeepComparable.Matches(NameElement, otherT.NameElement)) return false;
            if( !DeepComparable.Matches(Timing, otherT.Timing)) return false;
            if( !DeepComparable.Matches(Data, otherT.Data)) return false;
            if( !DeepComparable.Matches(Condition, otherT.Condition)) return false;
            
            return true;
        }
        
        public override bool IsExactly(IDeepComparable other)
        {
            var otherT = other as TriggerDefinition;
            if(otherT == null) return false;
            
            if(!base.IsExactly(otherT)) return false;
            if( !DeepComparable.IsExactly(TypeElement, otherT.TypeElement)) return false;
            if( !DeepComparable.IsExactly(NameElement, otherT.NameElement)) return false;
            if( !DeepComparable.IsExactly(Timing, otherT.Timing)) return false;
            if( !DeepComparable.IsExactly(Data, otherT.Data)) return false;
            if( !DeepComparable.IsExactly(Condition, otherT.Condition)) return false;
            
            return true;
        }

        [NotMapped]
        public override IEnumerable<Base> Children
        {
            get
            {
                foreach (var item in base.Children) yield return item;
                if (TypeElement != null) yield return TypeElement;
                if (NameElement != null) yield return NameElement;
                if (Timing != null) yield return Timing;
                foreach (var elem in Data) { if (elem != null) yield return elem; }
                if (Condition != null) yield return Condition;
            }
        }

        [NotMapped]
        internal override IEnumerable<ElementValue> NamedChildren 
        { 
            get 
            { 
                foreach (var item in base.NamedChildren) yield return item; 
<<<<<<< HEAD
                if (TypeElement != null) yield return new ElementValue("type", false, TypeElement);
                if (NameElement != null) yield return new ElementValue("name", false, NameElement);
                if (Timing != null) yield return new ElementValue("timing", false, Timing);
                foreach (var elem in Data) { if (elem != null) yield return new ElementValue("data", true, elem); }
                if (Condition != null) yield return new ElementValue("condition", false, Condition);
=======
                if (TypeElement != null) yield return new ElementValue("type", TypeElement);
                if (NameElement != null) yield return new ElementValue("name", NameElement);
                if (Timing != null) yield return new ElementValue("timing", Timing);
                if (Data != null) yield return new ElementValue("data", Data);
                if (Condition != null) yield return new ElementValue("condition", Condition);
>>>>>>> 824431c8
 
            } 
        } 
    
    
    }
    
}<|MERGE_RESOLUTION|>--- conflicted
+++ resolved
@@ -291,19 +291,11 @@
             get 
             { 
                 foreach (var item in base.NamedChildren) yield return item; 
-<<<<<<< HEAD
-                if (TypeElement != null) yield return new ElementValue("type", false, TypeElement);
-                if (NameElement != null) yield return new ElementValue("name", false, NameElement);
-                if (Timing != null) yield return new ElementValue("timing", false, Timing);
-                foreach (var elem in Data) { if (elem != null) yield return new ElementValue("data", true, elem); }
-                if (Condition != null) yield return new ElementValue("condition", false, Condition);
-=======
                 if (TypeElement != null) yield return new ElementValue("type", TypeElement);
                 if (NameElement != null) yield return new ElementValue("name", NameElement);
                 if (Timing != null) yield return new ElementValue("timing", Timing);
-                if (Data != null) yield return new ElementValue("data", Data);
+                foreach (var elem in Data) { if (elem != null) yield return new ElementValue("data", elem); }
                 if (Condition != null) yield return new ElementValue("condition", Condition);
->>>>>>> 824431c8
  
             } 
         } 
