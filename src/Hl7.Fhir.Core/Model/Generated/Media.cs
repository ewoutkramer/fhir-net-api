--- conflicted
+++ resolved
@@ -643,30 +643,6 @@
             get
             {
                 foreach (var item in base.NamedChildren) yield return item;
-<<<<<<< HEAD
-                foreach (var elem in Identifier) { if (elem != null) yield return new ElementValue("identifier", true, elem); }
-                foreach (var elem in BasedOn) { if (elem != null) yield return new ElementValue("basedOn", true, elem); }
-                foreach (var elem in PartOf) { if (elem != null) yield return new ElementValue("partOf", true, elem); }
-                if (StatusElement != null) yield return new ElementValue("status", false, StatusElement);
-                if (Type != null) yield return new ElementValue("type", false, Type);
-                if (Modality != null) yield return new ElementValue("modality", false, Modality);
-                if (View != null) yield return new ElementValue("view", false, View);
-                if (Subject != null) yield return new ElementValue("subject", false, Subject);
-                if (Encounter != null) yield return new ElementValue("encounter", false, Encounter);
-                if (Created != null) yield return new ElementValue("created", false, Created);
-                if (IssuedElement != null) yield return new ElementValue("issued", false, IssuedElement);
-                if (Operator != null) yield return new ElementValue("operator", false, Operator);
-                foreach (var elem in ReasonCode) { if (elem != null) yield return new ElementValue("reasonCode", true, elem); }
-                if (BodySite != null) yield return new ElementValue("bodySite", false, BodySite);
-                if (DeviceNameElement != null) yield return new ElementValue("deviceName", false, DeviceNameElement);
-                if (Device != null) yield return new ElementValue("device", false, Device);
-                if (HeightElement != null) yield return new ElementValue("height", false, HeightElement);
-                if (WidthElement != null) yield return new ElementValue("width", false, WidthElement);
-                if (FramesElement != null) yield return new ElementValue("frames", false, FramesElement);
-                if (DurationElement != null) yield return new ElementValue("duration", false, DurationElement);
-                if (Content != null) yield return new ElementValue("content", false, Content);
-                foreach (var elem in Note) { if (elem != null) yield return new ElementValue("note", true, elem); }
-=======
                 foreach (var elem in Identifier) { if (elem != null) yield return new ElementValue("identifier", elem); }
                 foreach (var elem in BasedOn) { if (elem != null) yield return new ElementValue("basedOn", elem); }
                 foreach (var elem in PartOf) { if (elem != null) yield return new ElementValue("partOf", elem); }
@@ -675,7 +651,7 @@
                 if (Modality != null) yield return new ElementValue("modality", Modality);
                 if (View != null) yield return new ElementValue("view", View);
                 if (Subject != null) yield return new ElementValue("subject", Subject);
-                if (Context != null) yield return new ElementValue("context", Context);
+                if (Encounter != null) yield return new ElementValue("encounter", Encounter);
                 if (Created != null) yield return new ElementValue("created", Created);
                 if (IssuedElement != null) yield return new ElementValue("issued", IssuedElement);
                 if (Operator != null) yield return new ElementValue("operator", Operator);
@@ -689,7 +665,6 @@
                 if (DurationElement != null) yield return new ElementValue("duration", DurationElement);
                 if (Content != null) yield return new ElementValue("content", Content);
                 foreach (var elem in Note) { if (elem != null) yield return new ElementValue("note", elem); }
->>>>>>> 824431c8
             }
         }
 
