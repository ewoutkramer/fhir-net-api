--- conflicted
+++ resolved
@@ -1192,13 +1192,8 @@
 
         public static ElementDefinition.ConstraintComponent Questionnaire_QUE_10 = new ElementDefinition.ConstraintComponent()
         {
-<<<<<<< HEAD
             Expression = "(type in ('boolean' | 'decimal' | 'integer' | 'string' | 'text' | 'url')) or maxLength.empty()",
             Key = "que-10",
-=======
-            Extension = new List<Model.Extension>() { new Model.Extension("http://hl7.org/fhir/StructureDefinition/structuredefinition-expression", new FhirString("descendants().linkId.isDistinct()"))},
-            Key = "que-2",
->>>>>>> e67bab70
             Severity = ElementDefinition.ConstraintSeverity.Warning,
             Human = "Maximum length can only be declared for simple question types",
             Xpath = "f:type/@value=('boolean', 'decimal', 'integer', 'open-choice', 'string', 'text', 'url') or not(f:maxLength)"
@@ -1226,10 +1221,16 @@
         {
             base.AddDefaultConstraints();
 
+            InvariantConstraints.Add(Questionnaire_QUE_2);
+            InvariantConstraints.Add(Questionnaire_QUE_9);
+            InvariantConstraints.Add(Questionnaire_QUE_8);
+            InvariantConstraints.Add(Questionnaire_QUE_6);
+            InvariantConstraints.Add(Questionnaire_QUE_5);
+            InvariantConstraints.Add(Questionnaire_QUE_4);
             InvariantConstraints.Add(Questionnaire_QUE_3);
-            InvariantConstraints.Add(Questionnaire_QUE_2);
+            InvariantConstraints.Add(Questionnaire_QUE_10);
             InvariantConstraints.Add(Questionnaire_QUE_1);
-            InvariantConstraints.Add(Questionnaire_QUE_4);
+            InvariantConstraints.Add(Questionnaire_QUE_7);
         }
 
         public override IDeepCopyable CopyTo(IDeepCopyable other)
