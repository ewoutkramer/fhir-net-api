﻿using System;
using System.Collections.Generic;
using Hl7.Fhir.Introspection;
using Hl7.Fhir.Validation;
using System.Linq;
using System.Runtime.Serialization;
using Hl7.Fhir.Utility;

/*
  Copyright (c) 2011+, HL7, Inc.
  All rights reserved.
  
  Redistribution and use in source and binary forms, with or without modification, 
  are permitted provided that the following conditions are met:
  
   * Redistributions of source code must retain the above copyright notice, this 
     list of conditions and the following disclaimer.
   * Redistributions in binary form must reproduce the above copyright notice, 
     this list of conditions and the following disclaimer in the documentation 
     and/or other materials provided with the distribution.
   * Neither the name of HL7 nor the names of its contributors may be used to 
     endorse or promote products derived from this software without specific 
     prior written permission.
  
  THIS SOFTWARE IS PROVIDED BY THE COPYRIGHT HOLDERS AND CONTRIBUTORS "AS IS" AND 
  ANY EXPRESS OR IMPLIED WARRANTIES, INCLUDING, BUT NOT LIMITED TO, THE IMPLIED 
  WARRANTIES OF MERCHANTABILITY AND FITNESS FOR A PARTICULAR PURPOSE ARE DISCLAIMED. 
  IN NO EVENT SHALL THE COPYRIGHT HOLDER OR CONTRIBUTORS BE LIABLE FOR ANY DIRECT, 
  INDIRECT, INCIDENTAL, SPECIAL, EXEMPLARY, OR CONSEQUENTIAL DAMAGES (INCLUDING, BUT 
  NOT LIMITED TO, PROCUREMENT OF SUBSTITUTE GOODS OR SERVICES; LOSS OF USE, DATA, OR 
  PROFITS; OR BUSINESS INTERRUPTION) HOWEVER CAUSED AND ON ANY THEORY OF LIABILITY, 
  WHETHER IN CONTRACT, STRICT LIABILITY, OR TORT (INCLUDING NEGLIGENCE OR OTHERWISE) 
  ARISING IN ANY WAY OUT OF THE USE OF THIS SOFTWARE, EVEN IF ADVISED OF THE 
  POSSIBILITY OF SUCH DAMAGE.
  

*/

#pragma warning disable 1591 // suppress XML summary warnings 

//
// Generated for FHIR v3.6.0
//
namespace Hl7.Fhir.Model
{
    /// <summary>
    /// A structured set of questions
    /// </summary>
    [FhirType("Questionnaire", IsResource=true)]
    [DataContract]
    public partial class Questionnaire : Hl7.Fhir.Model.DomainResource, System.ComponentModel.INotifyPropertyChanged
    {
        [NotMapped]
        public override ResourceType ResourceType { get { return ResourceType.Questionnaire; } }
        [NotMapped]
        public override string TypeName { get { return "Questionnaire"; } }
        
        /// <summary>
        /// Distinguishes groups from questions and display text and indicates data type for questions.
        /// (url: http://hl7.org/fhir/ValueSet/item-type)
        /// </summary>
        [FhirEnumeration("QuestionnaireItemType")]
        public enum QuestionnaireItemType
        {
            /// <summary>
            /// MISSING DESCRIPTION
            /// (system: http://hl7.org/fhir/item-type)
            /// </summary>
            [EnumLiteral("group", "http://hl7.org/fhir/item-type"), Description("Group")]
            Group,
            /// <summary>
            /// MISSING DESCRIPTION
            /// (system: http://hl7.org/fhir/item-type)
            /// </summary>
            [EnumLiteral("display", "http://hl7.org/fhir/item-type"), Description("Display")]
            Display,
            /// <summary>
            /// MISSING DESCRIPTION
            /// (system: http://hl7.org/fhir/item-type)
            /// </summary>
            [EnumLiteral("boolean", "http://hl7.org/fhir/item-type"), Description("Boolean")]
            Boolean,
            /// <summary>
            /// MISSING DESCRIPTION
            /// (system: http://hl7.org/fhir/item-type)
            /// </summary>
            [EnumLiteral("decimal", "http://hl7.org/fhir/item-type"), Description("Decimal")]
            Decimal,
            /// <summary>
            /// MISSING DESCRIPTION
            /// (system: http://hl7.org/fhir/item-type)
            /// </summary>
            [EnumLiteral("integer", "http://hl7.org/fhir/item-type"), Description("Integer")]
            Integer,
            /// <summary>
            /// MISSING DESCRIPTION
            /// (system: http://hl7.org/fhir/item-type)
            /// </summary>
            [EnumLiteral("date", "http://hl7.org/fhir/item-type"), Description("Date")]
            Date,
            /// <summary>
            /// MISSING DESCRIPTION
            /// (system: http://hl7.org/fhir/item-type)
            /// </summary>
            [EnumLiteral("dateTime", "http://hl7.org/fhir/item-type"), Description("Date Time")]
            DateTime,
            /// <summary>
            /// MISSING DESCRIPTION
            /// (system: http://hl7.org/fhir/item-type)
            /// </summary>
            [EnumLiteral("time", "http://hl7.org/fhir/item-type"), Description("Time")]
            Time,
            /// <summary>
            /// MISSING DESCRIPTION
            /// (system: http://hl7.org/fhir/item-type)
            /// </summary>
            [EnumLiteral("string", "http://hl7.org/fhir/item-type"), Description("String")]
            String,
            /// <summary>
            /// MISSING DESCRIPTION
            /// (system: http://hl7.org/fhir/item-type)
            /// </summary>
            [EnumLiteral("text", "http://hl7.org/fhir/item-type"), Description("Text")]
            Text,
            /// <summary>
            /// MISSING DESCRIPTION
            /// (system: http://hl7.org/fhir/item-type)
            /// </summary>
            [EnumLiteral("url", "http://hl7.org/fhir/item-type"), Description("Url")]
            Url,
            /// <summary>
            /// MISSING DESCRIPTION
            /// (system: http://hl7.org/fhir/item-type)
            /// </summary>
            [EnumLiteral("choice", "http://hl7.org/fhir/item-type"), Description("Choice")]
            Choice,
            /// <summary>
            /// MISSING DESCRIPTION
            /// (system: http://hl7.org/fhir/item-type)
            /// </summary>
            [EnumLiteral("open-choice", "http://hl7.org/fhir/item-type"), Description("Open Choice")]
            OpenChoice,
            /// <summary>
            /// MISSING DESCRIPTION
            /// (system: http://hl7.org/fhir/item-type)
            /// </summary>
            [EnumLiteral("attachment", "http://hl7.org/fhir/item-type"), Description("Attachment")]
            Attachment,
            /// <summary>
            /// MISSING DESCRIPTION
            /// (system: http://hl7.org/fhir/item-type)
            /// </summary>
            [EnumLiteral("reference", "http://hl7.org/fhir/item-type"), Description("Reference")]
            Reference,
            /// <summary>
            /// MISSING DESCRIPTION
            /// (system: http://hl7.org/fhir/item-type)
            /// </summary>
            [EnumLiteral("quantity", "http://hl7.org/fhir/item-type"), Description("Quantity")]
            Quantity,
        }

        /// <summary>
        /// The criteria by which a question is enabled.
        /// (url: http://hl7.org/fhir/ValueSet/questionnaire-enable-operator)
        /// </summary>
        [FhirEnumeration("QuestionnaireItemOperator")]
        public enum QuestionnaireItemOperator
        {
            /// <summary>
            /// MISSING DESCRIPTION
            /// (system: http://hl7.org/fhir/questionnaire-enable-operator)
            /// </summary>
            [EnumLiteral("exists", "http://hl7.org/fhir/questionnaire-enable-operator"), Description("Exists")]
            Exists,
            /// <summary>
            /// MISSING DESCRIPTION
            /// (system: http://hl7.org/fhir/questionnaire-enable-operator)
            /// </summary>
            [EnumLiteral("=", "http://hl7.org/fhir/questionnaire-enable-operator"), Description("Equals")]
            Equal,
            /// <summary>
            /// MISSING DESCRIPTION
            /// (system: http://hl7.org/fhir/questionnaire-enable-operator)
            /// </summary>
            [EnumLiteral("!=", "http://hl7.org/fhir/questionnaire-enable-operator"), Description("Not Equals")]
            NotEqual,
            /// <summary>
            /// MISSING DESCRIPTION
            /// (system: http://hl7.org/fhir/questionnaire-enable-operator)
            /// </summary>
            [EnumLiteral(">", "http://hl7.org/fhir/questionnaire-enable-operator"), Description("Greater Than")]
            GreaterThan,
            /// <summary>
            /// MISSING DESCRIPTION
            /// (system: http://hl7.org/fhir/questionnaire-enable-operator)
            /// </summary>
            [EnumLiteral("<", "http://hl7.org/fhir/questionnaire-enable-operator"), Description("Less Than")]
            LessThan,
            /// <summary>
            /// MISSING DESCRIPTION
            /// (system: http://hl7.org/fhir/questionnaire-enable-operator)
            /// </summary>
            [EnumLiteral(">=", "http://hl7.org/fhir/questionnaire-enable-operator"), Description("Greater or Equals")]
            GreaterOrEqual,
            /// <summary>
            /// MISSING DESCRIPTION
            /// (system: http://hl7.org/fhir/questionnaire-enable-operator)
            /// </summary>
            [EnumLiteral("<=", "http://hl7.org/fhir/questionnaire-enable-operator"), Description("Less or Equals")]
            LessOrEqual,
        }

        /// <summary>
        /// Controls how multiple enableWhen values are interpreted -  whether all or any must be true.
        /// (url: http://hl7.org/fhir/ValueSet/questionnaire-enable-behavior)
        /// </summary>
        [FhirEnumeration("EnableWhenBehavior")]
        public enum EnableWhenBehavior
        {
            /// <summary>
            /// MISSING DESCRIPTION
            /// (system: http://hl7.org/fhir/questionnaire-enable-behavior)
            /// </summary>
            [EnumLiteral("all", "http://hl7.org/fhir/questionnaire-enable-behavior"), Description("All")]
            All,
            /// <summary>
            /// MISSING DESCRIPTION
            /// (system: http://hl7.org/fhir/questionnaire-enable-behavior)
            /// </summary>
            [EnumLiteral("any", "http://hl7.org/fhir/questionnaire-enable-behavior"), Description("Any")]
            Any,
        }

        [FhirType("ItemComponent")]
        [DataContract]
        public partial class ItemComponent : Hl7.Fhir.Model.BackboneElement, System.ComponentModel.INotifyPropertyChanged, IBackboneElement
        {
            [NotMapped]
            public override string TypeName { get { return "ItemComponent"; } }
            
            /// <summary>
            /// Unique id for item in questionnaire
            /// </summary>
            [FhirElement("linkId", Order=40)]
            [Cardinality(Min=1,Max=1)]
            [DataMember]
            public Hl7.Fhir.Model.FhirString LinkIdElement
            {
                get { return _LinkIdElement; }
                set { _LinkIdElement = value; OnPropertyChanged("LinkIdElement"); }
            }
            
            private Hl7.Fhir.Model.FhirString _LinkIdElement;
            
            /// <summary>
            /// Unique id for item in questionnaire
            /// </summary>
            /// <remarks>This uses the native .NET datatype, rather than the FHIR equivalent</remarks>
            [NotMapped]
            [IgnoreDataMemberAttribute]
            public string LinkId
            {
                get { return LinkIdElement != null ? LinkIdElement.Value : null; }
                set
                {
                    if (value == null)
                        LinkIdElement = null; 
                    else
                        LinkIdElement = new Hl7.Fhir.Model.FhirString(value);
                    OnPropertyChanged("LinkId");
                }
            }
            
            /// <summary>
            /// ElementDefinition - details for the item
            /// </summary>
            [FhirElement("definition", Order=50)]
            [DataMember]
            public Hl7.Fhir.Model.FhirUri DefinitionElement
            {
                get { return _DefinitionElement; }
                set { _DefinitionElement = value; OnPropertyChanged("DefinitionElement"); }
            }
            
            private Hl7.Fhir.Model.FhirUri _DefinitionElement;
            
            /// <summary>
            /// ElementDefinition - details for the item
            /// </summary>
            /// <remarks>This uses the native .NET datatype, rather than the FHIR equivalent</remarks>
            [NotMapped]
            [IgnoreDataMemberAttribute]
            public string Definition
            {
                get { return DefinitionElement != null ? DefinitionElement.Value : null; }
                set
                {
                    if (value == null)
                        DefinitionElement = null; 
                    else
                        DefinitionElement = new Hl7.Fhir.Model.FhirUri(value);
                    OnPropertyChanged("Definition");
                }
            }
            
            /// <summary>
            /// Corresponding concept for this item in a terminology
            /// </summary>
            [FhirElement("code", Order=60)]
            [Cardinality(Min=0,Max=-1)]
            [DataMember]
            public List<Hl7.Fhir.Model.Coding> Code
            {
                get { if(_Code==null) _Code = new List<Hl7.Fhir.Model.Coding>(); return _Code; }
                set { _Code = value; OnPropertyChanged("Code"); }
            }
            
            private List<Hl7.Fhir.Model.Coding> _Code;
            
            /// <summary>
            /// E.g. "1(a)", "2.5.3"
            /// </summary>
            [FhirElement("prefix", Order=70)]
            [DataMember]
            public Hl7.Fhir.Model.FhirString PrefixElement
            {
                get { return _PrefixElement; }
                set { _PrefixElement = value; OnPropertyChanged("PrefixElement"); }
            }
            
            private Hl7.Fhir.Model.FhirString _PrefixElement;
            
            /// <summary>
            /// E.g. "1(a)", "2.5.3"
            /// </summary>
            /// <remarks>This uses the native .NET datatype, rather than the FHIR equivalent</remarks>
            [NotMapped]
            [IgnoreDataMemberAttribute]
            public string Prefix
            {
                get { return PrefixElement != null ? PrefixElement.Value : null; }
                set
                {
                    if (value == null)
                        PrefixElement = null; 
                    else
                        PrefixElement = new Hl7.Fhir.Model.FhirString(value);
                    OnPropertyChanged("Prefix");
                }
            }
            
            /// <summary>
            /// Primary text for the item
            /// </summary>
            [FhirElement("text", Order=80)]
            [DataMember]
            public Hl7.Fhir.Model.FhirString TextElement
            {
                get { return _TextElement; }
                set { _TextElement = value; OnPropertyChanged("TextElement"); }
            }
            
            private Hl7.Fhir.Model.FhirString _TextElement;
            
            /// <summary>
            /// Primary text for the item
            /// </summary>
            /// <remarks>This uses the native .NET datatype, rather than the FHIR equivalent</remarks>
            [NotMapped]
            [IgnoreDataMemberAttribute]
            public string Text
            {
                get { return TextElement != null ? TextElement.Value : null; }
                set
                {
                    if (value == null)
                        TextElement = null; 
                    else
                        TextElement = new Hl7.Fhir.Model.FhirString(value);
                    OnPropertyChanged("Text");
                }
            }
            
            /// <summary>
            /// group | display | boolean | decimal | integer | date | dateTime +
            /// </summary>
            [FhirElement("type", Order=90)]
            [Cardinality(Min=1,Max=1)]
            [DataMember]
            public Code<Hl7.Fhir.Model.Questionnaire.QuestionnaireItemType> TypeElement
            {
                get { return _TypeElement; }
                set { _TypeElement = value; OnPropertyChanged("TypeElement"); }
            }
            
            private Code<Hl7.Fhir.Model.Questionnaire.QuestionnaireItemType> _TypeElement;
            
            /// <summary>
            /// group | display | boolean | decimal | integer | date | dateTime +
            /// </summary>
            /// <remarks>This uses the native .NET datatype, rather than the FHIR equivalent</remarks>
            [NotMapped]
            [IgnoreDataMemberAttribute]
            public Hl7.Fhir.Model.Questionnaire.QuestionnaireItemType? Type
            {
                get { return TypeElement != null ? TypeElement.Value : null; }
                set
                {
                    if (!value.HasValue)
                        TypeElement = null; 
                    else
                        TypeElement = new Code<Hl7.Fhir.Model.Questionnaire.QuestionnaireItemType>(value);
                    OnPropertyChanged("Type");
                }
            }
            
            /// <summary>
            /// Only allow data when
            /// </summary>
            [FhirElement("enableWhen", Order=100)]
            [Cardinality(Min=0,Max=-1)]
            [DataMember]
            public List<Hl7.Fhir.Model.Questionnaire.EnableWhenComponent> EnableWhen
            {
                get { if(_EnableWhen==null) _EnableWhen = new List<Hl7.Fhir.Model.Questionnaire.EnableWhenComponent>(); return _EnableWhen; }
                set { _EnableWhen = value; OnPropertyChanged("EnableWhen"); }
            }
            
            private List<Hl7.Fhir.Model.Questionnaire.EnableWhenComponent> _EnableWhen;
            
            /// <summary>
            /// all | any
            /// </summary>
            [FhirElement("enableBehavior", Order=110)]
            [DataMember]
            public Code<Hl7.Fhir.Model.Questionnaire.EnableWhenBehavior> EnableBehaviorElement
            {
                get { return _EnableBehaviorElement; }
                set { _EnableBehaviorElement = value; OnPropertyChanged("EnableBehaviorElement"); }
            }
            
            private Code<Hl7.Fhir.Model.Questionnaire.EnableWhenBehavior> _EnableBehaviorElement;
            
            /// <summary>
            /// all | any
            /// </summary>
            /// <remarks>This uses the native .NET datatype, rather than the FHIR equivalent</remarks>
            [NotMapped]
            [IgnoreDataMemberAttribute]
            public Hl7.Fhir.Model.Questionnaire.EnableWhenBehavior? EnableBehavior
            {
                get { return EnableBehaviorElement != null ? EnableBehaviorElement.Value : null; }
                set
                {
                    if (!value.HasValue)
                        EnableBehaviorElement = null; 
                    else
                        EnableBehaviorElement = new Code<Hl7.Fhir.Model.Questionnaire.EnableWhenBehavior>(value);
                    OnPropertyChanged("EnableBehavior");
                }
            }
            
            /// <summary>
            /// Whether the item must be included in data results
            /// </summary>
            [FhirElement("required", Order=120)]
            [DataMember]
            public Hl7.Fhir.Model.FhirBoolean RequiredElement
            {
                get { return _RequiredElement; }
                set { _RequiredElement = value; OnPropertyChanged("RequiredElement"); }
            }
            
            private Hl7.Fhir.Model.FhirBoolean _RequiredElement;
            
            /// <summary>
            /// Whether the item must be included in data results
            /// </summary>
            /// <remarks>This uses the native .NET datatype, rather than the FHIR equivalent</remarks>
            [NotMapped]
            [IgnoreDataMemberAttribute]
            public bool? Required
            {
                get { return RequiredElement != null ? RequiredElement.Value : null; }
                set
                {
                    if (!value.HasValue)
                        RequiredElement = null; 
                    else
                        RequiredElement = new Hl7.Fhir.Model.FhirBoolean(value);
                    OnPropertyChanged("Required");
                }
            }
            
            /// <summary>
            /// Whether the item may repeat
            /// </summary>
            [FhirElement("repeats", Order=130)]
            [DataMember]
            public Hl7.Fhir.Model.FhirBoolean RepeatsElement
            {
                get { return _RepeatsElement; }
                set { _RepeatsElement = value; OnPropertyChanged("RepeatsElement"); }
            }
            
            private Hl7.Fhir.Model.FhirBoolean _RepeatsElement;
            
            /// <summary>
            /// Whether the item may repeat
            /// </summary>
            /// <remarks>This uses the native .NET datatype, rather than the FHIR equivalent</remarks>
            [NotMapped]
            [IgnoreDataMemberAttribute]
            public bool? Repeats
            {
                get { return RepeatsElement != null ? RepeatsElement.Value : null; }
                set
                {
                    if (!value.HasValue)
                        RepeatsElement = null; 
                    else
                        RepeatsElement = new Hl7.Fhir.Model.FhirBoolean(value);
                    OnPropertyChanged("Repeats");
                }
            }
            
            /// <summary>
            /// Don't allow human editing
            /// </summary>
            [FhirElement("readOnly", Order=140)]
            [DataMember]
            public Hl7.Fhir.Model.FhirBoolean ReadOnlyElement
            {
                get { return _ReadOnlyElement; }
                set { _ReadOnlyElement = value; OnPropertyChanged("ReadOnlyElement"); }
            }
            
            private Hl7.Fhir.Model.FhirBoolean _ReadOnlyElement;
            
            /// <summary>
            /// Don't allow human editing
            /// </summary>
            /// <remarks>This uses the native .NET datatype, rather than the FHIR equivalent</remarks>
            [NotMapped]
            [IgnoreDataMemberAttribute]
            public bool? ReadOnly
            {
                get { return ReadOnlyElement != null ? ReadOnlyElement.Value : null; }
                set
                {
                    if (!value.HasValue)
                        ReadOnlyElement = null; 
                    else
                        ReadOnlyElement = new Hl7.Fhir.Model.FhirBoolean(value);
                    OnPropertyChanged("ReadOnly");
                }
            }
            
            /// <summary>
            /// No more than this many characters
            /// </summary>
            [FhirElement("maxLength", Order=150)]
            [DataMember]
            public Hl7.Fhir.Model.Integer MaxLengthElement
            {
                get { return _MaxLengthElement; }
                set { _MaxLengthElement = value; OnPropertyChanged("MaxLengthElement"); }
            }
            
            private Hl7.Fhir.Model.Integer _MaxLengthElement;
            
            /// <summary>
            /// No more than this many characters
            /// </summary>
            /// <remarks>This uses the native .NET datatype, rather than the FHIR equivalent</remarks>
            [NotMapped]
            [IgnoreDataMemberAttribute]
            public int? MaxLength
            {
                get { return MaxLengthElement != null ? MaxLengthElement.Value : null; }
                set
                {
                    if (!value.HasValue)
                        MaxLengthElement = null; 
                    else
                        MaxLengthElement = new Hl7.Fhir.Model.Integer(value);
                    OnPropertyChanged("MaxLength");
                }
            }
            
            /// <summary>
            /// Valueset containing permitted answers
            /// </summary>
            [FhirElement("answerValueSet", Order=160)]
            [DataMember]
            public Hl7.Fhir.Model.Canonical AnswerValueSetElement
            {
                get { return _AnswerValueSetElement; }
                set { _AnswerValueSetElement = value; OnPropertyChanged("AnswerValueSetElement"); }
            }
            
            private Hl7.Fhir.Model.Canonical _AnswerValueSetElement;
            
            /// <summary>
            /// Valueset containing permitted answers
            /// </summary>
            /// <remarks>This uses the native .NET datatype, rather than the FHIR equivalent</remarks>
            [NotMapped]
            [IgnoreDataMemberAttribute]
            public string AnswerValueSet
            {
                get { return AnswerValueSetElement != null ? AnswerValueSetElement.Value : null; }
                set
                {
                    if (value == null)
                        AnswerValueSetElement = null; 
                    else
                        AnswerValueSetElement = new Hl7.Fhir.Model.Canonical(value);
                    OnPropertyChanged("AnswerValueSet");
                }
            }
            
            /// <summary>
            /// Permitted answer
            /// </summary>
            [FhirElement("answerOption", Order=170)]
            [Cardinality(Min=0,Max=-1)]
            [DataMember]
            public List<Hl7.Fhir.Model.Questionnaire.AnswerOptionComponent> AnswerOption
            {
                get { if(_AnswerOption==null) _AnswerOption = new List<Hl7.Fhir.Model.Questionnaire.AnswerOptionComponent>(); return _AnswerOption; }
                set { _AnswerOption = value; OnPropertyChanged("AnswerOption"); }
            }
            
            private List<Hl7.Fhir.Model.Questionnaire.AnswerOptionComponent> _AnswerOption;
            
            /// <summary>
            /// Initial value(s) when item is first rendered
            /// </summary>
            [FhirElement("initial", Order=180)]
            [Cardinality(Min=0,Max=-1)]
            [DataMember]
            public List<Hl7.Fhir.Model.Questionnaire.InitialComponent> Initial
            {
                get { if(_Initial==null) _Initial = new List<Hl7.Fhir.Model.Questionnaire.InitialComponent>(); return _Initial; }
                set { _Initial = value; OnPropertyChanged("Initial"); }
            }
            
            private List<Hl7.Fhir.Model.Questionnaire.InitialComponent> _Initial;
            
            /// <summary>
            /// Nested questionnaire items
            /// </summary>
            [FhirElement("item", Order=190)]
            [Cardinality(Min=0,Max=-1)]
            [DataMember]
            public List<Hl7.Fhir.Model.Questionnaire.ItemComponent> Item
            {
                get { if(_Item==null) _Item = new List<Hl7.Fhir.Model.Questionnaire.ItemComponent>(); return _Item; }
                set { _Item = value; OnPropertyChanged("Item"); }
            }
            
            private List<Hl7.Fhir.Model.Questionnaire.ItemComponent> _Item;
            
            public override IDeepCopyable CopyTo(IDeepCopyable other)
            {
                var dest = other as ItemComponent;
                
                if (dest != null)
                {
                    base.CopyTo(dest);
                    if(LinkIdElement != null) dest.LinkIdElement = (Hl7.Fhir.Model.FhirString)LinkIdElement.DeepCopy();
                    if(DefinitionElement != null) dest.DefinitionElement = (Hl7.Fhir.Model.FhirUri)DefinitionElement.DeepCopy();
                    if(Code != null) dest.Code = new List<Hl7.Fhir.Model.Coding>(Code.DeepCopy());
                    if(PrefixElement != null) dest.PrefixElement = (Hl7.Fhir.Model.FhirString)PrefixElement.DeepCopy();
                    if(TextElement != null) dest.TextElement = (Hl7.Fhir.Model.FhirString)TextElement.DeepCopy();
                    if(TypeElement != null) dest.TypeElement = (Code<Hl7.Fhir.Model.Questionnaire.QuestionnaireItemType>)TypeElement.DeepCopy();
                    if(EnableWhen != null) dest.EnableWhen = new List<Hl7.Fhir.Model.Questionnaire.EnableWhenComponent>(EnableWhen.DeepCopy());
                    if(EnableBehaviorElement != null) dest.EnableBehaviorElement = (Code<Hl7.Fhir.Model.Questionnaire.EnableWhenBehavior>)EnableBehaviorElement.DeepCopy();
                    if(RequiredElement != null) dest.RequiredElement = (Hl7.Fhir.Model.FhirBoolean)RequiredElement.DeepCopy();
                    if(RepeatsElement != null) dest.RepeatsElement = (Hl7.Fhir.Model.FhirBoolean)RepeatsElement.DeepCopy();
                    if(ReadOnlyElement != null) dest.ReadOnlyElement = (Hl7.Fhir.Model.FhirBoolean)ReadOnlyElement.DeepCopy();
                    if(MaxLengthElement != null) dest.MaxLengthElement = (Hl7.Fhir.Model.Integer)MaxLengthElement.DeepCopy();
                    if(AnswerValueSetElement != null) dest.AnswerValueSetElement = (Hl7.Fhir.Model.Canonical)AnswerValueSetElement.DeepCopy();
                    if(AnswerOption != null) dest.AnswerOption = new List<Hl7.Fhir.Model.Questionnaire.AnswerOptionComponent>(AnswerOption.DeepCopy());
                    if(Initial != null) dest.Initial = new List<Hl7.Fhir.Model.Questionnaire.InitialComponent>(Initial.DeepCopy());
                    if(Item != null) dest.Item = new List<Hl7.Fhir.Model.Questionnaire.ItemComponent>(Item.DeepCopy());
                    return dest;
                }
                else
                	throw new ArgumentException("Can only copy to an object of the same type", "other");
            }
            
            public override IDeepCopyable DeepCopy()
            {
                return CopyTo(new ItemComponent());
            }
            
            public override bool Matches(IDeepComparable other)
            {
                var otherT = other as ItemComponent;
                if(otherT == null) return false;
                
                if(!base.Matches(otherT)) return false;
                if( !DeepComparable.Matches(LinkIdElement, otherT.LinkIdElement)) return false;
                if( !DeepComparable.Matches(DefinitionElement, otherT.DefinitionElement)) return false;
                if( !DeepComparable.Matches(Code, otherT.Code)) return false;
                if( !DeepComparable.Matches(PrefixElement, otherT.PrefixElement)) return false;
                if( !DeepComparable.Matches(TextElement, otherT.TextElement)) return false;
                if( !DeepComparable.Matches(TypeElement, otherT.TypeElement)) return false;
                if( !DeepComparable.Matches(EnableWhen, otherT.EnableWhen)) return false;
                if( !DeepComparable.Matches(EnableBehaviorElement, otherT.EnableBehaviorElement)) return false;
                if( !DeepComparable.Matches(RequiredElement, otherT.RequiredElement)) return false;
                if( !DeepComparable.Matches(RepeatsElement, otherT.RepeatsElement)) return false;
                if( !DeepComparable.Matches(ReadOnlyElement, otherT.ReadOnlyElement)) return false;
                if( !DeepComparable.Matches(MaxLengthElement, otherT.MaxLengthElement)) return false;
                if( !DeepComparable.Matches(AnswerValueSetElement, otherT.AnswerValueSetElement)) return false;
                if( !DeepComparable.Matches(AnswerOption, otherT.AnswerOption)) return false;
                if( !DeepComparable.Matches(Initial, otherT.Initial)) return false;
                if( !DeepComparable.Matches(Item, otherT.Item)) return false;
                
                return true;
            }
            
            public override bool IsExactly(IDeepComparable other)
            {
                var otherT = other as ItemComponent;
                if(otherT == null) return false;
                
                if(!base.IsExactly(otherT)) return false;
                if( !DeepComparable.IsExactly(LinkIdElement, otherT.LinkIdElement)) return false;
                if( !DeepComparable.IsExactly(DefinitionElement, otherT.DefinitionElement)) return false;
                if( !DeepComparable.IsExactly(Code, otherT.Code)) return false;
                if( !DeepComparable.IsExactly(PrefixElement, otherT.PrefixElement)) return false;
                if( !DeepComparable.IsExactly(TextElement, otherT.TextElement)) return false;
                if( !DeepComparable.IsExactly(TypeElement, otherT.TypeElement)) return false;
                if( !DeepComparable.IsExactly(EnableWhen, otherT.EnableWhen)) return false;
                if( !DeepComparable.IsExactly(EnableBehaviorElement, otherT.EnableBehaviorElement)) return false;
                if( !DeepComparable.IsExactly(RequiredElement, otherT.RequiredElement)) return false;
                if( !DeepComparable.IsExactly(RepeatsElement, otherT.RepeatsElement)) return false;
                if( !DeepComparable.IsExactly(ReadOnlyElement, otherT.ReadOnlyElement)) return false;
                if( !DeepComparable.IsExactly(MaxLengthElement, otherT.MaxLengthElement)) return false;
                if( !DeepComparable.IsExactly(AnswerValueSetElement, otherT.AnswerValueSetElement)) return false;
                if( !DeepComparable.IsExactly(AnswerOption, otherT.AnswerOption)) return false;
                if( !DeepComparable.IsExactly(Initial, otherT.Initial)) return false;
                if( !DeepComparable.IsExactly(Item, otherT.Item)) return false;
                
                return true;
            }


            [NotMapped]
            public override IEnumerable<Base> Children
            {
                get
                {
                    foreach (var item in base.Children) yield return item;
                    if (LinkIdElement != null) yield return LinkIdElement;
                    if (DefinitionElement != null) yield return DefinitionElement;
                    foreach (var elem in Code) { if (elem != null) yield return elem; }
                    if (PrefixElement != null) yield return PrefixElement;
                    if (TextElement != null) yield return TextElement;
                    if (TypeElement != null) yield return TypeElement;
                    foreach (var elem in EnableWhen) { if (elem != null) yield return elem; }
                    if (EnableBehaviorElement != null) yield return EnableBehaviorElement;
                    if (RequiredElement != null) yield return RequiredElement;
                    if (RepeatsElement != null) yield return RepeatsElement;
                    if (ReadOnlyElement != null) yield return ReadOnlyElement;
                    if (MaxLengthElement != null) yield return MaxLengthElement;
                    if (AnswerValueSetElement != null) yield return AnswerValueSetElement;
                    foreach (var elem in AnswerOption) { if (elem != null) yield return elem; }
                    foreach (var elem in Initial) { if (elem != null) yield return elem; }
                    foreach (var elem in Item) { if (elem != null) yield return elem; }
                }
            }

            [NotMapped]
            internal override IEnumerable<ElementValue> NamedChildren
            {
                get
                {
                    foreach (var item in base.NamedChildren) yield return item;
                    if (LinkIdElement != null) yield return new ElementValue("linkId", LinkIdElement);
                    if (DefinitionElement != null) yield return new ElementValue("definition", DefinitionElement);
                    foreach (var elem in Code) { if (elem != null) yield return new ElementValue("code", elem); }
                    if (PrefixElement != null) yield return new ElementValue("prefix", PrefixElement);
                    if (TextElement != null) yield return new ElementValue("text", TextElement);
                    if (TypeElement != null) yield return new ElementValue("type", TypeElement);
                    foreach (var elem in EnableWhen) { if (elem != null) yield return new ElementValue("enableWhen", elem); }
                    if (EnableBehaviorElement != null) yield return new ElementValue("enableBehavior", EnableBehaviorElement);
                    if (RequiredElement != null) yield return new ElementValue("required", RequiredElement);
                    if (RepeatsElement != null) yield return new ElementValue("repeats", RepeatsElement);
                    if (ReadOnlyElement != null) yield return new ElementValue("readOnly", ReadOnlyElement);
                    if (MaxLengthElement != null) yield return new ElementValue("maxLength", MaxLengthElement);
                    if (AnswerValueSetElement != null) yield return new ElementValue("answerValueSet", AnswerValueSetElement);
                    foreach (var elem in AnswerOption) { if (elem != null) yield return new ElementValue("answerOption", elem); }
                    foreach (var elem in Initial) { if (elem != null) yield return new ElementValue("initial", elem); }
                    foreach (var elem in Item) { if (elem != null) yield return new ElementValue("item", elem); }
                }
            }

            
        }
        
        
        [FhirType("EnableWhenComponent")]
        [DataContract]
        public partial class EnableWhenComponent : Hl7.Fhir.Model.BackboneElement, System.ComponentModel.INotifyPropertyChanged, IBackboneElement
        {
            [NotMapped]
            public override string TypeName { get { return "EnableWhenComponent"; } }
            
            /// <summary>
            /// Question that determines whether item is enabled
            /// </summary>
            [FhirElement("question", Order=40)]
            [Cardinality(Min=1,Max=1)]
            [DataMember]
            public Hl7.Fhir.Model.FhirString QuestionElement
            {
                get { return _QuestionElement; }
                set { _QuestionElement = value; OnPropertyChanged("QuestionElement"); }
            }
            
            private Hl7.Fhir.Model.FhirString _QuestionElement;
            
            /// <summary>
            /// Question that determines whether item is enabled
            /// </summary>
            /// <remarks>This uses the native .NET datatype, rather than the FHIR equivalent</remarks>
            [NotMapped]
            [IgnoreDataMemberAttribute]
            public string Question
            {
                get { return QuestionElement != null ? QuestionElement.Value : null; }
                set
                {
                    if (value == null)
                        QuestionElement = null; 
                    else
                        QuestionElement = new Hl7.Fhir.Model.FhirString(value);
                    OnPropertyChanged("Question");
                }
            }
            
            /// <summary>
            /// exists | = | != | > | &lt; | >= | &lt;=
            /// </summary>
            [FhirElement("operator", Order=50)]
            [Cardinality(Min=1,Max=1)]
            [DataMember]
            public Code<Hl7.Fhir.Model.Questionnaire.QuestionnaireItemOperator> OperatorElement
            {
                get { return _OperatorElement; }
                set { _OperatorElement = value; OnPropertyChanged("OperatorElement"); }
            }
            
            private Code<Hl7.Fhir.Model.Questionnaire.QuestionnaireItemOperator> _OperatorElement;
            
            /// <summary>
            /// exists | = | != | > | &lt; | >= | &lt;=
            /// </summary>
            /// <remarks>This uses the native .NET datatype, rather than the FHIR equivalent</remarks>
            [NotMapped]
            [IgnoreDataMemberAttribute]
            public Hl7.Fhir.Model.Questionnaire.QuestionnaireItemOperator? Operator
            {
                get { return OperatorElement != null ? OperatorElement.Value : null; }
                set
                {
                    if (!value.HasValue)
                        OperatorElement = null; 
                    else
                        OperatorElement = new Code<Hl7.Fhir.Model.Questionnaire.QuestionnaireItemOperator>(value);
                    OnPropertyChanged("Operator");
                }
            }
            
            /// <summary>
            /// Value for question comparison based on operator
            /// </summary>
            [FhirElement("answer", Order=60, Choice=ChoiceType.DatatypeChoice)]
            [CLSCompliant(false)]
			[AllowedTypes(typeof(Hl7.Fhir.Model.FhirBoolean),typeof(Hl7.Fhir.Model.FhirDecimal),typeof(Hl7.Fhir.Model.Integer),typeof(Hl7.Fhir.Model.Date),typeof(Hl7.Fhir.Model.FhirDateTime),typeof(Hl7.Fhir.Model.Time),typeof(Hl7.Fhir.Model.FhirString),typeof(Hl7.Fhir.Model.Coding),typeof(Quantity),typeof(Hl7.Fhir.Model.ResourceReference))]
            [Cardinality(Min=1,Max=1)]
            [DataMember]
            public Hl7.Fhir.Model.Element Answer
            {
                get { return _Answer; }
                set { _Answer = value; OnPropertyChanged("Answer"); }
            }
            
            private Hl7.Fhir.Model.Element _Answer;
            
            public override IDeepCopyable CopyTo(IDeepCopyable other)
            {
                var dest = other as EnableWhenComponent;
                
                if (dest != null)
                {
                    base.CopyTo(dest);
                    if(QuestionElement != null) dest.QuestionElement = (Hl7.Fhir.Model.FhirString)QuestionElement.DeepCopy();
                    if(OperatorElement != null) dest.OperatorElement = (Code<Hl7.Fhir.Model.Questionnaire.QuestionnaireItemOperator>)OperatorElement.DeepCopy();
                    if(Answer != null) dest.Answer = (Hl7.Fhir.Model.Element)Answer.DeepCopy();
                    return dest;
                }
                else
                	throw new ArgumentException("Can only copy to an object of the same type", "other");
            }
            
            public override IDeepCopyable DeepCopy()
            {
                return CopyTo(new EnableWhenComponent());
            }
            
            public override bool Matches(IDeepComparable other)
            {
                var otherT = other as EnableWhenComponent;
                if(otherT == null) return false;
                
                if(!base.Matches(otherT)) return false;
                if( !DeepComparable.Matches(QuestionElement, otherT.QuestionElement)) return false;
                if( !DeepComparable.Matches(OperatorElement, otherT.OperatorElement)) return false;
                if( !DeepComparable.Matches(Answer, otherT.Answer)) return false;
                
                return true;
            }
            
            public override bool IsExactly(IDeepComparable other)
            {
                var otherT = other as EnableWhenComponent;
                if(otherT == null) return false;
                
                if(!base.IsExactly(otherT)) return false;
                if( !DeepComparable.IsExactly(QuestionElement, otherT.QuestionElement)) return false;
                if( !DeepComparable.IsExactly(OperatorElement, otherT.OperatorElement)) return false;
                if( !DeepComparable.IsExactly(Answer, otherT.Answer)) return false;
                
                return true;
            }


            [NotMapped]
            public override IEnumerable<Base> Children
            {
                get
                {
                    foreach (var item in base.Children) yield return item;
                    if (QuestionElement != null) yield return QuestionElement;
                    if (OperatorElement != null) yield return OperatorElement;
                    if (Answer != null) yield return Answer;
                }
            }

            [NotMapped]
            internal override IEnumerable<ElementValue> NamedChildren
            {
                get
                {
                    foreach (var item in base.NamedChildren) yield return item;
                    if (QuestionElement != null) yield return new ElementValue("question", QuestionElement);
                    if (OperatorElement != null) yield return new ElementValue("operator", OperatorElement);
                    if (Answer != null) yield return new ElementValue("answer", Answer);
                }
            }

            
        }
        
        
        [FhirType("AnswerOptionComponent")]
        [DataContract]
        public partial class AnswerOptionComponent : Hl7.Fhir.Model.BackboneElement, System.ComponentModel.INotifyPropertyChanged, IBackboneElement
        {
            [NotMapped]
            public override string TypeName { get { return "AnswerOptionComponent"; } }
            
            /// <summary>
            /// Answer value
            /// </summary>
            [FhirElement("value", Order=40, Choice=ChoiceType.DatatypeChoice)]
            [CLSCompliant(false)]
			[AllowedTypes(typeof(Hl7.Fhir.Model.Integer),typeof(Hl7.Fhir.Model.Date),typeof(Hl7.Fhir.Model.Time),typeof(Hl7.Fhir.Model.FhirString),typeof(Hl7.Fhir.Model.Coding),typeof(Hl7.Fhir.Model.ResourceReference))]
            [Cardinality(Min=1,Max=1)]
            [DataMember]
            public Hl7.Fhir.Model.Element Value
            {
                get { return _Value; }
                set { _Value = value; OnPropertyChanged("Value"); }
            }
            
            private Hl7.Fhir.Model.Element _Value;
            
            /// <summary>
            /// Whether option is selected by default
            /// </summary>
            [FhirElement("initialSelected", Order=50)]
            [DataMember]
            public Hl7.Fhir.Model.FhirBoolean InitialSelectedElement
            {
                get { return _InitialSelectedElement; }
                set { _InitialSelectedElement = value; OnPropertyChanged("InitialSelectedElement"); }
            }
            
            private Hl7.Fhir.Model.FhirBoolean _InitialSelectedElement;
            
            /// <summary>
            /// Whether option is selected by default
            /// </summary>
            /// <remarks>This uses the native .NET datatype, rather than the FHIR equivalent</remarks>
            [NotMapped]
            [IgnoreDataMemberAttribute]
            public bool? InitialSelected
            {
                get { return InitialSelectedElement != null ? InitialSelectedElement.Value : null; }
                set
                {
                    if (!value.HasValue)
                        InitialSelectedElement = null; 
                    else
                        InitialSelectedElement = new Hl7.Fhir.Model.FhirBoolean(value);
                    OnPropertyChanged("InitialSelected");
                }
            }
            
            public override IDeepCopyable CopyTo(IDeepCopyable other)
            {
                var dest = other as AnswerOptionComponent;
                
                if (dest != null)
                {
                    base.CopyTo(dest);
                    if(Value != null) dest.Value = (Hl7.Fhir.Model.Element)Value.DeepCopy();
                    if(InitialSelectedElement != null) dest.InitialSelectedElement = (Hl7.Fhir.Model.FhirBoolean)InitialSelectedElement.DeepCopy();
                    return dest;
                }
                else
                	throw new ArgumentException("Can only copy to an object of the same type", "other");
            }
            
            public override IDeepCopyable DeepCopy()
            {
                return CopyTo(new AnswerOptionComponent());
            }
            
            public override bool Matches(IDeepComparable other)
            {
                var otherT = other as AnswerOptionComponent;
                if(otherT == null) return false;
                
                if(!base.Matches(otherT)) return false;
                if( !DeepComparable.Matches(Value, otherT.Value)) return false;
                if( !DeepComparable.Matches(InitialSelectedElement, otherT.InitialSelectedElement)) return false;
                
                return true;
            }
            
            public override bool IsExactly(IDeepComparable other)
            {
                var otherT = other as AnswerOptionComponent;
                if(otherT == null) return false;
                
                if(!base.IsExactly(otherT)) return false;
                if( !DeepComparable.IsExactly(Value, otherT.Value)) return false;
                if( !DeepComparable.IsExactly(InitialSelectedElement, otherT.InitialSelectedElement)) return false;
                
                return true;
            }


            [NotMapped]
            public override IEnumerable<Base> Children
            {
                get
                {
                    foreach (var item in base.Children) yield return item;
                    if (Value != null) yield return Value;
                    if (InitialSelectedElement != null) yield return InitialSelectedElement;
                }
            }

            [NotMapped]
            internal override IEnumerable<ElementValue> NamedChildren
            {
                get
                {
                    foreach (var item in base.NamedChildren) yield return item;
                    if (Value != null) yield return new ElementValue("value", Value);
                    if (InitialSelectedElement != null) yield return new ElementValue("initialSelected", InitialSelectedElement);
                }
            }

            
        }
        
        
        [FhirType("InitialComponent")]
        [DataContract]
        public partial class InitialComponent : Hl7.Fhir.Model.BackboneElement, System.ComponentModel.INotifyPropertyChanged, IBackboneElement
        {
            [NotMapped]
            public override string TypeName { get { return "InitialComponent"; } }
            
            /// <summary>
            /// Actual value for initializing the question
            /// </summary>
            [FhirElement("value", Order=40, Choice=ChoiceType.DatatypeChoice)]
            [CLSCompliant(false)]
			[AllowedTypes(typeof(Hl7.Fhir.Model.FhirBoolean),typeof(Hl7.Fhir.Model.FhirDecimal),typeof(Hl7.Fhir.Model.Integer),typeof(Hl7.Fhir.Model.Date),typeof(Hl7.Fhir.Model.FhirDateTime),typeof(Hl7.Fhir.Model.Time),typeof(Hl7.Fhir.Model.FhirString),typeof(Hl7.Fhir.Model.FhirUri),typeof(Hl7.Fhir.Model.Attachment),typeof(Hl7.Fhir.Model.Coding),typeof(Quantity),typeof(Hl7.Fhir.Model.ResourceReference))]
            [Cardinality(Min=1,Max=1)]
            [DataMember]
            public Hl7.Fhir.Model.Element Value
            {
                get { return _Value; }
                set { _Value = value; OnPropertyChanged("Value"); }
            }
            
            private Hl7.Fhir.Model.Element _Value;
            
            public override IDeepCopyable CopyTo(IDeepCopyable other)
            {
                var dest = other as InitialComponent;
                
                if (dest != null)
                {
                    base.CopyTo(dest);
                    if(Value != null) dest.Value = (Hl7.Fhir.Model.Element)Value.DeepCopy();
                    return dest;
                }
                else
                	throw new ArgumentException("Can only copy to an object of the same type", "other");
            }
            
            public override IDeepCopyable DeepCopy()
            {
                return CopyTo(new InitialComponent());
            }
            
            public override bool Matches(IDeepComparable other)
            {
                var otherT = other as InitialComponent;
                if(otherT == null) return false;
                
                if(!base.Matches(otherT)) return false;
                if( !DeepComparable.Matches(Value, otherT.Value)) return false;
                
                return true;
            }
            
            public override bool IsExactly(IDeepComparable other)
            {
                var otherT = other as InitialComponent;
                if(otherT == null) return false;
                
                if(!base.IsExactly(otherT)) return false;
                if( !DeepComparable.IsExactly(Value, otherT.Value)) return false;
                
                return true;
            }


            [NotMapped]
            public override IEnumerable<Base> Children
            {
                get
                {
                    foreach (var item in base.Children) yield return item;
                    if (Value != null) yield return Value;
                }
            }

            [NotMapped]
            internal override IEnumerable<ElementValue> NamedChildren
            {
                get
                {
                    foreach (var item in base.NamedChildren) yield return item;
                    if (Value != null) yield return new ElementValue("value", Value);
                }
            }

            
        }
        
        
        /// <summary>
        /// Canonical identifier for this questionnaire, represented as a URI (globally unique)
        /// </summary>
        [FhirElement("url", InSummary=true, Order=90)]
        [DataMember]
        public Hl7.Fhir.Model.FhirUri UrlElement
        {
            get { return _UrlElement; }
            set { _UrlElement = value; OnPropertyChanged("UrlElement"); }
        }
        
        private Hl7.Fhir.Model.FhirUri _UrlElement;
        
        /// <summary>
        /// Canonical identifier for this questionnaire, represented as a URI (globally unique)
        /// </summary>
        /// <remarks>This uses the native .NET datatype, rather than the FHIR equivalent</remarks>
        [NotMapped]
        [IgnoreDataMemberAttribute]
        public string Url
        {
            get { return UrlElement != null ? UrlElement.Value : null; }
            set
            {
                if (value == null)
                  UrlElement = null; 
                else
                  UrlElement = new Hl7.Fhir.Model.FhirUri(value);
                OnPropertyChanged("Url");
            }
        }
        
        /// <summary>
        /// Additional identifier for the questionnaire
        /// </summary>
        [FhirElement("identifier", InSummary=true, Order=100)]
        [Cardinality(Min=0,Max=-1)]
        [DataMember]
        public List<Hl7.Fhir.Model.Identifier> Identifier
        {
            get { if(_Identifier==null) _Identifier = new List<Hl7.Fhir.Model.Identifier>(); return _Identifier; }
            set { _Identifier = value; OnPropertyChanged("Identifier"); }
        }
        
        private List<Hl7.Fhir.Model.Identifier> _Identifier;
        
        /// <summary>
        /// Business version of the questionnaire
        /// </summary>
        [FhirElement("version", InSummary=true, Order=110)]
        [DataMember]
        public Hl7.Fhir.Model.FhirString VersionElement
        {
            get { return _VersionElement; }
            set { _VersionElement = value; OnPropertyChanged("VersionElement"); }
        }
        
        private Hl7.Fhir.Model.FhirString _VersionElement;
        
        /// <summary>
        /// Business version of the questionnaire
        /// </summary>
        /// <remarks>This uses the native .NET datatype, rather than the FHIR equivalent</remarks>
        [NotMapped]
        [IgnoreDataMemberAttribute]
        public string Version
        {
            get { return VersionElement != null ? VersionElement.Value : null; }
            set
            {
                if (value == null)
                  VersionElement = null; 
                else
                  VersionElement = new Hl7.Fhir.Model.FhirString(value);
                OnPropertyChanged("Version");
            }
        }
        
        /// <summary>
        /// Name for this questionnaire (computer friendly)
        /// </summary>
        [FhirElement("name", InSummary=true, Order=120)]
        [DataMember]
        public Hl7.Fhir.Model.FhirString NameElement
        {
            get { return _NameElement; }
            set { _NameElement = value; OnPropertyChanged("NameElement"); }
        }
        
        private Hl7.Fhir.Model.FhirString _NameElement;
        
        /// <summary>
        /// Name for this questionnaire (computer friendly)
        /// </summary>
        /// <remarks>This uses the native .NET datatype, rather than the FHIR equivalent</remarks>
        [NotMapped]
        [IgnoreDataMemberAttribute]
        public string Name
        {
            get { return NameElement != null ? NameElement.Value : null; }
            set
            {
                if (value == null)
                  NameElement = null; 
                else
                  NameElement = new Hl7.Fhir.Model.FhirString(value);
                OnPropertyChanged("Name");
            }
        }
        
        /// <summary>
        /// Name for this questionnaire (human friendly)
        /// </summary>
        [FhirElement("title", InSummary=true, Order=130)]
        [DataMember]
        public Hl7.Fhir.Model.FhirString TitleElement
        {
            get { return _TitleElement; }
            set { _TitleElement = value; OnPropertyChanged("TitleElement"); }
        }
        
        private Hl7.Fhir.Model.FhirString _TitleElement;
        
        /// <summary>
        /// Name for this questionnaire (human friendly)
        /// </summary>
        /// <remarks>This uses the native .NET datatype, rather than the FHIR equivalent</remarks>
        [NotMapped]
        [IgnoreDataMemberAttribute]
        public string Title
        {
            get { return TitleElement != null ? TitleElement.Value : null; }
            set
            {
                if (value == null)
                  TitleElement = null; 
                else
                  TitleElement = new Hl7.Fhir.Model.FhirString(value);
                OnPropertyChanged("Title");
            }
        }
        
        /// <summary>
        /// Instantiates protocol or definition
        /// </summary>
        [FhirElement("derivedFrom", Order=140)]
        [Cardinality(Min=0,Max=-1)]
        [DataMember]
        public List<Hl7.Fhir.Model.Canonical> DerivedFromElement
        {
            get { if(_DerivedFromElement==null) _DerivedFromElement = new List<Hl7.Fhir.Model.Canonical>(); return _DerivedFromElement; }
            set { _DerivedFromElement = value; OnPropertyChanged("DerivedFromElement"); }
        }
        
        private List<Hl7.Fhir.Model.Canonical> _DerivedFromElement;
        
        /// <summary>
        /// Instantiates protocol or definition
        /// </summary>
        /// <remarks>This uses the native .NET datatype, rather than the FHIR equivalent</remarks>
        [NotMapped]
        [IgnoreDataMemberAttribute]
        public IEnumerable<string> DerivedFrom
        {
            get { return DerivedFromElement != null ? DerivedFromElement.Select(elem => elem.Value) : null; }
            set
            {
                if (value == null)
                  DerivedFromElement = null; 
                else
                  DerivedFromElement = new List<Hl7.Fhir.Model.Canonical>(value.Select(elem=>new Hl7.Fhir.Model.Canonical(elem)));
                OnPropertyChanged("DerivedFrom");
            }
        }
        
        /// <summary>
        /// draft | active | retired | unknown
        /// </summary>
        [FhirElement("status", InSummary=true, Order=150)]
        [Cardinality(Min=1,Max=1)]
        [DataMember]
        public Code<Hl7.Fhir.Model.PublicationStatus> StatusElement
        {
            get { return _StatusElement; }
            set { _StatusElement = value; OnPropertyChanged("StatusElement"); }
        }
        
        private Code<Hl7.Fhir.Model.PublicationStatus> _StatusElement;
        
        /// <summary>
        /// draft | active | retired | unknown
        /// </summary>
        /// <remarks>This uses the native .NET datatype, rather than the FHIR equivalent</remarks>
        [NotMapped]
        [IgnoreDataMemberAttribute]
        public Hl7.Fhir.Model.PublicationStatus? Status
        {
            get { return StatusElement != null ? StatusElement.Value : null; }
            set
            {
                if (!value.HasValue)
                  StatusElement = null; 
                else
                  StatusElement = new Code<Hl7.Fhir.Model.PublicationStatus>(value);
                OnPropertyChanged("Status");
            }
        }
        
        /// <summary>
        /// For testing purposes, not real usage
        /// </summary>
        [FhirElement("experimental", InSummary=true, Order=160)]
        [DataMember]
        public Hl7.Fhir.Model.FhirBoolean ExperimentalElement
        {
            get { return _ExperimentalElement; }
            set { _ExperimentalElement = value; OnPropertyChanged("ExperimentalElement"); }
        }
        
        private Hl7.Fhir.Model.FhirBoolean _ExperimentalElement;
        
        /// <summary>
        /// For testing purposes, not real usage
        /// </summary>
        /// <remarks>This uses the native .NET datatype, rather than the FHIR equivalent</remarks>
        [NotMapped]
        [IgnoreDataMemberAttribute]
        public bool? Experimental
        {
            get { return ExperimentalElement != null ? ExperimentalElement.Value : null; }
            set
            {
                if (!value.HasValue)
                  ExperimentalElement = null; 
                else
                  ExperimentalElement = new Hl7.Fhir.Model.FhirBoolean(value);
                OnPropertyChanged("Experimental");
            }
        }
        
        /// <summary>
        /// Resource that can be subject of QuestionnaireResponse
        /// </summary>
        [FhirElement("subjectType", InSummary=true, Order=170)]
        [Cardinality(Min=0,Max=-1)]
        [DataMember]
        public List<Code<Hl7.Fhir.Model.ResourceType>> SubjectTypeElement
        {
            get { if(_SubjectTypeElement==null) _SubjectTypeElement = new List<Hl7.Fhir.Model.Code<Hl7.Fhir.Model.ResourceType>>(); return _SubjectTypeElement; }
            set { _SubjectTypeElement = value; OnPropertyChanged("SubjectTypeElement"); }
        }
        
        private List<Code<Hl7.Fhir.Model.ResourceType>> _SubjectTypeElement;
        
        /// <summary>
        /// Resource that can be subject of QuestionnaireResponse
        /// </summary>
        /// <remarks>This uses the native .NET datatype, rather than the FHIR equivalent</remarks>
        [NotMapped]
        [IgnoreDataMemberAttribute]
        public IEnumerable<Hl7.Fhir.Model.ResourceType?> SubjectType
        {
            get { return SubjectTypeElement != null ? SubjectTypeElement.Select(elem => elem.Value) : null; }
            set
            {
                if (value == null)
                  SubjectTypeElement = null; 
                else
                  SubjectTypeElement = new List<Hl7.Fhir.Model.Code<Hl7.Fhir.Model.ResourceType>>(value.Select(elem=>new Hl7.Fhir.Model.Code<Hl7.Fhir.Model.ResourceType>(elem)));
                OnPropertyChanged("SubjectType");
            }
        }
        
        /// <summary>
        /// Date last changed
        /// </summary>
        [FhirElement("date", InSummary=true, Order=180)]
        [DataMember]
        public Hl7.Fhir.Model.FhirDateTime DateElement
        {
            get { return _DateElement; }
            set { _DateElement = value; OnPropertyChanged("DateElement"); }
        }
        
        private Hl7.Fhir.Model.FhirDateTime _DateElement;
        
        /// <summary>
        /// Date last changed
        /// </summary>
        /// <remarks>This uses the native .NET datatype, rather than the FHIR equivalent</remarks>
        [NotMapped]
        [IgnoreDataMemberAttribute]
        public string Date
        {
            get { return DateElement != null ? DateElement.Value : null; }
            set
            {
                if (value == null)
                  DateElement = null; 
                else
                  DateElement = new Hl7.Fhir.Model.FhirDateTime(value);
                OnPropertyChanged("Date");
            }
        }
        
        /// <summary>
        /// Name of the publisher (organization or individual)
        /// </summary>
        [FhirElement("publisher", InSummary=true, Order=190)]
        [DataMember]
        public Hl7.Fhir.Model.FhirString PublisherElement
        {
            get { return _PublisherElement; }
            set { _PublisherElement = value; OnPropertyChanged("PublisherElement"); }
        }
        
        private Hl7.Fhir.Model.FhirString _PublisherElement;
        
        /// <summary>
        /// Name of the publisher (organization or individual)
        /// </summary>
        /// <remarks>This uses the native .NET datatype, rather than the FHIR equivalent</remarks>
        [NotMapped]
        [IgnoreDataMemberAttribute]
        public string Publisher
        {
            get { return PublisherElement != null ? PublisherElement.Value : null; }
            set
            {
                if (value == null)
                  PublisherElement = null; 
                else
                  PublisherElement = new Hl7.Fhir.Model.FhirString(value);
                OnPropertyChanged("Publisher");
            }
        }
        
        /// <summary>
        /// Contact details for the publisher
        /// </summary>
        [FhirElement("contact", InSummary=true, Order=200)]
        [Cardinality(Min=0,Max=-1)]
        [DataMember]
        public List<ContactDetail> Contact
        {
            get { if(_Contact==null) _Contact = new List<ContactDetail>(); return _Contact; }
            set { _Contact = value; OnPropertyChanged("Contact"); }
        }
        
        private List<ContactDetail> _Contact;
        
        /// <summary>
        /// Natural language description of the questionnaire
        /// </summary>
        [FhirElement("description", Order=210)]
        [DataMember]
        public Hl7.Fhir.Model.Markdown DescriptionElement
        {
            get { return _DescriptionElement; }
            set { _DescriptionElement = value; OnPropertyChanged("DescriptionElement"); }
        }
        
        private Hl7.Fhir.Model.Markdown _DescriptionElement;
        
        /// <summary>
        /// Natural language description of the questionnaire
        /// </summary>
        /// <remarks>This uses the native .NET datatype, rather than the FHIR equivalent</remarks>
        [NotMapped]
        [IgnoreDataMemberAttribute]
        public string Description
        {
            get { return DescriptionElement != null ? DescriptionElement.Value : null; }
            set
            {
                if (value == null)
                  DescriptionElement = null; 
                else
                  DescriptionElement = new Hl7.Fhir.Model.Markdown(value);
                OnPropertyChanged("Description");
            }
        }
        
        /// <summary>
        /// The context that the content is intended to support
        /// </summary>
        [FhirElement("useContext", InSummary=true, Order=220)]
        [Cardinality(Min=0,Max=-1)]
        [DataMember]
        public List<UsageContext> UseContext
        {
            get { if(_UseContext==null) _UseContext = new List<UsageContext>(); return _UseContext; }
            set { _UseContext = value; OnPropertyChanged("UseContext"); }
        }
        
        private List<UsageContext> _UseContext;
        
        /// <summary>
        /// Intended jurisdiction for questionnaire (if applicable)
        /// </summary>
        [FhirElement("jurisdiction", InSummary=true, Order=230)]
        [Cardinality(Min=0,Max=-1)]
        [DataMember]
        public List<Hl7.Fhir.Model.CodeableConcept> Jurisdiction
        {
            get { if(_Jurisdiction==null) _Jurisdiction = new List<Hl7.Fhir.Model.CodeableConcept>(); return _Jurisdiction; }
            set { _Jurisdiction = value; OnPropertyChanged("Jurisdiction"); }
        }
        
        private List<Hl7.Fhir.Model.CodeableConcept> _Jurisdiction;
        
        /// <summary>
        /// Why this questionnaire is defined
        /// </summary>
        [FhirElement("purpose", Order=240)]
        [DataMember]
        public Hl7.Fhir.Model.Markdown PurposeElement
        {
            get { return _PurposeElement; }
            set { _PurposeElement = value; OnPropertyChanged("PurposeElement"); }
        }
        
        private Hl7.Fhir.Model.Markdown _PurposeElement;
        
        /// <summary>
        /// Why this questionnaire is defined
        /// </summary>
        /// <remarks>This uses the native .NET datatype, rather than the FHIR equivalent</remarks>
        [NotMapped]
        [IgnoreDataMemberAttribute]
        public string Purpose
        {
            get { return PurposeElement != null ? PurposeElement.Value : null; }
            set
            {
                if (value == null)
                  PurposeElement = null; 
                else
                  PurposeElement = new Hl7.Fhir.Model.Markdown(value);
                OnPropertyChanged("Purpose");
            }
        }
        
        /// <summary>
        /// Use and/or publishing restrictions
        /// </summary>
        [FhirElement("copyright", Order=250)]
        [DataMember]
        public Hl7.Fhir.Model.Markdown CopyrightElement
        {
            get { return _CopyrightElement; }
            set { _CopyrightElement = value; OnPropertyChanged("CopyrightElement"); }
        }
        
        private Hl7.Fhir.Model.Markdown _CopyrightElement;
        
        /// <summary>
        /// Use and/or publishing restrictions
        /// </summary>
        /// <remarks>This uses the native .NET datatype, rather than the FHIR equivalent</remarks>
        [NotMapped]
        [IgnoreDataMemberAttribute]
        public string Copyright
        {
            get { return CopyrightElement != null ? CopyrightElement.Value : null; }
            set
            {
                if (value == null)
                  CopyrightElement = null; 
                else
                  CopyrightElement = new Hl7.Fhir.Model.Markdown(value);
                OnPropertyChanged("Copyright");
            }
        }
        
        /// <summary>
        /// When the questionnaire was approved by publisher
        /// </summary>
        [FhirElement("approvalDate", Order=260)]
        [DataMember]
        public Hl7.Fhir.Model.Date ApprovalDateElement
        {
            get { return _ApprovalDateElement; }
            set { _ApprovalDateElement = value; OnPropertyChanged("ApprovalDateElement"); }
        }
        
        private Hl7.Fhir.Model.Date _ApprovalDateElement;
        
        /// <summary>
        /// When the questionnaire was approved by publisher
        /// </summary>
        /// <remarks>This uses the native .NET datatype, rather than the FHIR equivalent</remarks>
        [NotMapped]
        [IgnoreDataMemberAttribute]
        public string ApprovalDate
        {
            get { return ApprovalDateElement != null ? ApprovalDateElement.Value : null; }
            set
            {
                if (value == null)
                  ApprovalDateElement = null; 
                else
                  ApprovalDateElement = new Hl7.Fhir.Model.Date(value);
                OnPropertyChanged("ApprovalDate");
            }
        }
        
        /// <summary>
        /// When the questionnaire was last reviewed
        /// </summary>
        [FhirElement("lastReviewDate", Order=270)]
        [DataMember]
        public Hl7.Fhir.Model.Date LastReviewDateElement
        {
            get { return _LastReviewDateElement; }
            set { _LastReviewDateElement = value; OnPropertyChanged("LastReviewDateElement"); }
        }
        
        private Hl7.Fhir.Model.Date _LastReviewDateElement;
        
        /// <summary>
        /// When the questionnaire was last reviewed
        /// </summary>
        /// <remarks>This uses the native .NET datatype, rather than the FHIR equivalent</remarks>
        [NotMapped]
        [IgnoreDataMemberAttribute]
        public string LastReviewDate
        {
            get { return LastReviewDateElement != null ? LastReviewDateElement.Value : null; }
            set
            {
                if (value == null)
                  LastReviewDateElement = null; 
                else
                  LastReviewDateElement = new Hl7.Fhir.Model.Date(value);
                OnPropertyChanged("LastReviewDate");
            }
        }
        
        /// <summary>
        /// When the questionnaire is expected to be used
        /// </summary>
        [FhirElement("effectivePeriod", InSummary=true, Order=280)]
        [DataMember]
        public Hl7.Fhir.Model.Period EffectivePeriod
        {
            get { return _EffectivePeriod; }
            set { _EffectivePeriod = value; OnPropertyChanged("EffectivePeriod"); }
        }
        
        private Hl7.Fhir.Model.Period _EffectivePeriod;
        
        /// <summary>
        /// Concept that represents the overall questionnaire
        /// </summary>
        [FhirElement("code", InSummary=true, Order=290)]
        [Cardinality(Min=0,Max=-1)]
        [DataMember]
        public List<Hl7.Fhir.Model.Coding> Code
        {
            get { if(_Code==null) _Code = new List<Hl7.Fhir.Model.Coding>(); return _Code; }
            set { _Code = value; OnPropertyChanged("Code"); }
        }
        
        private List<Hl7.Fhir.Model.Coding> _Code;
        
        /// <summary>
        /// Questions and sections within the Questionnaire
        /// </summary>
        [FhirElement("item", Order=300)]
        [Cardinality(Min=0,Max=-1)]
        [DataMember]
        public List<Hl7.Fhir.Model.Questionnaire.ItemComponent> Item
        {
            get { if(_Item==null) _Item = new List<Hl7.Fhir.Model.Questionnaire.ItemComponent>(); return _Item; }
            set { _Item = value; OnPropertyChanged("Item"); }
        }
        
        private List<Hl7.Fhir.Model.Questionnaire.ItemComponent> _Item;
        

        public static ElementDefinition.ConstraintComponent Questionnaire_QUE_2 = new ElementDefinition.ConstraintComponent()
        {
            Expression = "descendants().linkId.isDistinct()",
            Key = "que-2",
            Severity = ElementDefinition.ConstraintSeverity.Warning,
            Human = "The link ids for groups and questions must be unique within the questionnaire",
            Xpath = "count(descendant::f:linkId/@value)=count(distinct-values(descendant::f:linkId/@value))"
        };

        public static ElementDefinition.ConstraintComponent Questionnaire_QUE_0 = new ElementDefinition.ConstraintComponent()
        {
            Expression = "name.matches('[A-Z]([A-Za-z0-9_]){0,254}')",
            Key = "que-0",
            Severity = ElementDefinition.ConstraintSeverity.Warning,
            Human = "Name should be usable as an identifier for the module by machine processing applications such as code generation",
            Xpath = "not(exists(f:name/@value)) or matches(f:name/@value, '[A-Z]([A-Za-z0-9_]){0,254}')"
        };

        public static ElementDefinition.ConstraintComponent Questionnaire_QUE_9 = new ElementDefinition.ConstraintComponent()
        {
            Expression = "item.all(type!='display' or readOnly.empty())",
            Key = "que-9",
            Severity = ElementDefinition.ConstraintSeverity.Warning,
            Human = "Read-only can't be specified for \"display\" items",
            Xpath = "not(f:type/@value=('group', 'display') and f:*[starts-with(local-name(.), 'initial')])"
        };

        public static ElementDefinition.ConstraintComponent Questionnaire_QUE_8 = new ElementDefinition.ConstraintComponent()
        {
            Expression = "item.all((type!='group' and type!='display') or initial.empty())",
            Key = "que-8",
            Severity = ElementDefinition.ConstraintSeverity.Warning,
            Human = "Initial values can't be specified for groups or display items",
            Xpath = "not(f:type/@value=('group', 'display') and f:*[starts-with(local-name(.), 'initial')])"
        };

        public static ElementDefinition.ConstraintComponent Questionnaire_QUE_6 = new ElementDefinition.ConstraintComponent()
        {
            Expression = "item.all(type!='display' or (required.empty() and repeats.empty()))",
            Key = "que-6",
            Severity = ElementDefinition.ConstraintSeverity.Warning,
            Human = "Required and repeat aren't permitted for display items",
            Xpath = "not(f:type/@value='display' and (f:required or f:repeats))"
        };

        public static ElementDefinition.ConstraintComponent Questionnaire_QUE_5 = new ElementDefinition.ConstraintComponent()
        {
            Expression = "item.all((type ='choice' or type = 'open-choice' or type = 'decimal' or type = 'integer' or type = 'date' or type = 'dateTime' or type = 'time' or type = 'string' or type = 'quantity') or (answerValueSet.empty() and answerOption.empty()))",
            Key = "que-5",
            Severity = ElementDefinition.ConstraintSeverity.Warning,
            Human = "Only 'choice' and 'open-choice' items can have answerValueSet",
            Xpath = "f:type/@value=('choice','open-choice','decimal','integer','date','dateTime','time','string','quantity',') or not(f:answerOption or f:answerValueSet)"
        };

        public static ElementDefinition.ConstraintComponent Questionnaire_QUE_4 = new ElementDefinition.ConstraintComponent()
        {
            Expression = "item.all(answerOption.empty() or answerValueSet.empty())",
            Key = "que-4",
            Severity = ElementDefinition.ConstraintSeverity.Warning,
            Human = "A question cannot have both answerOption and answerValueSet",
            Xpath = "not(f:answerValueSet and f:answerOption)"
        };

        public static ElementDefinition.ConstraintComponent Questionnaire_QUE_3 = new ElementDefinition.ConstraintComponent()
        {
            Expression = "item.all(type!='display' or code.empty())",
            Key = "que-3",
            Severity = ElementDefinition.ConstraintSeverity.Warning,
            Human = "Display items cannot have a \"code\" asserted",
            Xpath = "not(f:type/@value='display' and f:code)"
        };

        public static ElementDefinition.ConstraintComponent Questionnaire_QUE_10 = new ElementDefinition.ConstraintComponent()
        {
            Expression = "item.all((type in ('boolean' | 'decimal' | 'integer' | 'string' | 'text' | 'url' | 'open-choice')) or maxLength.empty())",
            Key = "que-10",
            Severity = ElementDefinition.ConstraintSeverity.Warning,
            Human = "Maximum length can only be declared for simple question types",
            Xpath = "f:type/@value=('boolean', 'decimal', 'integer', 'open-choice', 'string', 'text', 'url') or not(f:maxLength)"
        };

        public static ElementDefinition.ConstraintComponent Questionnaire_QUE_1 = new ElementDefinition.ConstraintComponent()
        {
            Expression = "item.all((type='group' implies item.empty().not()) and (type.trace('type')='display' implies item.trace('item').empty()))",
            Key = "que-1",
            Severity = ElementDefinition.ConstraintSeverity.Warning,
            Human = "Group items must have nested items, display items cannot have nested items",
            Xpath = "not((f:type/@value='group' and not(f:item)) or (f:type/@value='display' and f:item))"
        };

        public static ElementDefinition.ConstraintComponent Questionnaire_QUE_13 = new ElementDefinition.ConstraintComponent()
        {
            Expression = "item.all(repeats=true or initial.count() <= 1)",
            Key = "que-13",
            Severity = ElementDefinition.ConstraintSeverity.Warning,
            Human = "Can only have multiple initial values for repeating items",
            Xpath = "f:repeats/@value='true' or count(f:initial)<=1"
        };

        public static ElementDefinition.ConstraintComponent Questionnaire_QUE_11 = new ElementDefinition.ConstraintComponent()
        {
            Expression = "item.all(answerOption.empty() or initial.empty())",
            Key = "que-11",
            Severity = ElementDefinition.ConstraintSeverity.Warning,
            Human = "If one or more answerOption is present, initial[x] must be missing",
            Xpath = "not(f:answerOption) or not(count(f:*[starts-with(local-name(.), 'initial')]))"
        };

        public static ElementDefinition.ConstraintComponent Questionnaire_QUE_12 = new ElementDefinition.ConstraintComponent()
        {
            Expression = "item.all(enableWhen.count() > 2 implies enableBehavior.exists())",
            Key = "que-12",
            Severity = ElementDefinition.ConstraintSeverity.Warning,
            Human = "If there are more than one enableWhen, enableBehavior must be specified",
            Xpath = "not(f:answerOption) or not(count(f:*[starts-with(local-name(.), 'initial')]))"
        };

        public static ElementDefinition.ConstraintComponent Questionnaire_QUE_7 = new ElementDefinition.ConstraintComponent()
        {
            Expression = "item.enableWhen.all(operator = 'exists' implies (answer is Boolean))",
            Key = "que-7",
            Severity = ElementDefinition.ConstraintSeverity.Warning,
            Human = "If the operator is 'exists', the value must be a boolean",
            Xpath = "f:operator/@value != 'exists' or exists(f:answerBoolean)"
        };

        public override void AddDefaultConstraints()
        {
            base.AddDefaultConstraints();

            InvariantConstraints.Add(Questionnaire_QUE_2);
            InvariantConstraints.Add(Questionnaire_QUE_0);
            InvariantConstraints.Add(Questionnaire_QUE_9);
            InvariantConstraints.Add(Questionnaire_QUE_8);
            InvariantConstraints.Add(Questionnaire_QUE_6);
            InvariantConstraints.Add(Questionnaire_QUE_5);
            InvariantConstraints.Add(Questionnaire_QUE_4);
            InvariantConstraints.Add(Questionnaire_QUE_3);
            InvariantConstraints.Add(Questionnaire_QUE_10);
            InvariantConstraints.Add(Questionnaire_QUE_1);
            InvariantConstraints.Add(Questionnaire_QUE_13);
            InvariantConstraints.Add(Questionnaire_QUE_11);
            InvariantConstraints.Add(Questionnaire_QUE_12);
            InvariantConstraints.Add(Questionnaire_QUE_7);
        }

        public override IDeepCopyable CopyTo(IDeepCopyable other)
        {
            var dest = other as Questionnaire;
            
            if (dest != null)
            {
                base.CopyTo(dest);
                if(UrlElement != null) dest.UrlElement = (Hl7.Fhir.Model.FhirUri)UrlElement.DeepCopy();
                if(Identifier != null) dest.Identifier = new List<Hl7.Fhir.Model.Identifier>(Identifier.DeepCopy());
                if(VersionElement != null) dest.VersionElement = (Hl7.Fhir.Model.FhirString)VersionElement.DeepCopy();
                if(NameElement != null) dest.NameElement = (Hl7.Fhir.Model.FhirString)NameElement.DeepCopy();
                if(TitleElement != null) dest.TitleElement = (Hl7.Fhir.Model.FhirString)TitleElement.DeepCopy();
                if(DerivedFromElement != null) dest.DerivedFromElement = new List<Hl7.Fhir.Model.Canonical>(DerivedFromElement.DeepCopy());
                if(StatusElement != null) dest.StatusElement = (Code<Hl7.Fhir.Model.PublicationStatus>)StatusElement.DeepCopy();
                if(ExperimentalElement != null) dest.ExperimentalElement = (Hl7.Fhir.Model.FhirBoolean)ExperimentalElement.DeepCopy();
                if(SubjectTypeElement != null) dest.SubjectTypeElement = new List<Code<Hl7.Fhir.Model.ResourceType>>(SubjectTypeElement.DeepCopy());
                if(DateElement != null) dest.DateElement = (Hl7.Fhir.Model.FhirDateTime)DateElement.DeepCopy();
                if(PublisherElement != null) dest.PublisherElement = (Hl7.Fhir.Model.FhirString)PublisherElement.DeepCopy();
                if(Contact != null) dest.Contact = new List<ContactDetail>(Contact.DeepCopy());
                if(DescriptionElement != null) dest.DescriptionElement = (Hl7.Fhir.Model.Markdown)DescriptionElement.DeepCopy();
                if(UseContext != null) dest.UseContext = new List<UsageContext>(UseContext.DeepCopy());
                if(Jurisdiction != null) dest.Jurisdiction = new List<Hl7.Fhir.Model.CodeableConcept>(Jurisdiction.DeepCopy());
                if(PurposeElement != null) dest.PurposeElement = (Hl7.Fhir.Model.Markdown)PurposeElement.DeepCopy();
                if(CopyrightElement != null) dest.CopyrightElement = (Hl7.Fhir.Model.Markdown)CopyrightElement.DeepCopy();
                if(ApprovalDateElement != null) dest.ApprovalDateElement = (Hl7.Fhir.Model.Date)ApprovalDateElement.DeepCopy();
                if(LastReviewDateElement != null) dest.LastReviewDateElement = (Hl7.Fhir.Model.Date)LastReviewDateElement.DeepCopy();
                if(EffectivePeriod != null) dest.EffectivePeriod = (Hl7.Fhir.Model.Period)EffectivePeriod.DeepCopy();
                if(Code != null) dest.Code = new List<Hl7.Fhir.Model.Coding>(Code.DeepCopy());
                if(Item != null) dest.Item = new List<Hl7.Fhir.Model.Questionnaire.ItemComponent>(Item.DeepCopy());
                return dest;
            }
            else
            	throw new ArgumentException("Can only copy to an object of the same type", "other");
        }
        
        public override IDeepCopyable DeepCopy()
        {
            return CopyTo(new Questionnaire());
        }
        
        public override bool Matches(IDeepComparable other)
        {
            var otherT = other as Questionnaire;
            if(otherT == null) return false;
            
            if(!base.Matches(otherT)) return false;
            if( !DeepComparable.Matches(UrlElement, otherT.UrlElement)) return false;
            if( !DeepComparable.Matches(Identifier, otherT.Identifier)) return false;
            if( !DeepComparable.Matches(VersionElement, otherT.VersionElement)) return false;
            if( !DeepComparable.Matches(NameElement, otherT.NameElement)) return false;
            if( !DeepComparable.Matches(TitleElement, otherT.TitleElement)) return false;
            if( !DeepComparable.Matches(DerivedFromElement, otherT.DerivedFromElement)) return false;
            if( !DeepComparable.Matches(StatusElement, otherT.StatusElement)) return false;
            if( !DeepComparable.Matches(ExperimentalElement, otherT.ExperimentalElement)) return false;
            if( !DeepComparable.Matches(SubjectTypeElement, otherT.SubjectTypeElement)) return false;
            if( !DeepComparable.Matches(DateElement, otherT.DateElement)) return false;
            if( !DeepComparable.Matches(PublisherElement, otherT.PublisherElement)) return false;
            if( !DeepComparable.Matches(Contact, otherT.Contact)) return false;
            if( !DeepComparable.Matches(DescriptionElement, otherT.DescriptionElement)) return false;
            if( !DeepComparable.Matches(UseContext, otherT.UseContext)) return false;
            if( !DeepComparable.Matches(Jurisdiction, otherT.Jurisdiction)) return false;
            if( !DeepComparable.Matches(PurposeElement, otherT.PurposeElement)) return false;
            if( !DeepComparable.Matches(CopyrightElement, otherT.CopyrightElement)) return false;
            if( !DeepComparable.Matches(ApprovalDateElement, otherT.ApprovalDateElement)) return false;
            if( !DeepComparable.Matches(LastReviewDateElement, otherT.LastReviewDateElement)) return false;
            if( !DeepComparable.Matches(EffectivePeriod, otherT.EffectivePeriod)) return false;
            if( !DeepComparable.Matches(Code, otherT.Code)) return false;
            if( !DeepComparable.Matches(Item, otherT.Item)) return false;
            
            return true;
        }
        
        public override bool IsExactly(IDeepComparable other)
        {
            var otherT = other as Questionnaire;
            if(otherT == null) return false;
            
            if(!base.IsExactly(otherT)) return false;
            if( !DeepComparable.IsExactly(UrlElement, otherT.UrlElement)) return false;
            if( !DeepComparable.IsExactly(Identifier, otherT.Identifier)) return false;
            if( !DeepComparable.IsExactly(VersionElement, otherT.VersionElement)) return false;
            if( !DeepComparable.IsExactly(NameElement, otherT.NameElement)) return false;
            if( !DeepComparable.IsExactly(TitleElement, otherT.TitleElement)) return false;
            if( !DeepComparable.IsExactly(DerivedFromElement, otherT.DerivedFromElement)) return false;
            if( !DeepComparable.IsExactly(StatusElement, otherT.StatusElement)) return false;
            if( !DeepComparable.IsExactly(ExperimentalElement, otherT.ExperimentalElement)) return false;
            if( !DeepComparable.IsExactly(SubjectTypeElement, otherT.SubjectTypeElement)) return false;
            if( !DeepComparable.IsExactly(DateElement, otherT.DateElement)) return false;
            if( !DeepComparable.IsExactly(PublisherElement, otherT.PublisherElement)) return false;
            if( !DeepComparable.IsExactly(Contact, otherT.Contact)) return false;
            if( !DeepComparable.IsExactly(DescriptionElement, otherT.DescriptionElement)) return false;
            if( !DeepComparable.IsExactly(UseContext, otherT.UseContext)) return false;
            if( !DeepComparable.IsExactly(Jurisdiction, otherT.Jurisdiction)) return false;
            if( !DeepComparable.IsExactly(PurposeElement, otherT.PurposeElement)) return false;
            if( !DeepComparable.IsExactly(CopyrightElement, otherT.CopyrightElement)) return false;
            if( !DeepComparable.IsExactly(ApprovalDateElement, otherT.ApprovalDateElement)) return false;
            if( !DeepComparable.IsExactly(LastReviewDateElement, otherT.LastReviewDateElement)) return false;
            if( !DeepComparable.IsExactly(EffectivePeriod, otherT.EffectivePeriod)) return false;
            if( !DeepComparable.IsExactly(Code, otherT.Code)) return false;
            if( !DeepComparable.IsExactly(Item, otherT.Item)) return false;
            
            return true;
        }

        [NotMapped]
        public override IEnumerable<Base> Children
        {
            get
            {
                foreach (var item in base.Children) yield return item;
				if (UrlElement != null) yield return UrlElement;
				foreach (var elem in Identifier) { if (elem != null) yield return elem; }
				if (VersionElement != null) yield return VersionElement;
				if (NameElement != null) yield return NameElement;
				if (TitleElement != null) yield return TitleElement;
				foreach (var elem in DerivedFromElement) { if (elem != null) yield return elem; }
				if (StatusElement != null) yield return StatusElement;
				if (ExperimentalElement != null) yield return ExperimentalElement;
				foreach (var elem in SubjectTypeElement) { if (elem != null) yield return elem; }
				if (DateElement != null) yield return DateElement;
				if (PublisherElement != null) yield return PublisherElement;
				foreach (var elem in Contact) { if (elem != null) yield return elem; }
				if (DescriptionElement != null) yield return DescriptionElement;
				foreach (var elem in UseContext) { if (elem != null) yield return elem; }
				foreach (var elem in Jurisdiction) { if (elem != null) yield return elem; }
				if (PurposeElement != null) yield return PurposeElement;
				if (CopyrightElement != null) yield return CopyrightElement;
				if (ApprovalDateElement != null) yield return ApprovalDateElement;
				if (LastReviewDateElement != null) yield return LastReviewDateElement;
				if (EffectivePeriod != null) yield return EffectivePeriod;
				foreach (var elem in Code) { if (elem != null) yield return elem; }
				foreach (var elem in Item) { if (elem != null) yield return elem; }
            }
        }

        [NotMapped]
        internal override IEnumerable<ElementValue> NamedChildren
        {
            get
            {
                foreach (var item in base.NamedChildren) yield return item;
<<<<<<< HEAD
                if (UrlElement != null) yield return new ElementValue("url", false, UrlElement);
                foreach (var elem in Identifier) { if (elem != null) yield return new ElementValue("identifier", true, elem); }
                if (VersionElement != null) yield return new ElementValue("version", false, VersionElement);
                if (NameElement != null) yield return new ElementValue("name", false, NameElement);
                if (TitleElement != null) yield return new ElementValue("title", false, TitleElement);
                foreach (var elem in DerivedFromElement) { if (elem != null) yield return new ElementValue("derivedFrom", true, elem); }
                if (StatusElement != null) yield return new ElementValue("status", false, StatusElement);
                if (ExperimentalElement != null) yield return new ElementValue("experimental", false, ExperimentalElement);
                foreach (var elem in SubjectTypeElement) { if (elem != null) yield return new ElementValue("subjectType", true, elem); }
                if (DateElement != null) yield return new ElementValue("date", false, DateElement);
                if (PublisherElement != null) yield return new ElementValue("publisher", false, PublisherElement);
                foreach (var elem in Contact) { if (elem != null) yield return new ElementValue("contact", true, elem); }
                if (DescriptionElement != null) yield return new ElementValue("description", false, DescriptionElement);
                foreach (var elem in UseContext) { if (elem != null) yield return new ElementValue("useContext", true, elem); }
                foreach (var elem in Jurisdiction) { if (elem != null) yield return new ElementValue("jurisdiction", true, elem); }
                if (PurposeElement != null) yield return new ElementValue("purpose", false, PurposeElement);
                if (CopyrightElement != null) yield return new ElementValue("copyright", false, CopyrightElement);
                if (ApprovalDateElement != null) yield return new ElementValue("approvalDate", false, ApprovalDateElement);
                if (LastReviewDateElement != null) yield return new ElementValue("lastReviewDate", false, LastReviewDateElement);
                if (EffectivePeriod != null) yield return new ElementValue("effectivePeriod", false, EffectivePeriod);
                foreach (var elem in Code) { if (elem != null) yield return new ElementValue("code", true, elem); }
                foreach (var elem in Item) { if (elem != null) yield return new ElementValue("item", true, elem); }
=======
                if (UrlElement != null) yield return new ElementValue("url", UrlElement);
                foreach (var elem in Identifier) { if (elem != null) yield return new ElementValue("identifier", elem); }
                if (VersionElement != null) yield return new ElementValue("version", VersionElement);
                if (NameElement != null) yield return new ElementValue("name", NameElement);
                if (TitleElement != null) yield return new ElementValue("title", TitleElement);
                foreach (var elem in DerivedFromElement) { if (elem != null) yield return new ElementValue("derivedFrom", elem); }
                if (StatusElement != null) yield return new ElementValue("status", StatusElement);
                if (ExperimentalElement != null) yield return new ElementValue("experimental", ExperimentalElement);
                foreach (var elem in SubjectTypeElement) { if (elem != null) yield return new ElementValue("subjectType", elem); }
                if (DateElement != null) yield return new ElementValue("date", DateElement);
                if (PublisherElement != null) yield return new ElementValue("publisher", PublisherElement);
                foreach (var elem in Contact) { if (elem != null) yield return new ElementValue("contact", elem); }
                if (Description != null) yield return new ElementValue("description", Description);
                foreach (var elem in UseContext) { if (elem != null) yield return new ElementValue("useContext", elem); }
                foreach (var elem in Jurisdiction) { if (elem != null) yield return new ElementValue("jurisdiction", elem); }
                if (Purpose != null) yield return new ElementValue("purpose", Purpose);
                if (Copyright != null) yield return new ElementValue("copyright", Copyright);
                if (ApprovalDateElement != null) yield return new ElementValue("approvalDate", ApprovalDateElement);
                if (LastReviewDateElement != null) yield return new ElementValue("lastReviewDate", LastReviewDateElement);
                if (EffectivePeriod != null) yield return new ElementValue("effectivePeriod", EffectivePeriod);
                foreach (var elem in Code) { if (elem != null) yield return new ElementValue("code", elem); }
                foreach (var elem in Item) { if (elem != null) yield return new ElementValue("item", elem); }
>>>>>>> 824431c8
            }
        }

    }
    
}<|MERGE_RESOLUTION|>--- conflicted
+++ resolved
@@ -234,7 +234,7 @@
 
         [FhirType("ItemComponent")]
         [DataContract]
-        public partial class ItemComponent : Hl7.Fhir.Model.BackboneElement, System.ComponentModel.INotifyPropertyChanged, IBackboneElement
+        public partial class ItemComponent : Hl7.Fhir.Model.BackboneElement, System.ComponentModel.INotifyPropertyChanged
         {
             [NotMapped]
             public override string TypeName { get { return "ItemComponent"; } }
@@ -806,7 +806,7 @@
         
         [FhirType("EnableWhenComponent")]
         [DataContract]
-        public partial class EnableWhenComponent : Hl7.Fhir.Model.BackboneElement, System.ComponentModel.INotifyPropertyChanged, IBackboneElement
+        public partial class EnableWhenComponent : Hl7.Fhir.Model.BackboneElement, System.ComponentModel.INotifyPropertyChanged
         {
             [NotMapped]
             public override string TypeName { get { return "EnableWhenComponent"; } }
@@ -971,7 +971,7 @@
         
         [FhirType("AnswerOptionComponent")]
         [DataContract]
-        public partial class AnswerOptionComponent : Hl7.Fhir.Model.BackboneElement, System.ComponentModel.INotifyPropertyChanged, IBackboneElement
+        public partial class AnswerOptionComponent : Hl7.Fhir.Model.BackboneElement, System.ComponentModel.INotifyPropertyChanged
         {
             [NotMapped]
             public override string TypeName { get { return "AnswerOptionComponent"; } }
@@ -1097,7 +1097,7 @@
         
         [FhirType("InitialComponent")]
         [DataContract]
-        public partial class InitialComponent : Hl7.Fhir.Model.BackboneElement, System.ComponentModel.INotifyPropertyChanged, IBackboneElement
+        public partial class InitialComponent : Hl7.Fhir.Model.BackboneElement, System.ComponentModel.INotifyPropertyChanged
         {
             [NotMapped]
             public override string TypeName { get { return "InitialComponent"; } }
@@ -2052,30 +2052,6 @@
             get
             {
                 foreach (var item in base.NamedChildren) yield return item;
-<<<<<<< HEAD
-                if (UrlElement != null) yield return new ElementValue("url", false, UrlElement);
-                foreach (var elem in Identifier) { if (elem != null) yield return new ElementValue("identifier", true, elem); }
-                if (VersionElement != null) yield return new ElementValue("version", false, VersionElement);
-                if (NameElement != null) yield return new ElementValue("name", false, NameElement);
-                if (TitleElement != null) yield return new ElementValue("title", false, TitleElement);
-                foreach (var elem in DerivedFromElement) { if (elem != null) yield return new ElementValue("derivedFrom", true, elem); }
-                if (StatusElement != null) yield return new ElementValue("status", false, StatusElement);
-                if (ExperimentalElement != null) yield return new ElementValue("experimental", false, ExperimentalElement);
-                foreach (var elem in SubjectTypeElement) { if (elem != null) yield return new ElementValue("subjectType", true, elem); }
-                if (DateElement != null) yield return new ElementValue("date", false, DateElement);
-                if (PublisherElement != null) yield return new ElementValue("publisher", false, PublisherElement);
-                foreach (var elem in Contact) { if (elem != null) yield return new ElementValue("contact", true, elem); }
-                if (DescriptionElement != null) yield return new ElementValue("description", false, DescriptionElement);
-                foreach (var elem in UseContext) { if (elem != null) yield return new ElementValue("useContext", true, elem); }
-                foreach (var elem in Jurisdiction) { if (elem != null) yield return new ElementValue("jurisdiction", true, elem); }
-                if (PurposeElement != null) yield return new ElementValue("purpose", false, PurposeElement);
-                if (CopyrightElement != null) yield return new ElementValue("copyright", false, CopyrightElement);
-                if (ApprovalDateElement != null) yield return new ElementValue("approvalDate", false, ApprovalDateElement);
-                if (LastReviewDateElement != null) yield return new ElementValue("lastReviewDate", false, LastReviewDateElement);
-                if (EffectivePeriod != null) yield return new ElementValue("effectivePeriod", false, EffectivePeriod);
-                foreach (var elem in Code) { if (elem != null) yield return new ElementValue("code", true, elem); }
-                foreach (var elem in Item) { if (elem != null) yield return new ElementValue("item", true, elem); }
-=======
                 if (UrlElement != null) yield return new ElementValue("url", UrlElement);
                 foreach (var elem in Identifier) { if (elem != null) yield return new ElementValue("identifier", elem); }
                 if (VersionElement != null) yield return new ElementValue("version", VersionElement);
@@ -2088,17 +2064,16 @@
                 if (DateElement != null) yield return new ElementValue("date", DateElement);
                 if (PublisherElement != null) yield return new ElementValue("publisher", PublisherElement);
                 foreach (var elem in Contact) { if (elem != null) yield return new ElementValue("contact", elem); }
-                if (Description != null) yield return new ElementValue("description", Description);
+                if (DescriptionElement != null) yield return new ElementValue("description", DescriptionElement);
                 foreach (var elem in UseContext) { if (elem != null) yield return new ElementValue("useContext", elem); }
                 foreach (var elem in Jurisdiction) { if (elem != null) yield return new ElementValue("jurisdiction", elem); }
-                if (Purpose != null) yield return new ElementValue("purpose", Purpose);
-                if (Copyright != null) yield return new ElementValue("copyright", Copyright);
+                if (PurposeElement != null) yield return new ElementValue("purpose", PurposeElement);
+                if (CopyrightElement != null) yield return new ElementValue("copyright", CopyrightElement);
                 if (ApprovalDateElement != null) yield return new ElementValue("approvalDate", ApprovalDateElement);
                 if (LastReviewDateElement != null) yield return new ElementValue("lastReviewDate", LastReviewDateElement);
                 if (EffectivePeriod != null) yield return new ElementValue("effectivePeriod", EffectivePeriod);
                 foreach (var elem in Code) { if (elem != null) yield return new ElementValue("code", elem); }
                 foreach (var elem in Item) { if (elem != null) yield return new ElementValue("item", elem); }
->>>>>>> 824431c8
             }
         }
 
