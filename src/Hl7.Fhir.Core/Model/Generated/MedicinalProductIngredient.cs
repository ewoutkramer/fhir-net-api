﻿using System;
using System.Collections.Generic;
using Hl7.Fhir.Introspection;
using Hl7.Fhir.Validation;
using System.Linq;
using System.Runtime.Serialization;
using Hl7.Fhir.Utility;

/*
  Copyright (c) 2011+, HL7, Inc.
  All rights reserved.
  
  Redistribution and use in source and binary forms, with or without modification, 
  are permitted provided that the following conditions are met:
  
   * Redistributions of source code must retain the above copyright notice, this 
     list of conditions and the following disclaimer.
   * Redistributions in binary form must reproduce the above copyright notice, 
     this list of conditions and the following disclaimer in the documentation 
     and/or other materials provided with the distribution.
   * Neither the name of HL7 nor the names of its contributors may be used to 
     endorse or promote products derived from this software without specific 
     prior written permission.
  
  THIS SOFTWARE IS PROVIDED BY THE COPYRIGHT HOLDERS AND CONTRIBUTORS "AS IS" AND 
  ANY EXPRESS OR IMPLIED WARRANTIES, INCLUDING, BUT NOT LIMITED TO, THE IMPLIED 
  WARRANTIES OF MERCHANTABILITY AND FITNESS FOR A PARTICULAR PURPOSE ARE DISCLAIMED. 
  IN NO EVENT SHALL THE COPYRIGHT HOLDER OR CONTRIBUTORS BE LIABLE FOR ANY DIRECT, 
  INDIRECT, INCIDENTAL, SPECIAL, EXEMPLARY, OR CONSEQUENTIAL DAMAGES (INCLUDING, BUT 
  NOT LIMITED TO, PROCUREMENT OF SUBSTITUTE GOODS OR SERVICES; LOSS OF USE, DATA, OR 
  PROFITS; OR BUSINESS INTERRUPTION) HOWEVER CAUSED AND ON ANY THEORY OF LIABILITY, 
  WHETHER IN CONTRACT, STRICT LIABILITY, OR TORT (INCLUDING NEGLIGENCE OR OTHERWISE) 
  ARISING IN ANY WAY OUT OF THE USE OF THIS SOFTWARE, EVEN IF ADVISED OF THE 
  POSSIBILITY OF SUCH DAMAGE.
  

*/

#pragma warning disable 1591 // suppress XML summary warnings 

//
// Generated for FHIR v3.6.0
//
namespace Hl7.Fhir.Model
{
    /// <summary>
    /// An ingredient of a manufactured item or pharmaceutical product
    /// </summary>
    [FhirType("MedicinalProductIngredient", IsResource=true)]
    [DataContract]
    public partial class MedicinalProductIngredient : Hl7.Fhir.Model.DomainResource, System.ComponentModel.INotifyPropertyChanged
    {
        [NotMapped]
        public override ResourceType ResourceType { get { return ResourceType.MedicinalProductIngredient; } }
        [NotMapped]
        public override string TypeName { get { return "MedicinalProductIngredient"; } }
        
        [FhirType("SpecifiedSubstanceComponent")]
        [DataContract]
        public partial class SpecifiedSubstanceComponent : Hl7.Fhir.Model.BackboneElement, System.ComponentModel.INotifyPropertyChanged, IBackboneElement
        {
            [NotMapped]
            public override string TypeName { get { return "SpecifiedSubstanceComponent"; } }
            
            /// <summary>
            /// The specified substance
            /// </summary>
            [FhirElement("code", InSummary=true, Order=40)]
            [Cardinality(Min=1,Max=1)]
            [DataMember]
            public Hl7.Fhir.Model.CodeableConcept Code
            {
                get { return _Code; }
                set { _Code = value; OnPropertyChanged("Code"); }
            }
            
            private Hl7.Fhir.Model.CodeableConcept _Code;
            
            /// <summary>
            /// The group of specified substance, e.g. group 1 to 4
            /// </summary>
            [FhirElement("group", InSummary=true, Order=50)]
            [Cardinality(Min=1,Max=1)]
            [DataMember]
            public Hl7.Fhir.Model.CodeableConcept Group
            {
                get { return _Group; }
                set { _Group = value; OnPropertyChanged("Group"); }
            }
            
            private Hl7.Fhir.Model.CodeableConcept _Group;
            
            /// <summary>
            /// Confidentiality level of the specified substance as the ingredient
            /// </summary>
            [FhirElement("confidentiality", InSummary=true, Order=60)]
            [DataMember]
            public Hl7.Fhir.Model.CodeableConcept Confidentiality
            {
                get { return _Confidentiality; }
                set { _Confidentiality = value; OnPropertyChanged("Confidentiality"); }
            }
            
            private Hl7.Fhir.Model.CodeableConcept _Confidentiality;
            
            /// <summary>
            /// Quantity of the substance or specified substance present in the manufactured item or pharmaceutical product
            /// </summary>
            [FhirElement("strength", InSummary=true, Order=70)]
            [Cardinality(Min=0,Max=-1)]
            [DataMember]
            public List<Hl7.Fhir.Model.MedicinalProductIngredient.StrengthComponent> Strength
            {
                get { if(_Strength==null) _Strength = new List<Hl7.Fhir.Model.MedicinalProductIngredient.StrengthComponent>(); return _Strength; }
                set { _Strength = value; OnPropertyChanged("Strength"); }
            }
            
            private List<Hl7.Fhir.Model.MedicinalProductIngredient.StrengthComponent> _Strength;
            
            public override IDeepCopyable CopyTo(IDeepCopyable other)
            {
                var dest = other as SpecifiedSubstanceComponent;
                
                if (dest != null)
                {
                    base.CopyTo(dest);
                    if(Code != null) dest.Code = (Hl7.Fhir.Model.CodeableConcept)Code.DeepCopy();
                    if(Group != null) dest.Group = (Hl7.Fhir.Model.CodeableConcept)Group.DeepCopy();
                    if(Confidentiality != null) dest.Confidentiality = (Hl7.Fhir.Model.CodeableConcept)Confidentiality.DeepCopy();
                    if(Strength != null) dest.Strength = new List<Hl7.Fhir.Model.MedicinalProductIngredient.StrengthComponent>(Strength.DeepCopy());
                    return dest;
                }
                else
                	throw new ArgumentException("Can only copy to an object of the same type", "other");
            }
            
            public override IDeepCopyable DeepCopy()
            {
                return CopyTo(new SpecifiedSubstanceComponent());
            }
            
            public override bool Matches(IDeepComparable other)
            {
                var otherT = other as SpecifiedSubstanceComponent;
                if(otherT == null) return false;
                
                if(!base.Matches(otherT)) return false;
                if( !DeepComparable.Matches(Code, otherT.Code)) return false;
                if( !DeepComparable.Matches(Group, otherT.Group)) return false;
                if( !DeepComparable.Matches(Confidentiality, otherT.Confidentiality)) return false;
                if( !DeepComparable.Matches(Strength, otherT.Strength)) return false;
                
                return true;
            }
            
            public override bool IsExactly(IDeepComparable other)
            {
                var otherT = other as SpecifiedSubstanceComponent;
                if(otherT == null) return false;
                
                if(!base.IsExactly(otherT)) return false;
                if( !DeepComparable.IsExactly(Code, otherT.Code)) return false;
                if( !DeepComparable.IsExactly(Group, otherT.Group)) return false;
                if( !DeepComparable.IsExactly(Confidentiality, otherT.Confidentiality)) return false;
                if( !DeepComparable.IsExactly(Strength, otherT.Strength)) return false;
                
                return true;
            }


            [NotMapped]
            public override IEnumerable<Base> Children
            {
                get
                {
                    foreach (var item in base.Children) yield return item;
                    if (Code != null) yield return Code;
                    if (Group != null) yield return Group;
                    if (Confidentiality != null) yield return Confidentiality;
                    foreach (var elem in Strength) { if (elem != null) yield return elem; }
                }
            }

            [NotMapped]
            internal override IEnumerable<ElementValue> NamedChildren
            {
                get
                {
                    foreach (var item in base.NamedChildren) yield return item;
                    if (Code != null) yield return new ElementValue("code", Code);
                    if (Group != null) yield return new ElementValue("group", Group);
                    if (Confidentiality != null) yield return new ElementValue("confidentiality", Confidentiality);
                    foreach (var elem in Strength) { if (elem != null) yield return new ElementValue("strength", elem); }
                }
            }

            
        }
        
        
        [FhirType("StrengthComponent")]
        [DataContract]
        public partial class StrengthComponent : Hl7.Fhir.Model.BackboneElement, System.ComponentModel.INotifyPropertyChanged, IBackboneElement
        {
            [NotMapped]
            public override string TypeName { get { return "StrengthComponent"; } }
            
            /// <summary>
            /// The quantity of substance in the unit of presentation, or in the volume (or mass) of the single pharmaceutical product or manufactured item
            /// </summary>
            [FhirElement("presentation", InSummary=true, Order=40)]
            [Cardinality(Min=1,Max=1)]
            [DataMember]
            public Hl7.Fhir.Model.Ratio Presentation
            {
                get { return _Presentation; }
                set { _Presentation = value; OnPropertyChanged("Presentation"); }
            }
            
            private Hl7.Fhir.Model.Ratio _Presentation;
            
            /// <summary>
            /// A lower limit for the quantity of substance in the unit of presentation. For use when there is a range of strengths, this is the lower limit, with the presentation attribute becoming the upper limit
            /// </summary>
            [FhirElement("presentationLowLimit", InSummary=true, Order=50)]
            [DataMember]
            public Hl7.Fhir.Model.Ratio PresentationLowLimit
            {
                get { return _PresentationLowLimit; }
                set { _PresentationLowLimit = value; OnPropertyChanged("PresentationLowLimit"); }
            }
            
            private Hl7.Fhir.Model.Ratio _PresentationLowLimit;
            
            /// <summary>
            /// The strength per unitary volume (or mass)
            /// </summary>
            [FhirElement("concentration", InSummary=true, Order=60)]
            [DataMember]
            public Hl7.Fhir.Model.Ratio Concentration
            {
                get { return _Concentration; }
                set { _Concentration = value; OnPropertyChanged("Concentration"); }
            }
            
            private Hl7.Fhir.Model.Ratio _Concentration;
            
            /// <summary>
            /// A lower limit for the strength per unitary volume (or mass), for when there is a range. The concentration attribute then becomes the upper limit
            /// </summary>
            [FhirElement("concentrationLowLimit", InSummary=true, Order=70)]
            [DataMember]
            public Hl7.Fhir.Model.Ratio ConcentrationLowLimit
            {
                get { return _ConcentrationLowLimit; }
                set { _ConcentrationLowLimit = value; OnPropertyChanged("ConcentrationLowLimit"); }
            }
            
            private Hl7.Fhir.Model.Ratio _ConcentrationLowLimit;
            
            /// <summary>
            /// For when strength is measured at a particular point or distance
            /// </summary>
            [FhirElement("measurementPoint", InSummary=true, Order=80)]
            [DataMember]
            public Hl7.Fhir.Model.FhirString MeasurementPointElement
            {
                get { return _MeasurementPointElement; }
                set { _MeasurementPointElement = value; OnPropertyChanged("MeasurementPointElement"); }
            }
            
            private Hl7.Fhir.Model.FhirString _MeasurementPointElement;
            
            /// <summary>
            /// For when strength is measured at a particular point or distance
            /// </summary>
            /// <remarks>This uses the native .NET datatype, rather than the FHIR equivalent</remarks>
            [NotMapped]
            [IgnoreDataMemberAttribute]
            public string MeasurementPoint
            {
                get { return MeasurementPointElement != null ? MeasurementPointElement.Value : null; }
                set
                {
                    if (value == null)
                        MeasurementPointElement = null; 
                    else
                        MeasurementPointElement = new Hl7.Fhir.Model.FhirString(value);
                    OnPropertyChanged("MeasurementPoint");
                }
            }
            
            /// <summary>
            /// The country or countries for which the strength range applies
            /// </summary>
            [FhirElement("country", InSummary=true, Order=90)]
            [Cardinality(Min=0,Max=-1)]
            [DataMember]
            public List<Hl7.Fhir.Model.CodeableConcept> Country
            {
                get { if(_Country==null) _Country = new List<Hl7.Fhir.Model.CodeableConcept>(); return _Country; }
                set { _Country = value; OnPropertyChanged("Country"); }
            }
            
            private List<Hl7.Fhir.Model.CodeableConcept> _Country;
            
            /// <summary>
            /// Strength expressed in terms of a reference substance
            /// </summary>
            [FhirElement("referenceStrength", InSummary=true, Order=100)]
            [Cardinality(Min=0,Max=-1)]
            [DataMember]
            public List<Hl7.Fhir.Model.MedicinalProductIngredient.ReferenceStrengthComponent> ReferenceStrength
            {
                get { if(_ReferenceStrength==null) _ReferenceStrength = new List<Hl7.Fhir.Model.MedicinalProductIngredient.ReferenceStrengthComponent>(); return _ReferenceStrength; }
                set { _ReferenceStrength = value; OnPropertyChanged("ReferenceStrength"); }
            }
            
            private List<Hl7.Fhir.Model.MedicinalProductIngredient.ReferenceStrengthComponent> _ReferenceStrength;
            
            public override IDeepCopyable CopyTo(IDeepCopyable other)
            {
                var dest = other as StrengthComponent;
                
                if (dest != null)
                {
                    base.CopyTo(dest);
                    if(Presentation != null) dest.Presentation = (Hl7.Fhir.Model.Ratio)Presentation.DeepCopy();
                    if(PresentationLowLimit != null) dest.PresentationLowLimit = (Hl7.Fhir.Model.Ratio)PresentationLowLimit.DeepCopy();
                    if(Concentration != null) dest.Concentration = (Hl7.Fhir.Model.Ratio)Concentration.DeepCopy();
                    if(ConcentrationLowLimit != null) dest.ConcentrationLowLimit = (Hl7.Fhir.Model.Ratio)ConcentrationLowLimit.DeepCopy();
                    if(MeasurementPointElement != null) dest.MeasurementPointElement = (Hl7.Fhir.Model.FhirString)MeasurementPointElement.DeepCopy();
                    if(Country != null) dest.Country = new List<Hl7.Fhir.Model.CodeableConcept>(Country.DeepCopy());
                    if(ReferenceStrength != null) dest.ReferenceStrength = new List<Hl7.Fhir.Model.MedicinalProductIngredient.ReferenceStrengthComponent>(ReferenceStrength.DeepCopy());
                    return dest;
                }
                else
                	throw new ArgumentException("Can only copy to an object of the same type", "other");
            }
            
            public override IDeepCopyable DeepCopy()
            {
                return CopyTo(new StrengthComponent());
            }
            
            public override bool Matches(IDeepComparable other)
            {
                var otherT = other as StrengthComponent;
                if(otherT == null) return false;
                
                if(!base.Matches(otherT)) return false;
                if( !DeepComparable.Matches(Presentation, otherT.Presentation)) return false;
                if( !DeepComparable.Matches(PresentationLowLimit, otherT.PresentationLowLimit)) return false;
                if( !DeepComparable.Matches(Concentration, otherT.Concentration)) return false;
                if( !DeepComparable.Matches(ConcentrationLowLimit, otherT.ConcentrationLowLimit)) return false;
                if( !DeepComparable.Matches(MeasurementPointElement, otherT.MeasurementPointElement)) return false;
                if( !DeepComparable.Matches(Country, otherT.Country)) return false;
                if( !DeepComparable.Matches(ReferenceStrength, otherT.ReferenceStrength)) return false;
                
                return true;
            }
            
            public override bool IsExactly(IDeepComparable other)
            {
                var otherT = other as StrengthComponent;
                if(otherT == null) return false;
                
                if(!base.IsExactly(otherT)) return false;
                if( !DeepComparable.IsExactly(Presentation, otherT.Presentation)) return false;
                if( !DeepComparable.IsExactly(PresentationLowLimit, otherT.PresentationLowLimit)) return false;
                if( !DeepComparable.IsExactly(Concentration, otherT.Concentration)) return false;
                if( !DeepComparable.IsExactly(ConcentrationLowLimit, otherT.ConcentrationLowLimit)) return false;
                if( !DeepComparable.IsExactly(MeasurementPointElement, otherT.MeasurementPointElement)) return false;
                if( !DeepComparable.IsExactly(Country, otherT.Country)) return false;
                if( !DeepComparable.IsExactly(ReferenceStrength, otherT.ReferenceStrength)) return false;
                
                return true;
            }


            [NotMapped]
            public override IEnumerable<Base> Children
            {
                get
                {
                    foreach (var item in base.Children) yield return item;
                    if (Presentation != null) yield return Presentation;
                    if (PresentationLowLimit != null) yield return PresentationLowLimit;
                    if (Concentration != null) yield return Concentration;
                    if (ConcentrationLowLimit != null) yield return ConcentrationLowLimit;
                    if (MeasurementPointElement != null) yield return MeasurementPointElement;
                    foreach (var elem in Country) { if (elem != null) yield return elem; }
                    foreach (var elem in ReferenceStrength) { if (elem != null) yield return elem; }
                }
            }

            [NotMapped]
            internal override IEnumerable<ElementValue> NamedChildren
            {
                get
                {
                    foreach (var item in base.NamedChildren) yield return item;
                    if (Presentation != null) yield return new ElementValue("presentation", Presentation);
                    if (PresentationLowLimit != null) yield return new ElementValue("presentationLowLimit", PresentationLowLimit);
                    if (Concentration != null) yield return new ElementValue("concentration", Concentration);
                    if (ConcentrationLowLimit != null) yield return new ElementValue("concentrationLowLimit", ConcentrationLowLimit);
                    if (MeasurementPointElement != null) yield return new ElementValue("measurementPoint", MeasurementPointElement);
                    foreach (var elem in Country) { if (elem != null) yield return new ElementValue("country", elem); }
                    foreach (var elem in ReferenceStrength) { if (elem != null) yield return new ElementValue("referenceStrength", elem); }
                }
            }

            
        }
        
        
        [FhirType("ReferenceStrengthComponent")]
        [DataContract]
        public partial class ReferenceStrengthComponent : Hl7.Fhir.Model.BackboneElement, System.ComponentModel.INotifyPropertyChanged, IBackboneElement
        {
            [NotMapped]
            public override string TypeName { get { return "ReferenceStrengthComponent"; } }
            
            /// <summary>
            /// Relevant reference substance
            /// </summary>
            [FhirElement("substance", InSummary=true, Order=40)]
            [DataMember]
            public Hl7.Fhir.Model.CodeableConcept Substance
            {
                get { return _Substance; }
                set { _Substance = value; OnPropertyChanged("Substance"); }
            }
            
            private Hl7.Fhir.Model.CodeableConcept _Substance;
            
            /// <summary>
            /// Strength expressed in terms of a reference substance
            /// </summary>
            [FhirElement("strength", InSummary=true, Order=50)]
            [Cardinality(Min=1,Max=1)]
            [DataMember]
            public Hl7.Fhir.Model.Ratio Strength
            {
                get { return _Strength; }
                set { _Strength = value; OnPropertyChanged("Strength"); }
            }
            
            private Hl7.Fhir.Model.Ratio _Strength;
            
            /// <summary>
            /// Strength expressed in terms of a reference substance
            /// </summary>
            [FhirElement("strengthLowLimit", InSummary=true, Order=60)]
            [DataMember]
            public Hl7.Fhir.Model.Ratio StrengthLowLimit
            {
                get { return _StrengthLowLimit; }
                set { _StrengthLowLimit = value; OnPropertyChanged("StrengthLowLimit"); }
            }
            
            private Hl7.Fhir.Model.Ratio _StrengthLowLimit;
            
            /// <summary>
            /// For when strength is measured at a particular point or distance
            /// </summary>
            [FhirElement("measurementPoint", InSummary=true, Order=70)]
            [DataMember]
            public Hl7.Fhir.Model.FhirString MeasurementPointElement
            {
                get { return _MeasurementPointElement; }
                set { _MeasurementPointElement = value; OnPropertyChanged("MeasurementPointElement"); }
            }
            
            private Hl7.Fhir.Model.FhirString _MeasurementPointElement;
            
            /// <summary>
            /// For when strength is measured at a particular point or distance
            /// </summary>
            /// <remarks>This uses the native .NET datatype, rather than the FHIR equivalent</remarks>
            [NotMapped]
            [IgnoreDataMemberAttribute]
            public string MeasurementPoint
            {
                get { return MeasurementPointElement != null ? MeasurementPointElement.Value : null; }
                set
                {
                    if (value == null)
                        MeasurementPointElement = null; 
                    else
                        MeasurementPointElement = new Hl7.Fhir.Model.FhirString(value);
                    OnPropertyChanged("MeasurementPoint");
                }
            }
            
            /// <summary>
            /// The country or countries for which the strength range applies
            /// </summary>
            [FhirElement("country", InSummary=true, Order=80)]
            [Cardinality(Min=0,Max=-1)]
            [DataMember]
            public List<Hl7.Fhir.Model.CodeableConcept> Country
            {
                get { if(_Country==null) _Country = new List<Hl7.Fhir.Model.CodeableConcept>(); return _Country; }
                set { _Country = value; OnPropertyChanged("Country"); }
            }
            
            private List<Hl7.Fhir.Model.CodeableConcept> _Country;
            
            public override IDeepCopyable CopyTo(IDeepCopyable other)
            {
                var dest = other as ReferenceStrengthComponent;
                
                if (dest != null)
                {
                    base.CopyTo(dest);
                    if(Substance != null) dest.Substance = (Hl7.Fhir.Model.CodeableConcept)Substance.DeepCopy();
                    if(Strength != null) dest.Strength = (Hl7.Fhir.Model.Ratio)Strength.DeepCopy();
                    if(StrengthLowLimit != null) dest.StrengthLowLimit = (Hl7.Fhir.Model.Ratio)StrengthLowLimit.DeepCopy();
                    if(MeasurementPointElement != null) dest.MeasurementPointElement = (Hl7.Fhir.Model.FhirString)MeasurementPointElement.DeepCopy();
                    if(Country != null) dest.Country = new List<Hl7.Fhir.Model.CodeableConcept>(Country.DeepCopy());
                    return dest;
                }
                else
                	throw new ArgumentException("Can only copy to an object of the same type", "other");
            }
            
            public override IDeepCopyable DeepCopy()
            {
                return CopyTo(new ReferenceStrengthComponent());
            }
            
            public override bool Matches(IDeepComparable other)
            {
                var otherT = other as ReferenceStrengthComponent;
                if(otherT == null) return false;
                
                if(!base.Matches(otherT)) return false;
                if( !DeepComparable.Matches(Substance, otherT.Substance)) return false;
                if( !DeepComparable.Matches(Strength, otherT.Strength)) return false;
                if( !DeepComparable.Matches(StrengthLowLimit, otherT.StrengthLowLimit)) return false;
                if( !DeepComparable.Matches(MeasurementPointElement, otherT.MeasurementPointElement)) return false;
                if( !DeepComparable.Matches(Country, otherT.Country)) return false;
                
                return true;
            }
            
            public override bool IsExactly(IDeepComparable other)
            {
                var otherT = other as ReferenceStrengthComponent;
                if(otherT == null) return false;
                
                if(!base.IsExactly(otherT)) return false;
                if( !DeepComparable.IsExactly(Substance, otherT.Substance)) return false;
                if( !DeepComparable.IsExactly(Strength, otherT.Strength)) return false;
                if( !DeepComparable.IsExactly(StrengthLowLimit, otherT.StrengthLowLimit)) return false;
                if( !DeepComparable.IsExactly(MeasurementPointElement, otherT.MeasurementPointElement)) return false;
                if( !DeepComparable.IsExactly(Country, otherT.Country)) return false;
                
                return true;
            }


            [NotMapped]
            public override IEnumerable<Base> Children
            {
                get
                {
                    foreach (var item in base.Children) yield return item;
                    if (Substance != null) yield return Substance;
                    if (Strength != null) yield return Strength;
                    if (StrengthLowLimit != null) yield return StrengthLowLimit;
                    if (MeasurementPointElement != null) yield return MeasurementPointElement;
                    foreach (var elem in Country) { if (elem != null) yield return elem; }
                }
            }

            [NotMapped]
            internal override IEnumerable<ElementValue> NamedChildren
            {
                get
                {
                    foreach (var item in base.NamedChildren) yield return item;
<<<<<<< HEAD
                    if (Substance != null) yield return new ElementValue("substance", false, Substance);
                    if (Strength != null) yield return new ElementValue("strength", false, Strength);
                    if (StrengthLowLimit != null) yield return new ElementValue("strengthLowLimit", false, StrengthLowLimit);
                    if (MeasurementPointElement != null) yield return new ElementValue("measurementPoint", false, MeasurementPointElement);
                    foreach (var elem in Country) { if (elem != null) yield return new ElementValue("country", true, elem); }
=======
                    if (Substance != null) yield return new ElementValue("substance", Substance);
                    if (Strength != null) yield return new ElementValue("strength", Strength);
                    if (MeasurementPointElement != null) yield return new ElementValue("measurementPoint", MeasurementPointElement);
                    foreach (var elem in Country) { if (elem != null) yield return new ElementValue("country", elem); }
>>>>>>> 824431c8
                }
            }

            
        }
        
        
        [FhirType("SubstanceComponent")]
        [DataContract]
        public partial class SubstanceComponent : Hl7.Fhir.Model.BackboneElement, System.ComponentModel.INotifyPropertyChanged, IBackboneElement
        {
            [NotMapped]
            public override string TypeName { get { return "SubstanceComponent"; } }
            
            /// <summary>
            /// The ingredient substance
            /// </summary>
            [FhirElement("code", InSummary=true, Order=40)]
            [Cardinality(Min=1,Max=1)]
            [DataMember]
            public Hl7.Fhir.Model.CodeableConcept Code
            {
                get { return _Code; }
                set { _Code = value; OnPropertyChanged("Code"); }
            }
            
            private Hl7.Fhir.Model.CodeableConcept _Code;
            
            /// <summary>
            /// Quantity of the substance or specified substance present in the manufactured item or pharmaceutical product
            /// </summary>
            [FhirElement("strength", InSummary=true, Order=50)]
            [Cardinality(Min=0,Max=-1)]
            [DataMember]
            public List<Hl7.Fhir.Model.MedicinalProductIngredient.StrengthComponent> Strength
            {
                get { if(_Strength==null) _Strength = new List<Hl7.Fhir.Model.MedicinalProductIngredient.StrengthComponent>(); return _Strength; }
                set { _Strength = value; OnPropertyChanged("Strength"); }
            }
            
            private List<Hl7.Fhir.Model.MedicinalProductIngredient.StrengthComponent> _Strength;
            
            public override IDeepCopyable CopyTo(IDeepCopyable other)
            {
                var dest = other as SubstanceComponent;
                
                if (dest != null)
                {
                    base.CopyTo(dest);
                    if(Code != null) dest.Code = (Hl7.Fhir.Model.CodeableConcept)Code.DeepCopy();
                    if(Strength != null) dest.Strength = new List<Hl7.Fhir.Model.MedicinalProductIngredient.StrengthComponent>(Strength.DeepCopy());
                    return dest;
                }
                else
                	throw new ArgumentException("Can only copy to an object of the same type", "other");
            }
            
            public override IDeepCopyable DeepCopy()
            {
                return CopyTo(new SubstanceComponent());
            }
            
            public override bool Matches(IDeepComparable other)
            {
                var otherT = other as SubstanceComponent;
                if(otherT == null) return false;
                
                if(!base.Matches(otherT)) return false;
                if( !DeepComparable.Matches(Code, otherT.Code)) return false;
                if( !DeepComparable.Matches(Strength, otherT.Strength)) return false;
                
                return true;
            }
            
            public override bool IsExactly(IDeepComparable other)
            {
                var otherT = other as SubstanceComponent;
                if(otherT == null) return false;
                
                if(!base.IsExactly(otherT)) return false;
                if( !DeepComparable.IsExactly(Code, otherT.Code)) return false;
                if( !DeepComparable.IsExactly(Strength, otherT.Strength)) return false;
                
                return true;
            }


            [NotMapped]
            public override IEnumerable<Base> Children
            {
                get
                {
                    foreach (var item in base.Children) yield return item;
                    if (Code != null) yield return Code;
                    foreach (var elem in Strength) { if (elem != null) yield return elem; }
                }
            }

            [NotMapped]
            internal override IEnumerable<ElementValue> NamedChildren
            {
                get
                {
                    foreach (var item in base.NamedChildren) yield return item;
                    if (Code != null) yield return new ElementValue("code", Code);
                    foreach (var elem in Strength) { if (elem != null) yield return new ElementValue("strength", elem); }
                }
            }

            
        }
        
        
        /// <summary>
        /// Identifier for the ingredient
        /// </summary>
        [FhirElement("identifier", InSummary=true, Order=90)]
        [DataMember]
        public Hl7.Fhir.Model.Identifier Identifier
        {
            get { return _Identifier; }
            set { _Identifier = value; OnPropertyChanged("Identifier"); }
        }
        
        private Hl7.Fhir.Model.Identifier _Identifier;
        
        /// <summary>
        /// Ingredient role e.g. Active ingredient, excipient
        /// </summary>
        [FhirElement("role", InSummary=true, Order=100)]
        [Cardinality(Min=1,Max=1)]
        [DataMember]
        public Hl7.Fhir.Model.CodeableConcept Role
        {
            get { return _Role; }
            set { _Role = value; OnPropertyChanged("Role"); }
        }
        
        private Hl7.Fhir.Model.CodeableConcept _Role;
        
        /// <summary>
        /// If the ingredient is a known or suspected allergen
        /// </summary>
        [FhirElement("allergenicIndicator", InSummary=true, Order=110)]
        [DataMember]
        public Hl7.Fhir.Model.FhirBoolean AllergenicIndicatorElement
        {
            get { return _AllergenicIndicatorElement; }
            set { _AllergenicIndicatorElement = value; OnPropertyChanged("AllergenicIndicatorElement"); }
        }
        
        private Hl7.Fhir.Model.FhirBoolean _AllergenicIndicatorElement;
        
        /// <summary>
        /// If the ingredient is a known or suspected allergen
        /// </summary>
        /// <remarks>This uses the native .NET datatype, rather than the FHIR equivalent</remarks>
        [NotMapped]
        [IgnoreDataMemberAttribute]
        public bool? AllergenicIndicator
        {
            get { return AllergenicIndicatorElement != null ? AllergenicIndicatorElement.Value : null; }
            set
            {
                if (!value.HasValue)
                  AllergenicIndicatorElement = null; 
                else
                  AllergenicIndicatorElement = new Hl7.Fhir.Model.FhirBoolean(value);
                OnPropertyChanged("AllergenicIndicator");
            }
        }
        
        /// <summary>
        /// Manufacturer of this Ingredient
        /// </summary>
        [FhirElement("manufacturer", InSummary=true, Order=120)]
        [CLSCompliant(false)]
		[References("Organization")]
        [Cardinality(Min=0,Max=-1)]
        [DataMember]
        public List<Hl7.Fhir.Model.ResourceReference> Manufacturer
        {
            get { if(_Manufacturer==null) _Manufacturer = new List<Hl7.Fhir.Model.ResourceReference>(); return _Manufacturer; }
            set { _Manufacturer = value; OnPropertyChanged("Manufacturer"); }
        }
        
        private List<Hl7.Fhir.Model.ResourceReference> _Manufacturer;
        
        /// <summary>
        /// A specified substance that comprises this ingredient
        /// </summary>
        [FhirElement("specifiedSubstance", InSummary=true, Order=130)]
        [Cardinality(Min=0,Max=-1)]
        [DataMember]
        public List<Hl7.Fhir.Model.MedicinalProductIngredient.SpecifiedSubstanceComponent> SpecifiedSubstance
        {
            get { if(_SpecifiedSubstance==null) _SpecifiedSubstance = new List<Hl7.Fhir.Model.MedicinalProductIngredient.SpecifiedSubstanceComponent>(); return _SpecifiedSubstance; }
            set { _SpecifiedSubstance = value; OnPropertyChanged("SpecifiedSubstance"); }
        }
        
        private List<Hl7.Fhir.Model.MedicinalProductIngredient.SpecifiedSubstanceComponent> _SpecifiedSubstance;
        
        /// <summary>
        /// The ingredient substance
        /// </summary>
        [FhirElement("substance", InSummary=true, Order=140)]
        [DataMember]
        public Hl7.Fhir.Model.MedicinalProductIngredient.SubstanceComponent Substance
        {
            get { return _Substance; }
            set { _Substance = value; OnPropertyChanged("Substance"); }
        }
        
        private Hl7.Fhir.Model.MedicinalProductIngredient.SubstanceComponent _Substance;
        

        public override void AddDefaultConstraints()
        {
            base.AddDefaultConstraints();

        }

        public override IDeepCopyable CopyTo(IDeepCopyable other)
        {
            var dest = other as MedicinalProductIngredient;
            
            if (dest != null)
            {
                base.CopyTo(dest);
                if(Identifier != null) dest.Identifier = (Hl7.Fhir.Model.Identifier)Identifier.DeepCopy();
                if(Role != null) dest.Role = (Hl7.Fhir.Model.CodeableConcept)Role.DeepCopy();
                if(AllergenicIndicatorElement != null) dest.AllergenicIndicatorElement = (Hl7.Fhir.Model.FhirBoolean)AllergenicIndicatorElement.DeepCopy();
                if(Manufacturer != null) dest.Manufacturer = new List<Hl7.Fhir.Model.ResourceReference>(Manufacturer.DeepCopy());
                if(SpecifiedSubstance != null) dest.SpecifiedSubstance = new List<Hl7.Fhir.Model.MedicinalProductIngredient.SpecifiedSubstanceComponent>(SpecifiedSubstance.DeepCopy());
                if(Substance != null) dest.Substance = (Hl7.Fhir.Model.MedicinalProductIngredient.SubstanceComponent)Substance.DeepCopy();
                return dest;
            }
            else
            	throw new ArgumentException("Can only copy to an object of the same type", "other");
        }
        
        public override IDeepCopyable DeepCopy()
        {
            return CopyTo(new MedicinalProductIngredient());
        }
        
        public override bool Matches(IDeepComparable other)
        {
            var otherT = other as MedicinalProductIngredient;
            if(otherT == null) return false;
            
            if(!base.Matches(otherT)) return false;
            if( !DeepComparable.Matches(Identifier, otherT.Identifier)) return false;
            if( !DeepComparable.Matches(Role, otherT.Role)) return false;
            if( !DeepComparable.Matches(AllergenicIndicatorElement, otherT.AllergenicIndicatorElement)) return false;
            if( !DeepComparable.Matches(Manufacturer, otherT.Manufacturer)) return false;
            if( !DeepComparable.Matches(SpecifiedSubstance, otherT.SpecifiedSubstance)) return false;
            if( !DeepComparable.Matches(Substance, otherT.Substance)) return false;
            
            return true;
        }
        
        public override bool IsExactly(IDeepComparable other)
        {
            var otherT = other as MedicinalProductIngredient;
            if(otherT == null) return false;
            
            if(!base.IsExactly(otherT)) return false;
            if( !DeepComparable.IsExactly(Identifier, otherT.Identifier)) return false;
            if( !DeepComparable.IsExactly(Role, otherT.Role)) return false;
            if( !DeepComparable.IsExactly(AllergenicIndicatorElement, otherT.AllergenicIndicatorElement)) return false;
            if( !DeepComparable.IsExactly(Manufacturer, otherT.Manufacturer)) return false;
            if( !DeepComparable.IsExactly(SpecifiedSubstance, otherT.SpecifiedSubstance)) return false;
            if( !DeepComparable.IsExactly(Substance, otherT.Substance)) return false;
            
            return true;
        }

        [NotMapped]
        public override IEnumerable<Base> Children
        {
            get
            {
                foreach (var item in base.Children) yield return item;
				if (Identifier != null) yield return Identifier;
				if (Role != null) yield return Role;
				if (AllergenicIndicatorElement != null) yield return AllergenicIndicatorElement;
				foreach (var elem in Manufacturer) { if (elem != null) yield return elem; }
				foreach (var elem in SpecifiedSubstance) { if (elem != null) yield return elem; }
				if (Substance != null) yield return Substance;
            }
        }

        [NotMapped]
        internal override IEnumerable<ElementValue> NamedChildren
        {
            get
            {
                foreach (var item in base.NamedChildren) yield return item;
                if (Identifier != null) yield return new ElementValue("identifier", Identifier);
                if (Role != null) yield return new ElementValue("role", Role);
                if (AllergenicIndicatorElement != null) yield return new ElementValue("allergenicIndicator", AllergenicIndicatorElement);
                foreach (var elem in Manufacturer) { if (elem != null) yield return new ElementValue("manufacturer", elem); }
                foreach (var elem in SpecifiedSubstance) { if (elem != null) yield return new ElementValue("specifiedSubstance", elem); }
                if (Substance != null) yield return new ElementValue("substance", Substance);
            }
        }

    }
    
}<|MERGE_RESOLUTION|>--- conflicted
+++ resolved
@@ -57,7 +57,7 @@
         
         [FhirType("SpecifiedSubstanceComponent")]
         [DataContract]
-        public partial class SpecifiedSubstanceComponent : Hl7.Fhir.Model.BackboneElement, System.ComponentModel.INotifyPropertyChanged, IBackboneElement
+        public partial class SpecifiedSubstanceComponent : Hl7.Fhir.Model.BackboneElement, System.ComponentModel.INotifyPropertyChanged
         {
             [NotMapped]
             public override string TypeName { get { return "SpecifiedSubstanceComponent"; } }
@@ -200,7 +200,7 @@
         
         [FhirType("StrengthComponent")]
         [DataContract]
-        public partial class StrengthComponent : Hl7.Fhir.Model.BackboneElement, System.ComponentModel.INotifyPropertyChanged, IBackboneElement
+        public partial class StrengthComponent : Hl7.Fhir.Model.BackboneElement, System.ComponentModel.INotifyPropertyChanged
         {
             [NotMapped]
             public override string TypeName { get { return "StrengthComponent"; } }
@@ -416,7 +416,7 @@
         
         [FhirType("ReferenceStrengthComponent")]
         [DataContract]
-        public partial class ReferenceStrengthComponent : Hl7.Fhir.Model.BackboneElement, System.ComponentModel.INotifyPropertyChanged, IBackboneElement
+        public partial class ReferenceStrengthComponent : Hl7.Fhir.Model.BackboneElement, System.ComponentModel.INotifyPropertyChanged
         {
             [NotMapped]
             public override string TypeName { get { return "ReferenceStrengthComponent"; } }
@@ -581,18 +581,11 @@
                 get
                 {
                     foreach (var item in base.NamedChildren) yield return item;
-<<<<<<< HEAD
-                    if (Substance != null) yield return new ElementValue("substance", false, Substance);
-                    if (Strength != null) yield return new ElementValue("strength", false, Strength);
-                    if (StrengthLowLimit != null) yield return new ElementValue("strengthLowLimit", false, StrengthLowLimit);
-                    if (MeasurementPointElement != null) yield return new ElementValue("measurementPoint", false, MeasurementPointElement);
-                    foreach (var elem in Country) { if (elem != null) yield return new ElementValue("country", true, elem); }
-=======
                     if (Substance != null) yield return new ElementValue("substance", Substance);
                     if (Strength != null) yield return new ElementValue("strength", Strength);
+                    if (StrengthLowLimit != null) yield return new ElementValue("strengthLowLimit", StrengthLowLimit);
                     if (MeasurementPointElement != null) yield return new ElementValue("measurementPoint", MeasurementPointElement);
                     foreach (var elem in Country) { if (elem != null) yield return new ElementValue("country", elem); }
->>>>>>> 824431c8
                 }
             }
 
@@ -602,7 +595,7 @@
         
         [FhirType("SubstanceComponent")]
         [DataContract]
-        public partial class SubstanceComponent : Hl7.Fhir.Model.BackboneElement, System.ComponentModel.INotifyPropertyChanged, IBackboneElement
+        public partial class SubstanceComponent : Hl7.Fhir.Model.BackboneElement, System.ComponentModel.INotifyPropertyChanged
         {
             [NotMapped]
             public override string TypeName { get { return "SubstanceComponent"; } }
