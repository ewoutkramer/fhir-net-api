﻿using System;
using System.Collections.Generic;
using Hl7.Fhir.Introspection;
using Hl7.Fhir.Validation;
using System.Linq;
using System.Runtime.Serialization;
using Hl7.Fhir.Utility;

/*
  Copyright (c) 2011+, HL7, Inc.
  All rights reserved.
  
  Redistribution and use in source and binary forms, with or without modification, 
  are permitted provided that the following conditions are met:
  
   * Redistributions of source code must retain the above copyright notice, this 
     list of conditions and the following disclaimer.
   * Redistributions in binary form must reproduce the above copyright notice, 
     this list of conditions and the following disclaimer in the documentation 
     and/or other materials provided with the distribution.
   * Neither the name of HL7 nor the names of its contributors may be used to 
     endorse or promote products derived from this software without specific 
     prior written permission.
  
  THIS SOFTWARE IS PROVIDED BY THE COPYRIGHT HOLDERS AND CONTRIBUTORS "AS IS" AND 
  ANY EXPRESS OR IMPLIED WARRANTIES, INCLUDING, BUT NOT LIMITED TO, THE IMPLIED 
  WARRANTIES OF MERCHANTABILITY AND FITNESS FOR A PARTICULAR PURPOSE ARE DISCLAIMED. 
  IN NO EVENT SHALL THE COPYRIGHT HOLDER OR CONTRIBUTORS BE LIABLE FOR ANY DIRECT, 
  INDIRECT, INCIDENTAL, SPECIAL, EXEMPLARY, OR CONSEQUENTIAL DAMAGES (INCLUDING, BUT 
  NOT LIMITED TO, PROCUREMENT OF SUBSTITUTE GOODS OR SERVICES; LOSS OF USE, DATA, OR 
  PROFITS; OR BUSINESS INTERRUPTION) HOWEVER CAUSED AND ON ANY THEORY OF LIABILITY, 
  WHETHER IN CONTRACT, STRICT LIABILITY, OR TORT (INCLUDING NEGLIGENCE OR OTHERWISE) 
  ARISING IN ANY WAY OUT OF THE USE OF THIS SOFTWARE, EVEN IF ADVISED OF THE 
  POSSIBILITY OF SUCH DAMAGE.
  

*/

#pragma warning disable 1591 // suppress XML summary warnings 

//
// Generated for FHIR v3.6.0
//
namespace Hl7.Fhir.Model
{
    /// <summary>
    /// Example of workflow instance
    /// </summary>
    [FhirType("ExampleScenario", IsResource=true)]
    [DataContract]
    public partial class ExampleScenario : Hl7.Fhir.Model.DomainResource, System.ComponentModel.INotifyPropertyChanged
    {
        [NotMapped]
        public override ResourceType ResourceType { get { return ResourceType.ExampleScenario; } }
        [NotMapped]
        public override string TypeName { get { return "ExampleScenario"; } }
        
        /// <summary>
        /// The type of actor - system or human.
        /// (url: http://hl7.org/fhir/ValueSet/examplescenario-actor-type)
        /// </summary>
        [FhirEnumeration("ExampleScenarioActorType")]
        public enum ExampleScenarioActorType
        {
            /// <summary>
            /// MISSING DESCRIPTION
            /// (system: http://hl7.org/fhir/examplescenario-actor-type)
            /// </summary>
            [EnumLiteral("person", "http://hl7.org/fhir/examplescenario-actor-type"), Description("Person")]
            Person,
            /// <summary>
            /// MISSING DESCRIPTION
            /// (system: http://hl7.org/fhir/examplescenario-actor-type)
            /// </summary>
            [EnumLiteral("entity", "http://hl7.org/fhir/examplescenario-actor-type"), Description("System")]
            Entity,
        }

        [FhirType("ActorComponent")]
        [DataContract]
        public partial class ActorComponent : Hl7.Fhir.Model.BackboneElement, System.ComponentModel.INotifyPropertyChanged, IBackboneElement
        {
            [NotMapped]
            public override string TypeName { get { return "ActorComponent"; } }
            
            /// <summary>
            /// ID or acronym of the actor
            /// </summary>
            [FhirElement("actorId", Order=40)]
            [Cardinality(Min=1,Max=1)]
            [DataMember]
            public Hl7.Fhir.Model.FhirString ActorIdElement
            {
                get { return _ActorIdElement; }
                set { _ActorIdElement = value; OnPropertyChanged("ActorIdElement"); }
            }
            
            private Hl7.Fhir.Model.FhirString _ActorIdElement;
            
            /// <summary>
            /// ID or acronym of the actor
            /// </summary>
            /// <remarks>This uses the native .NET datatype, rather than the FHIR equivalent</remarks>
            [NotMapped]
            [IgnoreDataMemberAttribute]
            public string ActorId
            {
                get { return ActorIdElement != null ? ActorIdElement.Value : null; }
                set
                {
                    if (value == null)
                        ActorIdElement = null; 
                    else
                        ActorIdElement = new Hl7.Fhir.Model.FhirString(value);
                    OnPropertyChanged("ActorId");
                }
            }
            
            /// <summary>
            /// person | entity
            /// </summary>
            [FhirElement("type", Order=50)]
            [Cardinality(Min=1,Max=1)]
            [DataMember]
            public Code<Hl7.Fhir.Model.ExampleScenario.ExampleScenarioActorType> TypeElement
            {
                get { return _TypeElement; }
                set { _TypeElement = value; OnPropertyChanged("TypeElement"); }
            }
            
            private Code<Hl7.Fhir.Model.ExampleScenario.ExampleScenarioActorType> _TypeElement;
            
            /// <summary>
            /// person | entity
            /// </summary>
            /// <remarks>This uses the native .NET datatype, rather than the FHIR equivalent</remarks>
            [NotMapped]
            [IgnoreDataMemberAttribute]
            public Hl7.Fhir.Model.ExampleScenario.ExampleScenarioActorType? Type
            {
                get { return TypeElement != null ? TypeElement.Value : null; }
                set
                {
                    if (!value.HasValue)
                        TypeElement = null; 
                    else
                        TypeElement = new Code<Hl7.Fhir.Model.ExampleScenario.ExampleScenarioActorType>(value);
                    OnPropertyChanged("Type");
                }
            }
            
            /// <summary>
            /// The name of the actor as shown in the page
            /// </summary>
            [FhirElement("name", Order=60)]
            [DataMember]
            public Hl7.Fhir.Model.FhirString NameElement
            {
                get { return _NameElement; }
                set { _NameElement = value; OnPropertyChanged("NameElement"); }
            }
            
            private Hl7.Fhir.Model.FhirString _NameElement;
            
            /// <summary>
            /// The name of the actor as shown in the page
            /// </summary>
            /// <remarks>This uses the native .NET datatype, rather than the FHIR equivalent</remarks>
            [NotMapped]
            [IgnoreDataMemberAttribute]
            public string Name
            {
                get { return NameElement != null ? NameElement.Value : null; }
                set
                {
                    if (value == null)
                        NameElement = null; 
                    else
                        NameElement = new Hl7.Fhir.Model.FhirString(value);
                    OnPropertyChanged("Name");
                }
            }
            
            /// <summary>
            /// The description of the actor
            /// </summary>
            [FhirElement("description", Order=70)]
            [DataMember]
            public Hl7.Fhir.Model.Markdown DescriptionElement
            {
                get { return _DescriptionElement; }
                set { _DescriptionElement = value; OnPropertyChanged("DescriptionElement"); }
            }
            
            private Hl7.Fhir.Model.Markdown _DescriptionElement;
            
            /// <summary>
            /// The description of the actor
            /// </summary>
            /// <remarks>This uses the native .NET datatype, rather than the FHIR equivalent</remarks>
            [NotMapped]
            [IgnoreDataMemberAttribute]
            public string Description
            {
                get { return DescriptionElement != null ? DescriptionElement.Value : null; }
                set
                {
                    if (value == null)
                        DescriptionElement = null; 
                    else
                        DescriptionElement = new Hl7.Fhir.Model.Markdown(value);
                    OnPropertyChanged("Description");
                }
            }
            
            public override IDeepCopyable CopyTo(IDeepCopyable other)
            {
                var dest = other as ActorComponent;
                
                if (dest != null)
                {
                    base.CopyTo(dest);
                    if(ActorIdElement != null) dest.ActorIdElement = (Hl7.Fhir.Model.FhirString)ActorIdElement.DeepCopy();
                    if(TypeElement != null) dest.TypeElement = (Code<Hl7.Fhir.Model.ExampleScenario.ExampleScenarioActorType>)TypeElement.DeepCopy();
                    if(NameElement != null) dest.NameElement = (Hl7.Fhir.Model.FhirString)NameElement.DeepCopy();
                    if(DescriptionElement != null) dest.DescriptionElement = (Hl7.Fhir.Model.Markdown)DescriptionElement.DeepCopy();
                    return dest;
                }
                else
                	throw new ArgumentException("Can only copy to an object of the same type", "other");
            }
            
            public override IDeepCopyable DeepCopy()
            {
                return CopyTo(new ActorComponent());
            }
            
            public override bool Matches(IDeepComparable other)
            {
                var otherT = other as ActorComponent;
                if(otherT == null) return false;
                
                if(!base.Matches(otherT)) return false;
                if( !DeepComparable.Matches(ActorIdElement, otherT.ActorIdElement)) return false;
                if( !DeepComparable.Matches(TypeElement, otherT.TypeElement)) return false;
                if( !DeepComparable.Matches(NameElement, otherT.NameElement)) return false;
                if( !DeepComparable.Matches(DescriptionElement, otherT.DescriptionElement)) return false;
                
                return true;
            }
            
            public override bool IsExactly(IDeepComparable other)
            {
                var otherT = other as ActorComponent;
                if(otherT == null) return false;
                
                if(!base.IsExactly(otherT)) return false;
                if( !DeepComparable.IsExactly(ActorIdElement, otherT.ActorIdElement)) return false;
                if( !DeepComparable.IsExactly(TypeElement, otherT.TypeElement)) return false;
                if( !DeepComparable.IsExactly(NameElement, otherT.NameElement)) return false;
                if( !DeepComparable.IsExactly(DescriptionElement, otherT.DescriptionElement)) return false;
                
                return true;
            }


            [NotMapped]
            public override IEnumerable<Base> Children
            {
                get
                {
                    foreach (var item in base.Children) yield return item;
                    if (ActorIdElement != null) yield return ActorIdElement;
                    if (TypeElement != null) yield return TypeElement;
                    if (NameElement != null) yield return NameElement;
                    if (DescriptionElement != null) yield return DescriptionElement;
                }
            }

            [NotMapped]
            internal override IEnumerable<ElementValue> NamedChildren
            {
                get
                {
                    foreach (var item in base.NamedChildren) yield return item;
<<<<<<< HEAD
                    if (ActorIdElement != null) yield return new ElementValue("actorId", false, ActorIdElement);
                    if (TypeElement != null) yield return new ElementValue("type", false, TypeElement);
                    if (NameElement != null) yield return new ElementValue("name", false, NameElement);
                    if (DescriptionElement != null) yield return new ElementValue("description", false, DescriptionElement);
=======
                    if (ActorIdElement != null) yield return new ElementValue("actorId", ActorIdElement);
                    if (TypeElement != null) yield return new ElementValue("type", TypeElement);
                    if (NameElement != null) yield return new ElementValue("name", NameElement);
                    if (Description != null) yield return new ElementValue("description", Description);
>>>>>>> 824431c8
                }
            }

            
        }
        
        
        [FhirType("InstanceComponent")]
        [DataContract]
        public partial class InstanceComponent : Hl7.Fhir.Model.BackboneElement, System.ComponentModel.INotifyPropertyChanged, IBackboneElement
        {
            [NotMapped]
            public override string TypeName { get { return "InstanceComponent"; } }
            
            /// <summary>
            /// The id of the resource for referencing
            /// </summary>
            [FhirElement("resourceId", Order=40)]
            [Cardinality(Min=1,Max=1)]
            [DataMember]
            public Hl7.Fhir.Model.FhirString ResourceIdElement
            {
                get { return _ResourceIdElement; }
                set { _ResourceIdElement = value; OnPropertyChanged("ResourceIdElement"); }
            }
            
            private Hl7.Fhir.Model.FhirString _ResourceIdElement;
            
            /// <summary>
            /// The id of the resource for referencing
            /// </summary>
            /// <remarks>This uses the native .NET datatype, rather than the FHIR equivalent</remarks>
            [NotMapped]
            [IgnoreDataMemberAttribute]
            public string ResourceId
            {
                get { return ResourceIdElement != null ? ResourceIdElement.Value : null; }
                set
                {
                    if (value == null)
                        ResourceIdElement = null; 
                    else
                        ResourceIdElement = new Hl7.Fhir.Model.FhirString(value);
                    OnPropertyChanged("ResourceId");
                }
            }
            
            /// <summary>
            /// The type of the resource
            /// </summary>
            [FhirElement("resourceType", Order=50)]
            [Cardinality(Min=1,Max=1)]
            [DataMember]
            public Code<Hl7.Fhir.Model.ResourceType> ResourceTypeElement
            {
                get { return _ResourceTypeElement; }
                set { _ResourceTypeElement = value; OnPropertyChanged("ResourceTypeElement"); }
            }
            
            private Code<Hl7.Fhir.Model.ResourceType> _ResourceTypeElement;
            
            /// <summary>
            /// The type of the resource
            /// </summary>
            /// <remarks>This uses the native .NET datatype, rather than the FHIR equivalent</remarks>
            [NotMapped]
            [IgnoreDataMemberAttribute]
            public Hl7.Fhir.Model.ResourceType? ResourceType
            {
                get { return ResourceTypeElement != null ? ResourceTypeElement.Value : null; }
                set
                {
                    if (!value.HasValue)
                        ResourceTypeElement = null; 
                    else
                        ResourceTypeElement = new Code<Hl7.Fhir.Model.ResourceType>(value);
                    OnPropertyChanged("ResourceType");
                }
            }
            
            /// <summary>
            /// A short name for the resource instance
            /// </summary>
            [FhirElement("name", Order=60)]
            [DataMember]
            public Hl7.Fhir.Model.FhirString NameElement
            {
                get { return _NameElement; }
                set { _NameElement = value; OnPropertyChanged("NameElement"); }
            }
            
            private Hl7.Fhir.Model.FhirString _NameElement;
            
            /// <summary>
            /// A short name for the resource instance
            /// </summary>
            /// <remarks>This uses the native .NET datatype, rather than the FHIR equivalent</remarks>
            [NotMapped]
            [IgnoreDataMemberAttribute]
            public string Name
            {
                get { return NameElement != null ? NameElement.Value : null; }
                set
                {
                    if (value == null)
                        NameElement = null; 
                    else
                        NameElement = new Hl7.Fhir.Model.FhirString(value);
                    OnPropertyChanged("Name");
                }
            }
            
            /// <summary>
            /// Human-friendly description of the resource instance
            /// </summary>
            [FhirElement("description", Order=70)]
            [DataMember]
            public Hl7.Fhir.Model.Markdown DescriptionElement
            {
                get { return _DescriptionElement; }
                set { _DescriptionElement = value; OnPropertyChanged("DescriptionElement"); }
            }
            
            private Hl7.Fhir.Model.Markdown _DescriptionElement;
            
            /// <summary>
            /// Human-friendly description of the resource instance
            /// </summary>
            /// <remarks>This uses the native .NET datatype, rather than the FHIR equivalent</remarks>
            [NotMapped]
            [IgnoreDataMemberAttribute]
            public string Description
            {
                get { return DescriptionElement != null ? DescriptionElement.Value : null; }
                set
                {
                    if (value == null)
                        DescriptionElement = null; 
                    else
                        DescriptionElement = new Hl7.Fhir.Model.Markdown(value);
                    OnPropertyChanged("Description");
                }
            }
            
            /// <summary>
            /// A specific version of the resource
            /// </summary>
            [FhirElement("version", Order=80)]
            [Cardinality(Min=0,Max=-1)]
            [DataMember]
            public List<Hl7.Fhir.Model.ExampleScenario.VersionComponent> Version
            {
                get { if(_Version==null) _Version = new List<Hl7.Fhir.Model.ExampleScenario.VersionComponent>(); return _Version; }
                set { _Version = value; OnPropertyChanged("Version"); }
            }
            
            private List<Hl7.Fhir.Model.ExampleScenario.VersionComponent> _Version;
            
            /// <summary>
            /// Resources contained in the instance
            /// </summary>
            [FhirElement("containedInstance", Order=90)]
            [Cardinality(Min=0,Max=-1)]
            [DataMember]
            public List<Hl7.Fhir.Model.ExampleScenario.ContainedInstanceComponent> ContainedInstance
            {
                get { if(_ContainedInstance==null) _ContainedInstance = new List<Hl7.Fhir.Model.ExampleScenario.ContainedInstanceComponent>(); return _ContainedInstance; }
                set { _ContainedInstance = value; OnPropertyChanged("ContainedInstance"); }
            }
            
            private List<Hl7.Fhir.Model.ExampleScenario.ContainedInstanceComponent> _ContainedInstance;
            
            public override IDeepCopyable CopyTo(IDeepCopyable other)
            {
                var dest = other as InstanceComponent;
                
                if (dest != null)
                {
                    base.CopyTo(dest);
                    if(ResourceIdElement != null) dest.ResourceIdElement = (Hl7.Fhir.Model.FhirString)ResourceIdElement.DeepCopy();
                    if(ResourceTypeElement != null) dest.ResourceTypeElement = (Code<Hl7.Fhir.Model.ResourceType>)ResourceTypeElement.DeepCopy();
                    if(NameElement != null) dest.NameElement = (Hl7.Fhir.Model.FhirString)NameElement.DeepCopy();
                    if(DescriptionElement != null) dest.DescriptionElement = (Hl7.Fhir.Model.Markdown)DescriptionElement.DeepCopy();
                    if(Version != null) dest.Version = new List<Hl7.Fhir.Model.ExampleScenario.VersionComponent>(Version.DeepCopy());
                    if(ContainedInstance != null) dest.ContainedInstance = new List<Hl7.Fhir.Model.ExampleScenario.ContainedInstanceComponent>(ContainedInstance.DeepCopy());
                    return dest;
                }
                else
                	throw new ArgumentException("Can only copy to an object of the same type", "other");
            }
            
            public override IDeepCopyable DeepCopy()
            {
                return CopyTo(new InstanceComponent());
            }
            
            public override bool Matches(IDeepComparable other)
            {
                var otherT = other as InstanceComponent;
                if(otherT == null) return false;
                
                if(!base.Matches(otherT)) return false;
                if( !DeepComparable.Matches(ResourceIdElement, otherT.ResourceIdElement)) return false;
                if( !DeepComparable.Matches(ResourceTypeElement, otherT.ResourceTypeElement)) return false;
                if( !DeepComparable.Matches(NameElement, otherT.NameElement)) return false;
                if( !DeepComparable.Matches(DescriptionElement, otherT.DescriptionElement)) return false;
                if( !DeepComparable.Matches(Version, otherT.Version)) return false;
                if( !DeepComparable.Matches(ContainedInstance, otherT.ContainedInstance)) return false;
                
                return true;
            }
            
            public override bool IsExactly(IDeepComparable other)
            {
                var otherT = other as InstanceComponent;
                if(otherT == null) return false;
                
                if(!base.IsExactly(otherT)) return false;
                if( !DeepComparable.IsExactly(ResourceIdElement, otherT.ResourceIdElement)) return false;
                if( !DeepComparable.IsExactly(ResourceTypeElement, otherT.ResourceTypeElement)) return false;
                if( !DeepComparable.IsExactly(NameElement, otherT.NameElement)) return false;
                if( !DeepComparable.IsExactly(DescriptionElement, otherT.DescriptionElement)) return false;
                if( !DeepComparable.IsExactly(Version, otherT.Version)) return false;
                if( !DeepComparable.IsExactly(ContainedInstance, otherT.ContainedInstance)) return false;
                
                return true;
            }


            [NotMapped]
            public override IEnumerable<Base> Children
            {
                get
                {
                    foreach (var item in base.Children) yield return item;
                    if (ResourceIdElement != null) yield return ResourceIdElement;
                    if (ResourceTypeElement != null) yield return ResourceTypeElement;
                    if (NameElement != null) yield return NameElement;
                    if (DescriptionElement != null) yield return DescriptionElement;
                    foreach (var elem in Version) { if (elem != null) yield return elem; }
                    foreach (var elem in ContainedInstance) { if (elem != null) yield return elem; }
                }
            }

            [NotMapped]
            internal override IEnumerable<ElementValue> NamedChildren
            {
                get
                {
                    foreach (var item in base.NamedChildren) yield return item;
<<<<<<< HEAD
                    if (ResourceIdElement != null) yield return new ElementValue("resourceId", false, ResourceIdElement);
                    if (ResourceTypeElement != null) yield return new ElementValue("resourceType", false, ResourceTypeElement);
                    if (NameElement != null) yield return new ElementValue("name", false, NameElement);
                    if (DescriptionElement != null) yield return new ElementValue("description", false, DescriptionElement);
                    foreach (var elem in Version) { if (elem != null) yield return new ElementValue("version", true, elem); }
                    foreach (var elem in ContainedInstance) { if (elem != null) yield return new ElementValue("containedInstance", true, elem); }
=======
                    if (ResourceIdElement != null) yield return new ElementValue("resourceId", ResourceIdElement);
                    if (ResourceTypeElement != null) yield return new ElementValue("resourceType", ResourceTypeElement);
                    if (NameElement != null) yield return new ElementValue("name", NameElement);
                    if (Description != null) yield return new ElementValue("description", Description);
                    foreach (var elem in Version) { if (elem != null) yield return new ElementValue("version", elem); }
                    foreach (var elem in ContainedInstance) { if (elem != null) yield return new ElementValue("containedInstance", elem); }
>>>>>>> 824431c8
                }
            }

            
        }
        
        
        [FhirType("VersionComponent")]
        [DataContract]
        public partial class VersionComponent : Hl7.Fhir.Model.BackboneElement, System.ComponentModel.INotifyPropertyChanged, IBackboneElement
        {
            [NotMapped]
            public override string TypeName { get { return "VersionComponent"; } }
            
            /// <summary>
            /// The identifier of a specific version of a resource
            /// </summary>
            [FhirElement("versionId", Order=40)]
            [Cardinality(Min=1,Max=1)]
            [DataMember]
            public Hl7.Fhir.Model.FhirString VersionIdElement
            {
                get { return _VersionIdElement; }
                set { _VersionIdElement = value; OnPropertyChanged("VersionIdElement"); }
            }
            
            private Hl7.Fhir.Model.FhirString _VersionIdElement;
            
            /// <summary>
            /// The identifier of a specific version of a resource
            /// </summary>
            /// <remarks>This uses the native .NET datatype, rather than the FHIR equivalent</remarks>
            [NotMapped]
            [IgnoreDataMemberAttribute]
            public string VersionId
            {
                get { return VersionIdElement != null ? VersionIdElement.Value : null; }
                set
                {
                    if (value == null)
                        VersionIdElement = null; 
                    else
                        VersionIdElement = new Hl7.Fhir.Model.FhirString(value);
                    OnPropertyChanged("VersionId");
                }
            }
            
            /// <summary>
            /// The description of the resource version
            /// </summary>
            [FhirElement("description", Order=50)]
            [Cardinality(Min=1,Max=1)]
            [DataMember]
            public Hl7.Fhir.Model.Markdown DescriptionElement
            {
                get { return _DescriptionElement; }
                set { _DescriptionElement = value; OnPropertyChanged("DescriptionElement"); }
            }
            
            private Hl7.Fhir.Model.Markdown _DescriptionElement;
            
            /// <summary>
            /// The description of the resource version
            /// </summary>
            /// <remarks>This uses the native .NET datatype, rather than the FHIR equivalent</remarks>
            [NotMapped]
            [IgnoreDataMemberAttribute]
            public string Description
            {
                get { return DescriptionElement != null ? DescriptionElement.Value : null; }
                set
                {
                    if (value == null)
                        DescriptionElement = null; 
                    else
                        DescriptionElement = new Hl7.Fhir.Model.Markdown(value);
                    OnPropertyChanged("Description");
                }
            }
            
            public override IDeepCopyable CopyTo(IDeepCopyable other)
            {
                var dest = other as VersionComponent;
                
                if (dest != null)
                {
                    base.CopyTo(dest);
                    if(VersionIdElement != null) dest.VersionIdElement = (Hl7.Fhir.Model.FhirString)VersionIdElement.DeepCopy();
                    if(DescriptionElement != null) dest.DescriptionElement = (Hl7.Fhir.Model.Markdown)DescriptionElement.DeepCopy();
                    return dest;
                }
                else
                	throw new ArgumentException("Can only copy to an object of the same type", "other");
            }
            
            public override IDeepCopyable DeepCopy()
            {
                return CopyTo(new VersionComponent());
            }
            
            public override bool Matches(IDeepComparable other)
            {
                var otherT = other as VersionComponent;
                if(otherT == null) return false;
                
                if(!base.Matches(otherT)) return false;
                if( !DeepComparable.Matches(VersionIdElement, otherT.VersionIdElement)) return false;
                if( !DeepComparable.Matches(DescriptionElement, otherT.DescriptionElement)) return false;
                
                return true;
            }
            
            public override bool IsExactly(IDeepComparable other)
            {
                var otherT = other as VersionComponent;
                if(otherT == null) return false;
                
                if(!base.IsExactly(otherT)) return false;
                if( !DeepComparable.IsExactly(VersionIdElement, otherT.VersionIdElement)) return false;
                if( !DeepComparable.IsExactly(DescriptionElement, otherT.DescriptionElement)) return false;
                
                return true;
            }


            [NotMapped]
            public override IEnumerable<Base> Children
            {
                get
                {
                    foreach (var item in base.Children) yield return item;
                    if (VersionIdElement != null) yield return VersionIdElement;
                    if (DescriptionElement != null) yield return DescriptionElement;
                }
            }

            [NotMapped]
            internal override IEnumerable<ElementValue> NamedChildren
            {
                get
                {
                    foreach (var item in base.NamedChildren) yield return item;
<<<<<<< HEAD
                    if (VersionIdElement != null) yield return new ElementValue("versionId", false, VersionIdElement);
                    if (DescriptionElement != null) yield return new ElementValue("description", false, DescriptionElement);
=======
                    if (VersionIdElement != null) yield return new ElementValue("versionId", VersionIdElement);
                    if (Description != null) yield return new ElementValue("description", Description);
>>>>>>> 824431c8
                }
            }

            
        }
        
        
        [FhirType("ContainedInstanceComponent")]
        [DataContract]
        public partial class ContainedInstanceComponent : Hl7.Fhir.Model.BackboneElement, System.ComponentModel.INotifyPropertyChanged, IBackboneElement
        {
            [NotMapped]
            public override string TypeName { get { return "ContainedInstanceComponent"; } }
            
            /// <summary>
            /// Each resource contained in the instance
            /// </summary>
            [FhirElement("resourceId", Order=40)]
            [Cardinality(Min=1,Max=1)]
            [DataMember]
            public Hl7.Fhir.Model.FhirString ResourceIdElement
            {
                get { return _ResourceIdElement; }
                set { _ResourceIdElement = value; OnPropertyChanged("ResourceIdElement"); }
            }
            
            private Hl7.Fhir.Model.FhirString _ResourceIdElement;
            
            /// <summary>
            /// Each resource contained in the instance
            /// </summary>
            /// <remarks>This uses the native .NET datatype, rather than the FHIR equivalent</remarks>
            [NotMapped]
            [IgnoreDataMemberAttribute]
            public string ResourceId
            {
                get { return ResourceIdElement != null ? ResourceIdElement.Value : null; }
                set
                {
                    if (value == null)
                        ResourceIdElement = null; 
                    else
                        ResourceIdElement = new Hl7.Fhir.Model.FhirString(value);
                    OnPropertyChanged("ResourceId");
                }
            }
            
            /// <summary>
            /// A specific version of a resource contained in the instance
            /// </summary>
            [FhirElement("versionId", Order=50)]
            [DataMember]
            public Hl7.Fhir.Model.FhirString VersionIdElement
            {
                get { return _VersionIdElement; }
                set { _VersionIdElement = value; OnPropertyChanged("VersionIdElement"); }
            }
            
            private Hl7.Fhir.Model.FhirString _VersionIdElement;
            
            /// <summary>
            /// A specific version of a resource contained in the instance
            /// </summary>
            /// <remarks>This uses the native .NET datatype, rather than the FHIR equivalent</remarks>
            [NotMapped]
            [IgnoreDataMemberAttribute]
            public string VersionId
            {
                get { return VersionIdElement != null ? VersionIdElement.Value : null; }
                set
                {
                    if (value == null)
                        VersionIdElement = null; 
                    else
                        VersionIdElement = new Hl7.Fhir.Model.FhirString(value);
                    OnPropertyChanged("VersionId");
                }
            }
            
            public override IDeepCopyable CopyTo(IDeepCopyable other)
            {
                var dest = other as ContainedInstanceComponent;
                
                if (dest != null)
                {
                    base.CopyTo(dest);
                    if(ResourceIdElement != null) dest.ResourceIdElement = (Hl7.Fhir.Model.FhirString)ResourceIdElement.DeepCopy();
                    if(VersionIdElement != null) dest.VersionIdElement = (Hl7.Fhir.Model.FhirString)VersionIdElement.DeepCopy();
                    return dest;
                }
                else
                	throw new ArgumentException("Can only copy to an object of the same type", "other");
            }
            
            public override IDeepCopyable DeepCopy()
            {
                return CopyTo(new ContainedInstanceComponent());
            }
            
            public override bool Matches(IDeepComparable other)
            {
                var otherT = other as ContainedInstanceComponent;
                if(otherT == null) return false;
                
                if(!base.Matches(otherT)) return false;
                if( !DeepComparable.Matches(ResourceIdElement, otherT.ResourceIdElement)) return false;
                if( !DeepComparable.Matches(VersionIdElement, otherT.VersionIdElement)) return false;
                
                return true;
            }
            
            public override bool IsExactly(IDeepComparable other)
            {
                var otherT = other as ContainedInstanceComponent;
                if(otherT == null) return false;
                
                if(!base.IsExactly(otherT)) return false;
                if( !DeepComparable.IsExactly(ResourceIdElement, otherT.ResourceIdElement)) return false;
                if( !DeepComparable.IsExactly(VersionIdElement, otherT.VersionIdElement)) return false;
                
                return true;
            }


            [NotMapped]
            public override IEnumerable<Base> Children
            {
                get
                {
                    foreach (var item in base.Children) yield return item;
                    if (ResourceIdElement != null) yield return ResourceIdElement;
                    if (VersionIdElement != null) yield return VersionIdElement;
                }
            }

            [NotMapped]
            internal override IEnumerable<ElementValue> NamedChildren
            {
                get
                {
                    foreach (var item in base.NamedChildren) yield return item;
                    if (ResourceIdElement != null) yield return new ElementValue("resourceId", ResourceIdElement);
                    if (VersionIdElement != null) yield return new ElementValue("versionId", VersionIdElement);
                }
            }

            
        }
        
        
        [FhirType("ProcessComponent")]
        [DataContract]
        public partial class ProcessComponent : Hl7.Fhir.Model.BackboneElement, System.ComponentModel.INotifyPropertyChanged, IBackboneElement
        {
            [NotMapped]
            public override string TypeName { get { return "ProcessComponent"; } }
            
            /// <summary>
            /// The diagram title of the group of operations
            /// </summary>
            [FhirElement("title", InSummary=true, Order=40)]
            [Cardinality(Min=1,Max=1)]
            [DataMember]
            public Hl7.Fhir.Model.FhirString TitleElement
            {
                get { return _TitleElement; }
                set { _TitleElement = value; OnPropertyChanged("TitleElement"); }
            }
            
            private Hl7.Fhir.Model.FhirString _TitleElement;
            
            /// <summary>
            /// The diagram title of the group of operations
            /// </summary>
            /// <remarks>This uses the native .NET datatype, rather than the FHIR equivalent</remarks>
            [NotMapped]
            [IgnoreDataMemberAttribute]
            public string Title
            {
                get { return TitleElement != null ? TitleElement.Value : null; }
                set
                {
                    if (value == null)
                        TitleElement = null; 
                    else
                        TitleElement = new Hl7.Fhir.Model.FhirString(value);
                    OnPropertyChanged("Title");
                }
            }
            
            /// <summary>
            /// A longer description of the group of operations
            /// </summary>
            [FhirElement("description", Order=50)]
            [DataMember]
            public Hl7.Fhir.Model.Markdown DescriptionElement
            {
                get { return _DescriptionElement; }
                set { _DescriptionElement = value; OnPropertyChanged("DescriptionElement"); }
            }
            
            private Hl7.Fhir.Model.Markdown _DescriptionElement;
            
            /// <summary>
            /// A longer description of the group of operations
            /// </summary>
            /// <remarks>This uses the native .NET datatype, rather than the FHIR equivalent</remarks>
            [NotMapped]
            [IgnoreDataMemberAttribute]
            public string Description
            {
                get { return DescriptionElement != null ? DescriptionElement.Value : null; }
                set
                {
                    if (value == null)
                        DescriptionElement = null; 
                    else
                        DescriptionElement = new Hl7.Fhir.Model.Markdown(value);
                    OnPropertyChanged("Description");
                }
            }
            
            /// <summary>
            /// Description of initial status before the process starts
            /// </summary>
            [FhirElement("preConditions", Order=60)]
            [DataMember]
            public Hl7.Fhir.Model.Markdown PreConditionsElement
            {
                get { return _PreConditionsElement; }
                set { _PreConditionsElement = value; OnPropertyChanged("PreConditionsElement"); }
            }
            
            private Hl7.Fhir.Model.Markdown _PreConditionsElement;
            
            /// <summary>
            /// Description of initial status before the process starts
            /// </summary>
            /// <remarks>This uses the native .NET datatype, rather than the FHIR equivalent</remarks>
            [NotMapped]
            [IgnoreDataMemberAttribute]
            public string PreConditions
            {
                get { return PreConditionsElement != null ? PreConditionsElement.Value : null; }
                set
                {
                    if (value == null)
                        PreConditionsElement = null; 
                    else
                        PreConditionsElement = new Hl7.Fhir.Model.Markdown(value);
                    OnPropertyChanged("PreConditions");
                }
            }
            
            /// <summary>
            /// Description of final status after the process ends
            /// </summary>
            [FhirElement("postConditions", Order=70)]
            [DataMember]
            public Hl7.Fhir.Model.Markdown PostConditionsElement
            {
                get { return _PostConditionsElement; }
                set { _PostConditionsElement = value; OnPropertyChanged("PostConditionsElement"); }
            }
            
            private Hl7.Fhir.Model.Markdown _PostConditionsElement;
            
            /// <summary>
            /// Description of final status after the process ends
            /// </summary>
            /// <remarks>This uses the native .NET datatype, rather than the FHIR equivalent</remarks>
            [NotMapped]
            [IgnoreDataMemberAttribute]
            public string PostConditions
            {
                get { return PostConditionsElement != null ? PostConditionsElement.Value : null; }
                set
                {
                    if (value == null)
                        PostConditionsElement = null; 
                    else
                        PostConditionsElement = new Hl7.Fhir.Model.Markdown(value);
                    OnPropertyChanged("PostConditions");
                }
            }
            
            /// <summary>
            /// Each step of the process
            /// </summary>
            [FhirElement("step", Order=80)]
            [Cardinality(Min=0,Max=-1)]
            [DataMember]
            public List<Hl7.Fhir.Model.ExampleScenario.StepComponent> Step
            {
                get { if(_Step==null) _Step = new List<Hl7.Fhir.Model.ExampleScenario.StepComponent>(); return _Step; }
                set { _Step = value; OnPropertyChanged("Step"); }
            }
            
            private List<Hl7.Fhir.Model.ExampleScenario.StepComponent> _Step;
            
            public override IDeepCopyable CopyTo(IDeepCopyable other)
            {
                var dest = other as ProcessComponent;
                
                if (dest != null)
                {
                    base.CopyTo(dest);
                    if(TitleElement != null) dest.TitleElement = (Hl7.Fhir.Model.FhirString)TitleElement.DeepCopy();
                    if(DescriptionElement != null) dest.DescriptionElement = (Hl7.Fhir.Model.Markdown)DescriptionElement.DeepCopy();
                    if(PreConditionsElement != null) dest.PreConditionsElement = (Hl7.Fhir.Model.Markdown)PreConditionsElement.DeepCopy();
                    if(PostConditionsElement != null) dest.PostConditionsElement = (Hl7.Fhir.Model.Markdown)PostConditionsElement.DeepCopy();
                    if(Step != null) dest.Step = new List<Hl7.Fhir.Model.ExampleScenario.StepComponent>(Step.DeepCopy());
                    return dest;
                }
                else
                	throw new ArgumentException("Can only copy to an object of the same type", "other");
            }
            
            public override IDeepCopyable DeepCopy()
            {
                return CopyTo(new ProcessComponent());
            }
            
            public override bool Matches(IDeepComparable other)
            {
                var otherT = other as ProcessComponent;
                if(otherT == null) return false;
                
                if(!base.Matches(otherT)) return false;
                if( !DeepComparable.Matches(TitleElement, otherT.TitleElement)) return false;
                if( !DeepComparable.Matches(DescriptionElement, otherT.DescriptionElement)) return false;
                if( !DeepComparable.Matches(PreConditionsElement, otherT.PreConditionsElement)) return false;
                if( !DeepComparable.Matches(PostConditionsElement, otherT.PostConditionsElement)) return false;
                if( !DeepComparable.Matches(Step, otherT.Step)) return false;
                
                return true;
            }
            
            public override bool IsExactly(IDeepComparable other)
            {
                var otherT = other as ProcessComponent;
                if(otherT == null) return false;
                
                if(!base.IsExactly(otherT)) return false;
                if( !DeepComparable.IsExactly(TitleElement, otherT.TitleElement)) return false;
                if( !DeepComparable.IsExactly(DescriptionElement, otherT.DescriptionElement)) return false;
                if( !DeepComparable.IsExactly(PreConditionsElement, otherT.PreConditionsElement)) return false;
                if( !DeepComparable.IsExactly(PostConditionsElement, otherT.PostConditionsElement)) return false;
                if( !DeepComparable.IsExactly(Step, otherT.Step)) return false;
                
                return true;
            }


            [NotMapped]
            public override IEnumerable<Base> Children
            {
                get
                {
                    foreach (var item in base.Children) yield return item;
                    if (TitleElement != null) yield return TitleElement;
                    if (DescriptionElement != null) yield return DescriptionElement;
                    if (PreConditionsElement != null) yield return PreConditionsElement;
                    if (PostConditionsElement != null) yield return PostConditionsElement;
                    foreach (var elem in Step) { if (elem != null) yield return elem; }
                }
            }

            [NotMapped]
            internal override IEnumerable<ElementValue> NamedChildren
            {
                get
                {
                    foreach (var item in base.NamedChildren) yield return item;
<<<<<<< HEAD
                    if (TitleElement != null) yield return new ElementValue("title", false, TitleElement);
                    if (DescriptionElement != null) yield return new ElementValue("description", false, DescriptionElement);
                    if (PreConditionsElement != null) yield return new ElementValue("preConditions", false, PreConditionsElement);
                    if (PostConditionsElement != null) yield return new ElementValue("postConditions", false, PostConditionsElement);
                    foreach (var elem in Step) { if (elem != null) yield return new ElementValue("step", true, elem); }
=======
                    if (TitleElement != null) yield return new ElementValue("title", TitleElement);
                    if (Description != null) yield return new ElementValue("description", Description);
                    if (PreConditions != null) yield return new ElementValue("preConditions", PreConditions);
                    if (PostConditions != null) yield return new ElementValue("postConditions", PostConditions);
                    foreach (var elem in Step) { if (elem != null) yield return new ElementValue("step", elem); }
>>>>>>> 824431c8
                }
            }

            
        }
        
        
        [FhirType("StepComponent")]
        [DataContract]
        public partial class StepComponent : Hl7.Fhir.Model.BackboneElement, System.ComponentModel.INotifyPropertyChanged, IBackboneElement
        {
            [NotMapped]
            public override string TypeName { get { return "StepComponent"; } }
            
            /// <summary>
            /// Nested process
            /// </summary>
            [FhirElement("process", Order=40)]
            [Cardinality(Min=0,Max=-1)]
            [DataMember]
            public List<Hl7.Fhir.Model.ExampleScenario.ProcessComponent> Process
            {
                get { if(_Process==null) _Process = new List<Hl7.Fhir.Model.ExampleScenario.ProcessComponent>(); return _Process; }
                set { _Process = value; OnPropertyChanged("Process"); }
            }
            
            private List<Hl7.Fhir.Model.ExampleScenario.ProcessComponent> _Process;
            
            /// <summary>
            /// If there is a pause in the flow
            /// </summary>
            [FhirElement("pause", Order=50)]
            [DataMember]
            public Hl7.Fhir.Model.FhirBoolean PauseElement
            {
                get { return _PauseElement; }
                set { _PauseElement = value; OnPropertyChanged("PauseElement"); }
            }
            
            private Hl7.Fhir.Model.FhirBoolean _PauseElement;
            
            /// <summary>
            /// If there is a pause in the flow
            /// </summary>
            /// <remarks>This uses the native .NET datatype, rather than the FHIR equivalent</remarks>
            [NotMapped]
            [IgnoreDataMemberAttribute]
            public bool? Pause
            {
                get { return PauseElement != null ? PauseElement.Value : null; }
                set
                {
                    if (!value.HasValue)
                        PauseElement = null; 
                    else
                        PauseElement = new Hl7.Fhir.Model.FhirBoolean(value);
                    OnPropertyChanged("Pause");
                }
            }
            
            /// <summary>
            /// Each interaction or action
            /// </summary>
            [FhirElement("operation", Order=60)]
            [DataMember]
            public Hl7.Fhir.Model.ExampleScenario.OperationComponent Operation
            {
                get { return _Operation; }
                set { _Operation = value; OnPropertyChanged("Operation"); }
            }
            
            private Hl7.Fhir.Model.ExampleScenario.OperationComponent _Operation;
            
            /// <summary>
            /// Alternate non-typical step action
            /// </summary>
            [FhirElement("alternative", Order=70)]
            [Cardinality(Min=0,Max=-1)]
            [DataMember]
            public List<Hl7.Fhir.Model.ExampleScenario.AlternativeComponent> Alternative
            {
                get { if(_Alternative==null) _Alternative = new List<Hl7.Fhir.Model.ExampleScenario.AlternativeComponent>(); return _Alternative; }
                set { _Alternative = value; OnPropertyChanged("Alternative"); }
            }
            
            private List<Hl7.Fhir.Model.ExampleScenario.AlternativeComponent> _Alternative;
            
            public override IDeepCopyable CopyTo(IDeepCopyable other)
            {
                var dest = other as StepComponent;
                
                if (dest != null)
                {
                    base.CopyTo(dest);
                    if(Process != null) dest.Process = new List<Hl7.Fhir.Model.ExampleScenario.ProcessComponent>(Process.DeepCopy());
                    if(PauseElement != null) dest.PauseElement = (Hl7.Fhir.Model.FhirBoolean)PauseElement.DeepCopy();
                    if(Operation != null) dest.Operation = (Hl7.Fhir.Model.ExampleScenario.OperationComponent)Operation.DeepCopy();
                    if(Alternative != null) dest.Alternative = new List<Hl7.Fhir.Model.ExampleScenario.AlternativeComponent>(Alternative.DeepCopy());
                    return dest;
                }
                else
                	throw new ArgumentException("Can only copy to an object of the same type", "other");
            }
            
            public override IDeepCopyable DeepCopy()
            {
                return CopyTo(new StepComponent());
            }
            
            public override bool Matches(IDeepComparable other)
            {
                var otherT = other as StepComponent;
                if(otherT == null) return false;
                
                if(!base.Matches(otherT)) return false;
                if( !DeepComparable.Matches(Process, otherT.Process)) return false;
                if( !DeepComparable.Matches(PauseElement, otherT.PauseElement)) return false;
                if( !DeepComparable.Matches(Operation, otherT.Operation)) return false;
                if( !DeepComparable.Matches(Alternative, otherT.Alternative)) return false;
                
                return true;
            }
            
            public override bool IsExactly(IDeepComparable other)
            {
                var otherT = other as StepComponent;
                if(otherT == null) return false;
                
                if(!base.IsExactly(otherT)) return false;
                if( !DeepComparable.IsExactly(Process, otherT.Process)) return false;
                if( !DeepComparable.IsExactly(PauseElement, otherT.PauseElement)) return false;
                if( !DeepComparable.IsExactly(Operation, otherT.Operation)) return false;
                if( !DeepComparable.IsExactly(Alternative, otherT.Alternative)) return false;
                
                return true;
            }


            [NotMapped]
            public override IEnumerable<Base> Children
            {
                get
                {
                    foreach (var item in base.Children) yield return item;
                    foreach (var elem in Process) { if (elem != null) yield return elem; }
                    if (PauseElement != null) yield return PauseElement;
                    if (Operation != null) yield return Operation;
                    foreach (var elem in Alternative) { if (elem != null) yield return elem; }
                }
            }

            [NotMapped]
            internal override IEnumerable<ElementValue> NamedChildren
            {
                get
                {
                    foreach (var item in base.NamedChildren) yield return item;
<<<<<<< HEAD
                    foreach (var elem in Process) { if (elem != null) yield return new ElementValue("process", true, elem); }
                    if (PauseElement != null) yield return new ElementValue("pause", false, PauseElement);
                    if (Operation != null) yield return new ElementValue("operation", false, Operation);
                    foreach (var elem in Alternative) { if (elem != null) yield return new ElementValue("alternative", true, elem); }
=======
                    foreach (var elem in Process) { if (elem != null) yield return new ElementValue("process", elem); }
                    if (PauseElement != null) yield return new ElementValue("pause", PauseElement);
                    if (Operation != null) yield return new ElementValue("operation", Operation);
                    if (Alternative != null) yield return new ElementValue("alternative", Alternative);
>>>>>>> 824431c8
                }
            }

            
        }
        
        
        [FhirType("OperationComponent")]
        [DataContract]
        public partial class OperationComponent : Hl7.Fhir.Model.BackboneElement, System.ComponentModel.INotifyPropertyChanged, IBackboneElement
        {
            [NotMapped]
            public override string TypeName { get { return "OperationComponent"; } }
            
            /// <summary>
            /// The sequential number of the interaction
            /// </summary>
            [FhirElement("number", Order=40)]
            [Cardinality(Min=1,Max=1)]
            [DataMember]
            public Hl7.Fhir.Model.FhirString NumberElement
            {
                get { return _NumberElement; }
                set { _NumberElement = value; OnPropertyChanged("NumberElement"); }
            }
            
            private Hl7.Fhir.Model.FhirString _NumberElement;
            
            /// <summary>
            /// The sequential number of the interaction
            /// </summary>
            /// <remarks>This uses the native .NET datatype, rather than the FHIR equivalent</remarks>
            [NotMapped]
            [IgnoreDataMemberAttribute]
            public string Number
            {
                get { return NumberElement != null ? NumberElement.Value : null; }
                set
                {
                    if (value == null)
                        NumberElement = null; 
                    else
                        NumberElement = new Hl7.Fhir.Model.FhirString(value);
                    OnPropertyChanged("Number");
                }
            }
            
            /// <summary>
            /// The type of operation - CRUD
            /// </summary>
            [FhirElement("type", Order=50)]
            [DataMember]
            public Hl7.Fhir.Model.FhirString TypeElement
            {
                get { return _TypeElement; }
                set { _TypeElement = value; OnPropertyChanged("TypeElement"); }
            }
            
            private Hl7.Fhir.Model.FhirString _TypeElement;
            
            /// <summary>
            /// The type of operation - CRUD
            /// </summary>
            /// <remarks>This uses the native .NET datatype, rather than the FHIR equivalent</remarks>
            [NotMapped]
            [IgnoreDataMemberAttribute]
            public string Type
            {
                get { return TypeElement != null ? TypeElement.Value : null; }
                set
                {
                    if (value == null)
                        TypeElement = null; 
                    else
                        TypeElement = new Hl7.Fhir.Model.FhirString(value);
                    OnPropertyChanged("Type");
                }
            }
            
            /// <summary>
            /// The human-friendly name of the interaction
            /// </summary>
            [FhirElement("name", Order=60)]
            [DataMember]
            public Hl7.Fhir.Model.FhirString NameElement
            {
                get { return _NameElement; }
                set { _NameElement = value; OnPropertyChanged("NameElement"); }
            }
            
            private Hl7.Fhir.Model.FhirString _NameElement;
            
            /// <summary>
            /// The human-friendly name of the interaction
            /// </summary>
            /// <remarks>This uses the native .NET datatype, rather than the FHIR equivalent</remarks>
            [NotMapped]
            [IgnoreDataMemberAttribute]
            public string Name
            {
                get { return NameElement != null ? NameElement.Value : null; }
                set
                {
                    if (value == null)
                        NameElement = null; 
                    else
                        NameElement = new Hl7.Fhir.Model.FhirString(value);
                    OnPropertyChanged("Name");
                }
            }
            
            /// <summary>
            /// Who starts the transaction
            /// </summary>
            [FhirElement("initiator", Order=70)]
            [DataMember]
            public Hl7.Fhir.Model.FhirString InitiatorElement
            {
                get { return _InitiatorElement; }
                set { _InitiatorElement = value; OnPropertyChanged("InitiatorElement"); }
            }
            
            private Hl7.Fhir.Model.FhirString _InitiatorElement;
            
            /// <summary>
            /// Who starts the transaction
            /// </summary>
            /// <remarks>This uses the native .NET datatype, rather than the FHIR equivalent</remarks>
            [NotMapped]
            [IgnoreDataMemberAttribute]
            public string Initiator
            {
                get { return InitiatorElement != null ? InitiatorElement.Value : null; }
                set
                {
                    if (value == null)
                        InitiatorElement = null; 
                    else
                        InitiatorElement = new Hl7.Fhir.Model.FhirString(value);
                    OnPropertyChanged("Initiator");
                }
            }
            
            /// <summary>
            /// Who receives the transaction
            /// </summary>
            [FhirElement("receiver", Order=80)]
            [DataMember]
            public Hl7.Fhir.Model.FhirString ReceiverElement
            {
                get { return _ReceiverElement; }
                set { _ReceiverElement = value; OnPropertyChanged("ReceiverElement"); }
            }
            
            private Hl7.Fhir.Model.FhirString _ReceiverElement;
            
            /// <summary>
            /// Who receives the transaction
            /// </summary>
            /// <remarks>This uses the native .NET datatype, rather than the FHIR equivalent</remarks>
            [NotMapped]
            [IgnoreDataMemberAttribute]
            public string Receiver
            {
                get { return ReceiverElement != null ? ReceiverElement.Value : null; }
                set
                {
                    if (value == null)
                        ReceiverElement = null; 
                    else
                        ReceiverElement = new Hl7.Fhir.Model.FhirString(value);
                    OnPropertyChanged("Receiver");
                }
            }
            
            /// <summary>
            /// A comment to be inserted in the diagram
            /// </summary>
            [FhirElement("description", Order=90)]
            [DataMember]
            public Hl7.Fhir.Model.Markdown DescriptionElement
            {
                get { return _DescriptionElement; }
                set { _DescriptionElement = value; OnPropertyChanged("DescriptionElement"); }
            }
            
            private Hl7.Fhir.Model.Markdown _DescriptionElement;
            
            /// <summary>
            /// A comment to be inserted in the diagram
            /// </summary>
            /// <remarks>This uses the native .NET datatype, rather than the FHIR equivalent</remarks>
            [NotMapped]
            [IgnoreDataMemberAttribute]
            public string Description
            {
                get { return DescriptionElement != null ? DescriptionElement.Value : null; }
                set
                {
                    if (value == null)
                        DescriptionElement = null; 
                    else
                        DescriptionElement = new Hl7.Fhir.Model.Markdown(value);
                    OnPropertyChanged("Description");
                }
            }
            
            /// <summary>
            /// Whether the initiator is deactivated right after the transaction
            /// </summary>
            [FhirElement("initiatorActive", Order=100)]
            [DataMember]
            public Hl7.Fhir.Model.FhirBoolean InitiatorActiveElement
            {
                get { return _InitiatorActiveElement; }
                set { _InitiatorActiveElement = value; OnPropertyChanged("InitiatorActiveElement"); }
            }
            
            private Hl7.Fhir.Model.FhirBoolean _InitiatorActiveElement;
            
            /// <summary>
            /// Whether the initiator is deactivated right after the transaction
            /// </summary>
            /// <remarks>This uses the native .NET datatype, rather than the FHIR equivalent</remarks>
            [NotMapped]
            [IgnoreDataMemberAttribute]
            public bool? InitiatorActive
            {
                get { return InitiatorActiveElement != null ? InitiatorActiveElement.Value : null; }
                set
                {
                    if (!value.HasValue)
                        InitiatorActiveElement = null; 
                    else
                        InitiatorActiveElement = new Hl7.Fhir.Model.FhirBoolean(value);
                    OnPropertyChanged("InitiatorActive");
                }
            }
            
            /// <summary>
            /// Whether the receiver is deactivated right after the transaction
            /// </summary>
            [FhirElement("receiverActive", Order=110)]
            [DataMember]
            public Hl7.Fhir.Model.FhirBoolean ReceiverActiveElement
            {
                get { return _ReceiverActiveElement; }
                set { _ReceiverActiveElement = value; OnPropertyChanged("ReceiverActiveElement"); }
            }
            
            private Hl7.Fhir.Model.FhirBoolean _ReceiverActiveElement;
            
            /// <summary>
            /// Whether the receiver is deactivated right after the transaction
            /// </summary>
            /// <remarks>This uses the native .NET datatype, rather than the FHIR equivalent</remarks>
            [NotMapped]
            [IgnoreDataMemberAttribute]
            public bool? ReceiverActive
            {
                get { return ReceiverActiveElement != null ? ReceiverActiveElement.Value : null; }
                set
                {
                    if (!value.HasValue)
                        ReceiverActiveElement = null; 
                    else
                        ReceiverActiveElement = new Hl7.Fhir.Model.FhirBoolean(value);
                    OnPropertyChanged("ReceiverActive");
                }
            }
            
            /// <summary>
            /// Each resource instance used by the initiator
            /// </summary>
            [FhirElement("request", Order=120)]
            [DataMember]
            public Hl7.Fhir.Model.ExampleScenario.ContainedInstanceComponent Request
            {
                get { return _Request; }
                set { _Request = value; OnPropertyChanged("Request"); }
            }
            
            private Hl7.Fhir.Model.ExampleScenario.ContainedInstanceComponent _Request;
            
            /// <summary>
            /// Each resource instance used by the responder
            /// </summary>
            [FhirElement("response", Order=130)]
            [DataMember]
            public Hl7.Fhir.Model.ExampleScenario.ContainedInstanceComponent Response
            {
                get { return _Response; }
                set { _Response = value; OnPropertyChanged("Response"); }
            }
            
            private Hl7.Fhir.Model.ExampleScenario.ContainedInstanceComponent _Response;
            
            public override IDeepCopyable CopyTo(IDeepCopyable other)
            {
                var dest = other as OperationComponent;
                
                if (dest != null)
                {
                    base.CopyTo(dest);
                    if(NumberElement != null) dest.NumberElement = (Hl7.Fhir.Model.FhirString)NumberElement.DeepCopy();
                    if(TypeElement != null) dest.TypeElement = (Hl7.Fhir.Model.FhirString)TypeElement.DeepCopy();
                    if(NameElement != null) dest.NameElement = (Hl7.Fhir.Model.FhirString)NameElement.DeepCopy();
                    if(InitiatorElement != null) dest.InitiatorElement = (Hl7.Fhir.Model.FhirString)InitiatorElement.DeepCopy();
                    if(ReceiverElement != null) dest.ReceiverElement = (Hl7.Fhir.Model.FhirString)ReceiverElement.DeepCopy();
                    if(DescriptionElement != null) dest.DescriptionElement = (Hl7.Fhir.Model.Markdown)DescriptionElement.DeepCopy();
                    if(InitiatorActiveElement != null) dest.InitiatorActiveElement = (Hl7.Fhir.Model.FhirBoolean)InitiatorActiveElement.DeepCopy();
                    if(ReceiverActiveElement != null) dest.ReceiverActiveElement = (Hl7.Fhir.Model.FhirBoolean)ReceiverActiveElement.DeepCopy();
                    if(Request != null) dest.Request = (Hl7.Fhir.Model.ExampleScenario.ContainedInstanceComponent)Request.DeepCopy();
                    if(Response != null) dest.Response = (Hl7.Fhir.Model.ExampleScenario.ContainedInstanceComponent)Response.DeepCopy();
                    return dest;
                }
                else
                	throw new ArgumentException("Can only copy to an object of the same type", "other");
            }
            
            public override IDeepCopyable DeepCopy()
            {
                return CopyTo(new OperationComponent());
            }
            
            public override bool Matches(IDeepComparable other)
            {
                var otherT = other as OperationComponent;
                if(otherT == null) return false;
                
                if(!base.Matches(otherT)) return false;
                if( !DeepComparable.Matches(NumberElement, otherT.NumberElement)) return false;
                if( !DeepComparable.Matches(TypeElement, otherT.TypeElement)) return false;
                if( !DeepComparable.Matches(NameElement, otherT.NameElement)) return false;
                if( !DeepComparable.Matches(InitiatorElement, otherT.InitiatorElement)) return false;
                if( !DeepComparable.Matches(ReceiverElement, otherT.ReceiverElement)) return false;
                if( !DeepComparable.Matches(DescriptionElement, otherT.DescriptionElement)) return false;
                if( !DeepComparable.Matches(InitiatorActiveElement, otherT.InitiatorActiveElement)) return false;
                if( !DeepComparable.Matches(ReceiverActiveElement, otherT.ReceiverActiveElement)) return false;
                if( !DeepComparable.Matches(Request, otherT.Request)) return false;
                if( !DeepComparable.Matches(Response, otherT.Response)) return false;
                
                return true;
            }
            
            public override bool IsExactly(IDeepComparable other)
            {
                var otherT = other as OperationComponent;
                if(otherT == null) return false;
                
                if(!base.IsExactly(otherT)) return false;
                if( !DeepComparable.IsExactly(NumberElement, otherT.NumberElement)) return false;
                if( !DeepComparable.IsExactly(TypeElement, otherT.TypeElement)) return false;
                if( !DeepComparable.IsExactly(NameElement, otherT.NameElement)) return false;
                if( !DeepComparable.IsExactly(InitiatorElement, otherT.InitiatorElement)) return false;
                if( !DeepComparable.IsExactly(ReceiverElement, otherT.ReceiverElement)) return false;
                if( !DeepComparable.IsExactly(DescriptionElement, otherT.DescriptionElement)) return false;
                if( !DeepComparable.IsExactly(InitiatorActiveElement, otherT.InitiatorActiveElement)) return false;
                if( !DeepComparable.IsExactly(ReceiverActiveElement, otherT.ReceiverActiveElement)) return false;
                if( !DeepComparable.IsExactly(Request, otherT.Request)) return false;
                if( !DeepComparable.IsExactly(Response, otherT.Response)) return false;
                
                return true;
            }


            [NotMapped]
            public override IEnumerable<Base> Children
            {
                get
                {
                    foreach (var item in base.Children) yield return item;
                    if (NumberElement != null) yield return NumberElement;
                    if (TypeElement != null) yield return TypeElement;
                    if (NameElement != null) yield return NameElement;
                    if (InitiatorElement != null) yield return InitiatorElement;
                    if (ReceiverElement != null) yield return ReceiverElement;
                    if (DescriptionElement != null) yield return DescriptionElement;
                    if (InitiatorActiveElement != null) yield return InitiatorActiveElement;
                    if (ReceiverActiveElement != null) yield return ReceiverActiveElement;
                    if (Request != null) yield return Request;
                    if (Response != null) yield return Response;
                }
            }

            [NotMapped]
            internal override IEnumerable<ElementValue> NamedChildren
            {
                get
                {
                    foreach (var item in base.NamedChildren) yield return item;
<<<<<<< HEAD
                    if (NumberElement != null) yield return new ElementValue("number", false, NumberElement);
                    if (TypeElement != null) yield return new ElementValue("type", false, TypeElement);
                    if (NameElement != null) yield return new ElementValue("name", false, NameElement);
                    if (InitiatorElement != null) yield return new ElementValue("initiator", false, InitiatorElement);
                    if (ReceiverElement != null) yield return new ElementValue("receiver", false, ReceiverElement);
                    if (DescriptionElement != null) yield return new ElementValue("description", false, DescriptionElement);
                    if (InitiatorActiveElement != null) yield return new ElementValue("initiatorActive", false, InitiatorActiveElement);
                    if (ReceiverActiveElement != null) yield return new ElementValue("receiverActive", false, ReceiverActiveElement);
                    if (Request != null) yield return new ElementValue("request", false, Request);
                    if (Response != null) yield return new ElementValue("response", false, Response);
=======
                    if (NumberElement != null) yield return new ElementValue("number", NumberElement);
                    if (TypeElement != null) yield return new ElementValue("type", TypeElement);
                    if (NameElement != null) yield return new ElementValue("name", NameElement);
                    if (InitiatorElement != null) yield return new ElementValue("initiator", InitiatorElement);
                    if (ReceiverElement != null) yield return new ElementValue("receiver", ReceiverElement);
                    if (Description != null) yield return new ElementValue("description", Description);
                    if (InitiatorActiveElement != null) yield return new ElementValue("initiatorActive", InitiatorActiveElement);
                    if (ReceiverActiveElement != null) yield return new ElementValue("receiverActive", ReceiverActiveElement);
                    if (Request != null) yield return new ElementValue("request", Request);
                    if (Response != null) yield return new ElementValue("response", Response);
>>>>>>> 824431c8
                }
            }

            
        }
        
        
        [FhirType("AlternativeComponent")]
        [DataContract]
        public partial class AlternativeComponent : Hl7.Fhir.Model.BackboneElement, System.ComponentModel.INotifyPropertyChanged, IBackboneElement
        {
            [NotMapped]
            public override string TypeName { get { return "AlternativeComponent"; } }
            
            /// <summary>
            /// Label for alternative
            /// </summary>
            [FhirElement("title", Order=40)]
            [Cardinality(Min=1,Max=1)]
            [DataMember]
            public Hl7.Fhir.Model.FhirString TitleElement
            {
                get { return _TitleElement; }
                set { _TitleElement = value; OnPropertyChanged("TitleElement"); }
            }
            
            private Hl7.Fhir.Model.FhirString _TitleElement;
            
            /// <summary>
            /// Label for alternative
            /// </summary>
            /// <remarks>This uses the native .NET datatype, rather than the FHIR equivalent</remarks>
            [NotMapped]
            [IgnoreDataMemberAttribute]
            public string Title
            {
                get { return TitleElement != null ? TitleElement.Value : null; }
                set
                {
                    if (value == null)
                        TitleElement = null; 
                    else
                        TitleElement = new Hl7.Fhir.Model.FhirString(value);
                    OnPropertyChanged("Title");
                }
            }
            
            /// <summary>
            /// A human-readable description of each option
            /// </summary>
            [FhirElement("description", Order=50)]
            [DataMember]
            public Hl7.Fhir.Model.Markdown DescriptionElement
            {
                get { return _DescriptionElement; }
                set { _DescriptionElement = value; OnPropertyChanged("DescriptionElement"); }
            }
            
            private Hl7.Fhir.Model.Markdown _DescriptionElement;
            
            /// <summary>
            /// A human-readable description of each option
            /// </summary>
            /// <remarks>This uses the native .NET datatype, rather than the FHIR equivalent</remarks>
            [NotMapped]
            [IgnoreDataMemberAttribute]
            public string Description
            {
                get { return DescriptionElement != null ? DescriptionElement.Value : null; }
                set
                {
<<<<<<< HEAD
                    if (value == null)
                        DescriptionElement = null; 
                    else
                        DescriptionElement = new Hl7.Fhir.Model.Markdown(value);
                    OnPropertyChanged("Description");
                }
            }
=======
                    foreach (var item in base.NamedChildren) yield return item;
                    if (NameElement != null) yield return new ElementValue("name", NameElement);
                    foreach (var elem in Option) { if (elem != null) yield return new ElementValue("option", elem); }
                }
            }

            
        }
        
        
        [FhirType("OptionComponent")]
        [DataContract]
        public partial class OptionComponent : Hl7.Fhir.Model.BackboneElement, System.ComponentModel.INotifyPropertyChanged, IBackboneElement
        {
            [NotMapped]
            public override string TypeName { get { return "OptionComponent"; } }
            
            /// <summary>
            /// A human-readable description of each option
            /// </summary>
            [FhirElement("description", Order=40)]
            [Cardinality(Min=1,Max=1)]
            [DataMember]
            public Hl7.Fhir.Model.Markdown Description
            {
                get { return _Description; }
                set { _Description = value; OnPropertyChanged("Description"); }
            }
            
            private Hl7.Fhir.Model.Markdown _Description;
>>>>>>> 824431c8
            
            /// <summary>
            /// What happens in each alternative option
            /// </summary>
            [FhirElement("step", Order=60)]
            [Cardinality(Min=0,Max=-1)]
            [DataMember]
            public List<Hl7.Fhir.Model.ExampleScenario.StepComponent> Step
            {
                get { if(_Step==null) _Step = new List<Hl7.Fhir.Model.ExampleScenario.StepComponent>(); return _Step; }
                set { _Step = value; OnPropertyChanged("Step"); }
            }
            
            private List<Hl7.Fhir.Model.ExampleScenario.StepComponent> _Step;
            
            public override IDeepCopyable CopyTo(IDeepCopyable other)
            {
                var dest = other as AlternativeComponent;
                
                if (dest != null)
                {
                    base.CopyTo(dest);
                    if(TitleElement != null) dest.TitleElement = (Hl7.Fhir.Model.FhirString)TitleElement.DeepCopy();
                    if(DescriptionElement != null) dest.DescriptionElement = (Hl7.Fhir.Model.Markdown)DescriptionElement.DeepCopy();
                    if(Step != null) dest.Step = new List<Hl7.Fhir.Model.ExampleScenario.StepComponent>(Step.DeepCopy());
                    return dest;
                }
                else
                	throw new ArgumentException("Can only copy to an object of the same type", "other");
            }
            
            public override IDeepCopyable DeepCopy()
            {
                return CopyTo(new AlternativeComponent());
            }
            
            public override bool Matches(IDeepComparable other)
            {
                var otherT = other as AlternativeComponent;
                if(otherT == null) return false;
                
                if(!base.Matches(otherT)) return false;
                if( !DeepComparable.Matches(TitleElement, otherT.TitleElement)) return false;
                if( !DeepComparable.Matches(DescriptionElement, otherT.DescriptionElement)) return false;
                if( !DeepComparable.Matches(Step, otherT.Step)) return false;
                
                return true;
            }
            
            public override bool IsExactly(IDeepComparable other)
            {
                var otherT = other as AlternativeComponent;
                if(otherT == null) return false;
                
                if(!base.IsExactly(otherT)) return false;
                if( !DeepComparable.IsExactly(TitleElement, otherT.TitleElement)) return false;
                if( !DeepComparable.IsExactly(DescriptionElement, otherT.DescriptionElement)) return false;
                if( !DeepComparable.IsExactly(Step, otherT.Step)) return false;
                
                return true;
            }


            [NotMapped]
            public override IEnumerable<Base> Children
            {
                get
                {
                    foreach (var item in base.Children) yield return item;
                    if (TitleElement != null) yield return TitleElement;
                    if (DescriptionElement != null) yield return DescriptionElement;
                    foreach (var elem in Step) { if (elem != null) yield return elem; }
                }
            }

            [NotMapped]
            internal override IEnumerable<ElementValue> NamedChildren
            {
                get
                {
                    foreach (var item in base.NamedChildren) yield return item;
<<<<<<< HEAD
                    if (TitleElement != null) yield return new ElementValue("title", false, TitleElement);
                    if (DescriptionElement != null) yield return new ElementValue("description", false, DescriptionElement);
                    foreach (var elem in Step) { if (elem != null) yield return new ElementValue("step", true, elem); }
=======
                    if (Description != null) yield return new ElementValue("description", Description);
                    foreach (var elem in Step) { if (elem != null) yield return new ElementValue("step", elem); }
                    foreach (var elem in PauseElement) { if (elem != null) yield return new ElementValue("pause", elem); }
>>>>>>> 824431c8
                }
            }

            
        }
        
        
        /// <summary>
        /// Canonical identifier for this example scenario, represented as a URI (globally unique)
        /// </summary>
        [FhirElement("url", InSummary=true, Order=90)]
        [DataMember]
        public Hl7.Fhir.Model.FhirUri UrlElement
        {
            get { return _UrlElement; }
            set { _UrlElement = value; OnPropertyChanged("UrlElement"); }
        }
        
        private Hl7.Fhir.Model.FhirUri _UrlElement;
        
        /// <summary>
        /// Canonical identifier for this example scenario, represented as a URI (globally unique)
        /// </summary>
        /// <remarks>This uses the native .NET datatype, rather than the FHIR equivalent</remarks>
        [NotMapped]
        [IgnoreDataMemberAttribute]
        public string Url
        {
            get { return UrlElement != null ? UrlElement.Value : null; }
            set
            {
                if (value == null)
                  UrlElement = null; 
                else
                  UrlElement = new Hl7.Fhir.Model.FhirUri(value);
                OnPropertyChanged("Url");
            }
        }
        
        /// <summary>
        /// Additional identifier for the example scenario
        /// </summary>
        [FhirElement("identifier", InSummary=true, Order=100)]
        [Cardinality(Min=0,Max=-1)]
        [DataMember]
        public List<Hl7.Fhir.Model.Identifier> Identifier
        {
            get { if(_Identifier==null) _Identifier = new List<Hl7.Fhir.Model.Identifier>(); return _Identifier; }
            set { _Identifier = value; OnPropertyChanged("Identifier"); }
        }
        
        private List<Hl7.Fhir.Model.Identifier> _Identifier;
        
        /// <summary>
        /// Business version of the example scenario
        /// </summary>
        [FhirElement("version", InSummary=true, Order=110)]
        [DataMember]
        public Hl7.Fhir.Model.FhirString VersionElement
        {
            get { return _VersionElement; }
            set { _VersionElement = value; OnPropertyChanged("VersionElement"); }
        }
        
        private Hl7.Fhir.Model.FhirString _VersionElement;
        
        /// <summary>
        /// Business version of the example scenario
        /// </summary>
        /// <remarks>This uses the native .NET datatype, rather than the FHIR equivalent</remarks>
        [NotMapped]
        [IgnoreDataMemberAttribute]
        public string Version
        {
            get { return VersionElement != null ? VersionElement.Value : null; }
            set
            {
                if (value == null)
                  VersionElement = null; 
                else
                  VersionElement = new Hl7.Fhir.Model.FhirString(value);
                OnPropertyChanged("Version");
            }
        }
        
        /// <summary>
        /// Name for this example scenario (computer friendly)
        /// </summary>
        [FhirElement("name", InSummary=true, Order=120)]
        [DataMember]
        public Hl7.Fhir.Model.FhirString NameElement
        {
            get { return _NameElement; }
            set { _NameElement = value; OnPropertyChanged("NameElement"); }
        }
        
        private Hl7.Fhir.Model.FhirString _NameElement;
        
        /// <summary>
        /// Name for this example scenario (computer friendly)
        /// </summary>
        /// <remarks>This uses the native .NET datatype, rather than the FHIR equivalent</remarks>
        [NotMapped]
        [IgnoreDataMemberAttribute]
        public string Name
        {
            get { return NameElement != null ? NameElement.Value : null; }
            set
            {
                if (value == null)
                  NameElement = null; 
                else
                  NameElement = new Hl7.Fhir.Model.FhirString(value);
                OnPropertyChanged("Name");
            }
        }
        
        /// <summary>
        /// draft | active | retired | unknown
        /// </summary>
        [FhirElement("status", InSummary=true, Order=130)]
        [Cardinality(Min=1,Max=1)]
        [DataMember]
        public Code<Hl7.Fhir.Model.PublicationStatus> StatusElement
        {
            get { return _StatusElement; }
            set { _StatusElement = value; OnPropertyChanged("StatusElement"); }
        }
        
        private Code<Hl7.Fhir.Model.PublicationStatus> _StatusElement;
        
        /// <summary>
        /// draft | active | retired | unknown
        /// </summary>
        /// <remarks>This uses the native .NET datatype, rather than the FHIR equivalent</remarks>
        [NotMapped]
        [IgnoreDataMemberAttribute]
        public Hl7.Fhir.Model.PublicationStatus? Status
        {
            get { return StatusElement != null ? StatusElement.Value : null; }
            set
            {
                if (!value.HasValue)
                  StatusElement = null; 
                else
                  StatusElement = new Code<Hl7.Fhir.Model.PublicationStatus>(value);
                OnPropertyChanged("Status");
            }
        }
        
        /// <summary>
        /// For testing purposes, not real usage
        /// </summary>
        [FhirElement("experimental", InSummary=true, Order=140)]
        [DataMember]
        public Hl7.Fhir.Model.FhirBoolean ExperimentalElement
        {
            get { return _ExperimentalElement; }
            set { _ExperimentalElement = value; OnPropertyChanged("ExperimentalElement"); }
        }
        
        private Hl7.Fhir.Model.FhirBoolean _ExperimentalElement;
        
        /// <summary>
        /// For testing purposes, not real usage
        /// </summary>
        /// <remarks>This uses the native .NET datatype, rather than the FHIR equivalent</remarks>
        [NotMapped]
        [IgnoreDataMemberAttribute]
        public bool? Experimental
        {
            get { return ExperimentalElement != null ? ExperimentalElement.Value : null; }
            set
            {
                if (!value.HasValue)
                  ExperimentalElement = null; 
                else
                  ExperimentalElement = new Hl7.Fhir.Model.FhirBoolean(value);
                OnPropertyChanged("Experimental");
            }
        }
        
        /// <summary>
        /// Date last changed
        /// </summary>
        [FhirElement("date", InSummary=true, Order=150)]
        [DataMember]
        public Hl7.Fhir.Model.FhirDateTime DateElement
        {
            get { return _DateElement; }
            set { _DateElement = value; OnPropertyChanged("DateElement"); }
        }
        
        private Hl7.Fhir.Model.FhirDateTime _DateElement;
        
        /// <summary>
        /// Date last changed
        /// </summary>
        /// <remarks>This uses the native .NET datatype, rather than the FHIR equivalent</remarks>
        [NotMapped]
        [IgnoreDataMemberAttribute]
        public string Date
        {
            get { return DateElement != null ? DateElement.Value : null; }
            set
            {
                if (value == null)
                  DateElement = null; 
                else
                  DateElement = new Hl7.Fhir.Model.FhirDateTime(value);
                OnPropertyChanged("Date");
            }
        }
        
        /// <summary>
        /// Name of the publisher (organization or individual)
        /// </summary>
        [FhirElement("publisher", InSummary=true, Order=160)]
        [DataMember]
        public Hl7.Fhir.Model.FhirString PublisherElement
        {
            get { return _PublisherElement; }
            set { _PublisherElement = value; OnPropertyChanged("PublisherElement"); }
        }
        
        private Hl7.Fhir.Model.FhirString _PublisherElement;
        
        /// <summary>
        /// Name of the publisher (organization or individual)
        /// </summary>
        /// <remarks>This uses the native .NET datatype, rather than the FHIR equivalent</remarks>
        [NotMapped]
        [IgnoreDataMemberAttribute]
        public string Publisher
        {
            get { return PublisherElement != null ? PublisherElement.Value : null; }
            set
            {
                if (value == null)
                  PublisherElement = null; 
                else
                  PublisherElement = new Hl7.Fhir.Model.FhirString(value);
                OnPropertyChanged("Publisher");
            }
        }
        
        /// <summary>
        /// Contact details for the publisher
        /// </summary>
        [FhirElement("contact", InSummary=true, Order=170)]
        [Cardinality(Min=0,Max=-1)]
        [DataMember]
        public List<ContactDetail> Contact
        {
            get { if(_Contact==null) _Contact = new List<ContactDetail>(); return _Contact; }
            set { _Contact = value; OnPropertyChanged("Contact"); }
        }
        
        private List<ContactDetail> _Contact;
        
        /// <summary>
        /// The context that the content is intended to support
        /// </summary>
        [FhirElement("useContext", InSummary=true, Order=180)]
        [Cardinality(Min=0,Max=-1)]
        [DataMember]
        public List<UsageContext> UseContext
        {
            get { if(_UseContext==null) _UseContext = new List<UsageContext>(); return _UseContext; }
            set { _UseContext = value; OnPropertyChanged("UseContext"); }
        }
        
        private List<UsageContext> _UseContext;
        
        /// <summary>
        /// Intended jurisdiction for example scenario (if applicable)
        /// </summary>
        [FhirElement("jurisdiction", InSummary=true, Order=190)]
        [Cardinality(Min=0,Max=-1)]
        [DataMember]
        public List<Hl7.Fhir.Model.CodeableConcept> Jurisdiction
        {
            get { if(_Jurisdiction==null) _Jurisdiction = new List<Hl7.Fhir.Model.CodeableConcept>(); return _Jurisdiction; }
            set { _Jurisdiction = value; OnPropertyChanged("Jurisdiction"); }
        }
        
        private List<Hl7.Fhir.Model.CodeableConcept> _Jurisdiction;
        
        /// <summary>
        /// Use and/or publishing restrictions
        /// </summary>
        [FhirElement("copyright", Order=200)]
        [DataMember]
        public Hl7.Fhir.Model.Markdown CopyrightElement
        {
            get { return _CopyrightElement; }
            set { _CopyrightElement = value; OnPropertyChanged("CopyrightElement"); }
        }
        
        private Hl7.Fhir.Model.Markdown _CopyrightElement;
        
        /// <summary>
        /// Use and/or publishing restrictions
        /// </summary>
        /// <remarks>This uses the native .NET datatype, rather than the FHIR equivalent</remarks>
        [NotMapped]
        [IgnoreDataMemberAttribute]
        public string Copyright
        {
            get { return CopyrightElement != null ? CopyrightElement.Value : null; }
            set
            {
                if (value == null)
                  CopyrightElement = null; 
                else
                  CopyrightElement = new Hl7.Fhir.Model.Markdown(value);
                OnPropertyChanged("Copyright");
            }
        }
        
        /// <summary>
        /// The purpose of the example, e.g. to illustrate a scenario
        /// </summary>
        [FhirElement("purpose", Order=210)]
        [DataMember]
        public Hl7.Fhir.Model.Markdown PurposeElement
        {
            get { return _PurposeElement; }
            set { _PurposeElement = value; OnPropertyChanged("PurposeElement"); }
        }
        
        private Hl7.Fhir.Model.Markdown _PurposeElement;
        
        /// <summary>
        /// The purpose of the example, e.g. to illustrate a scenario
        /// </summary>
        /// <remarks>This uses the native .NET datatype, rather than the FHIR equivalent</remarks>
        [NotMapped]
        [IgnoreDataMemberAttribute]
        public string Purpose
        {
            get { return PurposeElement != null ? PurposeElement.Value : null; }
            set
            {
                if (value == null)
                  PurposeElement = null; 
                else
                  PurposeElement = new Hl7.Fhir.Model.Markdown(value);
                OnPropertyChanged("Purpose");
            }
        }
        
        /// <summary>
        /// Actor participating in the resource
        /// </summary>
        [FhirElement("actor", Order=220)]
        [Cardinality(Min=0,Max=-1)]
        [DataMember]
        public List<Hl7.Fhir.Model.ExampleScenario.ActorComponent> Actor
        {
            get { if(_Actor==null) _Actor = new List<Hl7.Fhir.Model.ExampleScenario.ActorComponent>(); return _Actor; }
            set { _Actor = value; OnPropertyChanged("Actor"); }
        }
        
        private List<Hl7.Fhir.Model.ExampleScenario.ActorComponent> _Actor;
        
        /// <summary>
        /// Each resource and each version that is present in the workflow
        /// </summary>
        [FhirElement("instance", Order=230)]
        [Cardinality(Min=0,Max=-1)]
        [DataMember]
        public List<Hl7.Fhir.Model.ExampleScenario.InstanceComponent> Instance
        {
            get { if(_Instance==null) _Instance = new List<Hl7.Fhir.Model.ExampleScenario.InstanceComponent>(); return _Instance; }
            set { _Instance = value; OnPropertyChanged("Instance"); }
        }
        
        private List<Hl7.Fhir.Model.ExampleScenario.InstanceComponent> _Instance;
        
        /// <summary>
        /// Each major process - a group of operations
        /// </summary>
        [FhirElement("process", Order=240)]
        [Cardinality(Min=0,Max=-1)]
        [DataMember]
        public List<Hl7.Fhir.Model.ExampleScenario.ProcessComponent> Process
        {
            get { if(_Process==null) _Process = new List<Hl7.Fhir.Model.ExampleScenario.ProcessComponent>(); return _Process; }
            set { _Process = value; OnPropertyChanged("Process"); }
        }
        
        private List<Hl7.Fhir.Model.ExampleScenario.ProcessComponent> _Process;
        
        /// <summary>
        /// Another nested workflow
        /// </summary>
        [FhirElement("workflow", Order=250)]
        [Cardinality(Min=0,Max=-1)]
        [DataMember]
        public List<Hl7.Fhir.Model.Canonical> WorkflowElement
        {
            get { if(_WorkflowElement==null) _WorkflowElement = new List<Hl7.Fhir.Model.Canonical>(); return _WorkflowElement; }
            set { _WorkflowElement = value; OnPropertyChanged("WorkflowElement"); }
        }
        
        private List<Hl7.Fhir.Model.Canonical> _WorkflowElement;
        
        /// <summary>
        /// Another nested workflow
        /// </summary>
        /// <remarks>This uses the native .NET datatype, rather than the FHIR equivalent</remarks>
        [NotMapped]
        [IgnoreDataMemberAttribute]
        public IEnumerable<string> Workflow
        {
            get { return WorkflowElement != null ? WorkflowElement.Select(elem => elem.Value) : null; }
            set
            {
                if (value == null)
                  WorkflowElement = null; 
                else
                  WorkflowElement = new List<Hl7.Fhir.Model.Canonical>(value.Select(elem=>new Hl7.Fhir.Model.Canonical(elem)));
                OnPropertyChanged("Workflow");
            }
        }
        

        public static ElementDefinition.ConstraintComponent ExampleScenario_ESC_0 = new ElementDefinition.ConstraintComponent()
        {
            Expression = "name.matches('[A-Z]([A-Za-z0-9_]){0,254}')",
            Key = "esc-0",
            Severity = ElementDefinition.ConstraintSeverity.Warning,
            Human = "Name should be usable as an identifier for the module by machine processing applications such as code generation",
            Xpath = "not(exists(f:name/@value)) or matches(f:name/@value, '[A-Z]([A-Za-z0-9_]){0,254}')"
        };

        public override void AddDefaultConstraints()
        {
            base.AddDefaultConstraints();

            InvariantConstraints.Add(ExampleScenario_ESC_0);
        }

        public override IDeepCopyable CopyTo(IDeepCopyable other)
        {
            var dest = other as ExampleScenario;
            
            if (dest != null)
            {
                base.CopyTo(dest);
                if(UrlElement != null) dest.UrlElement = (Hl7.Fhir.Model.FhirUri)UrlElement.DeepCopy();
                if(Identifier != null) dest.Identifier = new List<Hl7.Fhir.Model.Identifier>(Identifier.DeepCopy());
                if(VersionElement != null) dest.VersionElement = (Hl7.Fhir.Model.FhirString)VersionElement.DeepCopy();
                if(NameElement != null) dest.NameElement = (Hl7.Fhir.Model.FhirString)NameElement.DeepCopy();
                if(StatusElement != null) dest.StatusElement = (Code<Hl7.Fhir.Model.PublicationStatus>)StatusElement.DeepCopy();
                if(ExperimentalElement != null) dest.ExperimentalElement = (Hl7.Fhir.Model.FhirBoolean)ExperimentalElement.DeepCopy();
                if(DateElement != null) dest.DateElement = (Hl7.Fhir.Model.FhirDateTime)DateElement.DeepCopy();
                if(PublisherElement != null) dest.PublisherElement = (Hl7.Fhir.Model.FhirString)PublisherElement.DeepCopy();
                if(Contact != null) dest.Contact = new List<ContactDetail>(Contact.DeepCopy());
                if(UseContext != null) dest.UseContext = new List<UsageContext>(UseContext.DeepCopy());
                if(Jurisdiction != null) dest.Jurisdiction = new List<Hl7.Fhir.Model.CodeableConcept>(Jurisdiction.DeepCopy());
                if(CopyrightElement != null) dest.CopyrightElement = (Hl7.Fhir.Model.Markdown)CopyrightElement.DeepCopy();
                if(PurposeElement != null) dest.PurposeElement = (Hl7.Fhir.Model.Markdown)PurposeElement.DeepCopy();
                if(Actor != null) dest.Actor = new List<Hl7.Fhir.Model.ExampleScenario.ActorComponent>(Actor.DeepCopy());
                if(Instance != null) dest.Instance = new List<Hl7.Fhir.Model.ExampleScenario.InstanceComponent>(Instance.DeepCopy());
                if(Process != null) dest.Process = new List<Hl7.Fhir.Model.ExampleScenario.ProcessComponent>(Process.DeepCopy());
                if(WorkflowElement != null) dest.WorkflowElement = new List<Hl7.Fhir.Model.Canonical>(WorkflowElement.DeepCopy());
                return dest;
            }
            else
            	throw new ArgumentException("Can only copy to an object of the same type", "other");
        }
        
        public override IDeepCopyable DeepCopy()
        {
            return CopyTo(new ExampleScenario());
        }
        
        public override bool Matches(IDeepComparable other)
        {
            var otherT = other as ExampleScenario;
            if(otherT == null) return false;
            
            if(!base.Matches(otherT)) return false;
            if( !DeepComparable.Matches(UrlElement, otherT.UrlElement)) return false;
            if( !DeepComparable.Matches(Identifier, otherT.Identifier)) return false;
            if( !DeepComparable.Matches(VersionElement, otherT.VersionElement)) return false;
            if( !DeepComparable.Matches(NameElement, otherT.NameElement)) return false;
            if( !DeepComparable.Matches(StatusElement, otherT.StatusElement)) return false;
            if( !DeepComparable.Matches(ExperimentalElement, otherT.ExperimentalElement)) return false;
            if( !DeepComparable.Matches(DateElement, otherT.DateElement)) return false;
            if( !DeepComparable.Matches(PublisherElement, otherT.PublisherElement)) return false;
            if( !DeepComparable.Matches(Contact, otherT.Contact)) return false;
            if( !DeepComparable.Matches(UseContext, otherT.UseContext)) return false;
            if( !DeepComparable.Matches(Jurisdiction, otherT.Jurisdiction)) return false;
            if( !DeepComparable.Matches(CopyrightElement, otherT.CopyrightElement)) return false;
            if( !DeepComparable.Matches(PurposeElement, otherT.PurposeElement)) return false;
            if( !DeepComparable.Matches(Actor, otherT.Actor)) return false;
            if( !DeepComparable.Matches(Instance, otherT.Instance)) return false;
            if( !DeepComparable.Matches(Process, otherT.Process)) return false;
            if( !DeepComparable.Matches(WorkflowElement, otherT.WorkflowElement)) return false;
            
            return true;
        }
        
        public override bool IsExactly(IDeepComparable other)
        {
            var otherT = other as ExampleScenario;
            if(otherT == null) return false;
            
            if(!base.IsExactly(otherT)) return false;
            if( !DeepComparable.IsExactly(UrlElement, otherT.UrlElement)) return false;
            if( !DeepComparable.IsExactly(Identifier, otherT.Identifier)) return false;
            if( !DeepComparable.IsExactly(VersionElement, otherT.VersionElement)) return false;
            if( !DeepComparable.IsExactly(NameElement, otherT.NameElement)) return false;
            if( !DeepComparable.IsExactly(StatusElement, otherT.StatusElement)) return false;
            if( !DeepComparable.IsExactly(ExperimentalElement, otherT.ExperimentalElement)) return false;
            if( !DeepComparable.IsExactly(DateElement, otherT.DateElement)) return false;
            if( !DeepComparable.IsExactly(PublisherElement, otherT.PublisherElement)) return false;
            if( !DeepComparable.IsExactly(Contact, otherT.Contact)) return false;
            if( !DeepComparable.IsExactly(UseContext, otherT.UseContext)) return false;
            if( !DeepComparable.IsExactly(Jurisdiction, otherT.Jurisdiction)) return false;
            if( !DeepComparable.IsExactly(CopyrightElement, otherT.CopyrightElement)) return false;
            if( !DeepComparable.IsExactly(PurposeElement, otherT.PurposeElement)) return false;
            if( !DeepComparable.IsExactly(Actor, otherT.Actor)) return false;
            if( !DeepComparable.IsExactly(Instance, otherT.Instance)) return false;
            if( !DeepComparable.IsExactly(Process, otherT.Process)) return false;
            if( !DeepComparable.IsExactly(WorkflowElement, otherT.WorkflowElement)) return false;
            
            return true;
        }

        [NotMapped]
        public override IEnumerable<Base> Children
        {
            get
            {
                foreach (var item in base.Children) yield return item;
				if (UrlElement != null) yield return UrlElement;
				foreach (var elem in Identifier) { if (elem != null) yield return elem; }
				if (VersionElement != null) yield return VersionElement;
				if (NameElement != null) yield return NameElement;
				if (StatusElement != null) yield return StatusElement;
				if (ExperimentalElement != null) yield return ExperimentalElement;
				if (DateElement != null) yield return DateElement;
				if (PublisherElement != null) yield return PublisherElement;
				foreach (var elem in Contact) { if (elem != null) yield return elem; }
				foreach (var elem in UseContext) { if (elem != null) yield return elem; }
				foreach (var elem in Jurisdiction) { if (elem != null) yield return elem; }
				if (CopyrightElement != null) yield return CopyrightElement;
				if (PurposeElement != null) yield return PurposeElement;
				foreach (var elem in Actor) { if (elem != null) yield return elem; }
				foreach (var elem in Instance) { if (elem != null) yield return elem; }
				foreach (var elem in Process) { if (elem != null) yield return elem; }
				foreach (var elem in WorkflowElement) { if (elem != null) yield return elem; }
            }
        }

        [NotMapped]
        internal override IEnumerable<ElementValue> NamedChildren
        {
            get
            {
                foreach (var item in base.NamedChildren) yield return item;
<<<<<<< HEAD
                if (UrlElement != null) yield return new ElementValue("url", false, UrlElement);
                foreach (var elem in Identifier) { if (elem != null) yield return new ElementValue("identifier", true, elem); }
                if (VersionElement != null) yield return new ElementValue("version", false, VersionElement);
                if (NameElement != null) yield return new ElementValue("name", false, NameElement);
                if (StatusElement != null) yield return new ElementValue("status", false, StatusElement);
                if (ExperimentalElement != null) yield return new ElementValue("experimental", false, ExperimentalElement);
                if (DateElement != null) yield return new ElementValue("date", false, DateElement);
                if (PublisherElement != null) yield return new ElementValue("publisher", false, PublisherElement);
                foreach (var elem in Contact) { if (elem != null) yield return new ElementValue("contact", true, elem); }
                foreach (var elem in UseContext) { if (elem != null) yield return new ElementValue("useContext", true, elem); }
                foreach (var elem in Jurisdiction) { if (elem != null) yield return new ElementValue("jurisdiction", true, elem); }
                if (CopyrightElement != null) yield return new ElementValue("copyright", false, CopyrightElement);
                if (PurposeElement != null) yield return new ElementValue("purpose", false, PurposeElement);
                foreach (var elem in Actor) { if (elem != null) yield return new ElementValue("actor", true, elem); }
                foreach (var elem in Instance) { if (elem != null) yield return new ElementValue("instance", true, elem); }
                foreach (var elem in Process) { if (elem != null) yield return new ElementValue("process", true, elem); }
                foreach (var elem in WorkflowElement) { if (elem != null) yield return new ElementValue("workflow", true, elem); }
=======
                if (UrlElement != null) yield return new ElementValue("url", UrlElement);
                foreach (var elem in Identifier) { if (elem != null) yield return new ElementValue("identifier", elem); }
                if (VersionElement != null) yield return new ElementValue("version", VersionElement);
                if (NameElement != null) yield return new ElementValue("name", NameElement);
                if (StatusElement != null) yield return new ElementValue("status", StatusElement);
                if (ExperimentalElement != null) yield return new ElementValue("experimental", ExperimentalElement);
                if (DateElement != null) yield return new ElementValue("date", DateElement);
                if (PublisherElement != null) yield return new ElementValue("publisher", PublisherElement);
                foreach (var elem in Contact) { if (elem != null) yield return new ElementValue("contact", elem); }
                foreach (var elem in UseContext) { if (elem != null) yield return new ElementValue("useContext", elem); }
                foreach (var elem in Jurisdiction) { if (elem != null) yield return new ElementValue("jurisdiction", elem); }
                if (Copyright != null) yield return new ElementValue("copyright", Copyright);
                if (Purpose != null) yield return new ElementValue("purpose", Purpose);
                foreach (var elem in Actor) { if (elem != null) yield return new ElementValue("actor", elem); }
                foreach (var elem in Instance) { if (elem != null) yield return new ElementValue("instance", elem); }
                foreach (var elem in Process) { if (elem != null) yield return new ElementValue("process", elem); }
                foreach (var elem in WorkflowElement) { if (elem != null) yield return new ElementValue("workflow", elem); }
>>>>>>> 824431c8
            }
        }

    }
    
}<|MERGE_RESOLUTION|>--- conflicted
+++ resolved
@@ -78,7 +78,7 @@
 
         [FhirType("ActorComponent")]
         [DataContract]
-        public partial class ActorComponent : Hl7.Fhir.Model.BackboneElement, System.ComponentModel.INotifyPropertyChanged, IBackboneElement
+        public partial class ActorComponent : Hl7.Fhir.Model.BackboneElement, System.ComponentModel.INotifyPropertyChanged
         {
             [NotMapped]
             public override string TypeName { get { return "ActorComponent"; } }
@@ -283,17 +283,10 @@
                 get
                 {
                     foreach (var item in base.NamedChildren) yield return item;
-<<<<<<< HEAD
-                    if (ActorIdElement != null) yield return new ElementValue("actorId", false, ActorIdElement);
-                    if (TypeElement != null) yield return new ElementValue("type", false, TypeElement);
-                    if (NameElement != null) yield return new ElementValue("name", false, NameElement);
-                    if (DescriptionElement != null) yield return new ElementValue("description", false, DescriptionElement);
-=======
                     if (ActorIdElement != null) yield return new ElementValue("actorId", ActorIdElement);
                     if (TypeElement != null) yield return new ElementValue("type", TypeElement);
                     if (NameElement != null) yield return new ElementValue("name", NameElement);
-                    if (Description != null) yield return new ElementValue("description", Description);
->>>>>>> 824431c8
+                    if (DescriptionElement != null) yield return new ElementValue("description", DescriptionElement);
                 }
             }
 
@@ -303,7 +296,7 @@
         
         [FhirType("InstanceComponent")]
         [DataContract]
-        public partial class InstanceComponent : Hl7.Fhir.Model.BackboneElement, System.ComponentModel.INotifyPropertyChanged, IBackboneElement
+        public partial class InstanceComponent : Hl7.Fhir.Model.BackboneElement, System.ComponentModel.INotifyPropertyChanged
         {
             [NotMapped]
             public override string TypeName { get { return "InstanceComponent"; } }
@@ -544,21 +537,12 @@
                 get
                 {
                     foreach (var item in base.NamedChildren) yield return item;
-<<<<<<< HEAD
-                    if (ResourceIdElement != null) yield return new ElementValue("resourceId", false, ResourceIdElement);
-                    if (ResourceTypeElement != null) yield return new ElementValue("resourceType", false, ResourceTypeElement);
-                    if (NameElement != null) yield return new ElementValue("name", false, NameElement);
-                    if (DescriptionElement != null) yield return new ElementValue("description", false, DescriptionElement);
-                    foreach (var elem in Version) { if (elem != null) yield return new ElementValue("version", true, elem); }
-                    foreach (var elem in ContainedInstance) { if (elem != null) yield return new ElementValue("containedInstance", true, elem); }
-=======
                     if (ResourceIdElement != null) yield return new ElementValue("resourceId", ResourceIdElement);
                     if (ResourceTypeElement != null) yield return new ElementValue("resourceType", ResourceTypeElement);
                     if (NameElement != null) yield return new ElementValue("name", NameElement);
-                    if (Description != null) yield return new ElementValue("description", Description);
+                    if (DescriptionElement != null) yield return new ElementValue("description", DescriptionElement);
                     foreach (var elem in Version) { if (elem != null) yield return new ElementValue("version", elem); }
                     foreach (var elem in ContainedInstance) { if (elem != null) yield return new ElementValue("containedInstance", elem); }
->>>>>>> 824431c8
                 }
             }
 
@@ -568,7 +552,7 @@
         
         [FhirType("VersionComponent")]
         [DataContract]
-        public partial class VersionComponent : Hl7.Fhir.Model.BackboneElement, System.ComponentModel.INotifyPropertyChanged, IBackboneElement
+        public partial class VersionComponent : Hl7.Fhir.Model.BackboneElement, System.ComponentModel.INotifyPropertyChanged
         {
             [NotMapped]
             public override string TypeName { get { return "VersionComponent"; } }
@@ -701,13 +685,8 @@
                 get
                 {
                     foreach (var item in base.NamedChildren) yield return item;
-<<<<<<< HEAD
-                    if (VersionIdElement != null) yield return new ElementValue("versionId", false, VersionIdElement);
-                    if (DescriptionElement != null) yield return new ElementValue("description", false, DescriptionElement);
-=======
                     if (VersionIdElement != null) yield return new ElementValue("versionId", VersionIdElement);
-                    if (Description != null) yield return new ElementValue("description", Description);
->>>>>>> 824431c8
+                    if (DescriptionElement != null) yield return new ElementValue("description", DescriptionElement);
                 }
             }
 
@@ -717,7 +696,7 @@
         
         [FhirType("ContainedInstanceComponent")]
         [DataContract]
-        public partial class ContainedInstanceComponent : Hl7.Fhir.Model.BackboneElement, System.ComponentModel.INotifyPropertyChanged, IBackboneElement
+        public partial class ContainedInstanceComponent : Hl7.Fhir.Model.BackboneElement, System.ComponentModel.INotifyPropertyChanged
         {
             [NotMapped]
             public override string TypeName { get { return "ContainedInstanceComponent"; } }
@@ -860,7 +839,7 @@
         
         [FhirType("ProcessComponent")]
         [DataContract]
-        public partial class ProcessComponent : Hl7.Fhir.Model.BackboneElement, System.ComponentModel.INotifyPropertyChanged, IBackboneElement
+        public partial class ProcessComponent : Hl7.Fhir.Model.BackboneElement, System.ComponentModel.INotifyPropertyChanged
         {
             [NotMapped]
             public override string TypeName { get { return "ProcessComponent"; } }
@@ -1082,19 +1061,11 @@
                 get
                 {
                     foreach (var item in base.NamedChildren) yield return item;
-<<<<<<< HEAD
-                    if (TitleElement != null) yield return new ElementValue("title", false, TitleElement);
-                    if (DescriptionElement != null) yield return new ElementValue("description", false, DescriptionElement);
-                    if (PreConditionsElement != null) yield return new ElementValue("preConditions", false, PreConditionsElement);
-                    if (PostConditionsElement != null) yield return new ElementValue("postConditions", false, PostConditionsElement);
-                    foreach (var elem in Step) { if (elem != null) yield return new ElementValue("step", true, elem); }
-=======
                     if (TitleElement != null) yield return new ElementValue("title", TitleElement);
-                    if (Description != null) yield return new ElementValue("description", Description);
-                    if (PreConditions != null) yield return new ElementValue("preConditions", PreConditions);
-                    if (PostConditions != null) yield return new ElementValue("postConditions", PostConditions);
+                    if (DescriptionElement != null) yield return new ElementValue("description", DescriptionElement);
+                    if (PreConditionsElement != null) yield return new ElementValue("preConditions", PreConditionsElement);
+                    if (PostConditionsElement != null) yield return new ElementValue("postConditions", PostConditionsElement);
                     foreach (var elem in Step) { if (elem != null) yield return new ElementValue("step", elem); }
->>>>>>> 824431c8
                 }
             }
 
@@ -1104,7 +1075,7 @@
         
         [FhirType("StepComponent")]
         [DataContract]
-        public partial class StepComponent : Hl7.Fhir.Model.BackboneElement, System.ComponentModel.INotifyPropertyChanged, IBackboneElement
+        public partial class StepComponent : Hl7.Fhir.Model.BackboneElement, System.ComponentModel.INotifyPropertyChanged
         {
             [NotMapped]
             public override string TypeName { get { return "StepComponent"; } }
@@ -1252,17 +1223,10 @@
                 get
                 {
                     foreach (var item in base.NamedChildren) yield return item;
-<<<<<<< HEAD
-                    foreach (var elem in Process) { if (elem != null) yield return new ElementValue("process", true, elem); }
-                    if (PauseElement != null) yield return new ElementValue("pause", false, PauseElement);
-                    if (Operation != null) yield return new ElementValue("operation", false, Operation);
-                    foreach (var elem in Alternative) { if (elem != null) yield return new ElementValue("alternative", true, elem); }
-=======
                     foreach (var elem in Process) { if (elem != null) yield return new ElementValue("process", elem); }
                     if (PauseElement != null) yield return new ElementValue("pause", PauseElement);
                     if (Operation != null) yield return new ElementValue("operation", Operation);
-                    if (Alternative != null) yield return new ElementValue("alternative", Alternative);
->>>>>>> 824431c8
+                    foreach (var elem in Alternative) { if (elem != null) yield return new ElementValue("alternative", elem); }
                 }
             }
 
@@ -1272,7 +1236,7 @@
         
         [FhirType("OperationComponent")]
         [DataContract]
-        public partial class OperationComponent : Hl7.Fhir.Model.BackboneElement, System.ComponentModel.INotifyPropertyChanged, IBackboneElement
+        public partial class OperationComponent : Hl7.Fhir.Model.BackboneElement, System.ComponentModel.INotifyPropertyChanged
         {
             [NotMapped]
             public override string TypeName { get { return "OperationComponent"; } }
@@ -1654,29 +1618,16 @@
                 get
                 {
                     foreach (var item in base.NamedChildren) yield return item;
-<<<<<<< HEAD
-                    if (NumberElement != null) yield return new ElementValue("number", false, NumberElement);
-                    if (TypeElement != null) yield return new ElementValue("type", false, TypeElement);
-                    if (NameElement != null) yield return new ElementValue("name", false, NameElement);
-                    if (InitiatorElement != null) yield return new ElementValue("initiator", false, InitiatorElement);
-                    if (ReceiverElement != null) yield return new ElementValue("receiver", false, ReceiverElement);
-                    if (DescriptionElement != null) yield return new ElementValue("description", false, DescriptionElement);
-                    if (InitiatorActiveElement != null) yield return new ElementValue("initiatorActive", false, InitiatorActiveElement);
-                    if (ReceiverActiveElement != null) yield return new ElementValue("receiverActive", false, ReceiverActiveElement);
-                    if (Request != null) yield return new ElementValue("request", false, Request);
-                    if (Response != null) yield return new ElementValue("response", false, Response);
-=======
                     if (NumberElement != null) yield return new ElementValue("number", NumberElement);
                     if (TypeElement != null) yield return new ElementValue("type", TypeElement);
                     if (NameElement != null) yield return new ElementValue("name", NameElement);
                     if (InitiatorElement != null) yield return new ElementValue("initiator", InitiatorElement);
                     if (ReceiverElement != null) yield return new ElementValue("receiver", ReceiverElement);
-                    if (Description != null) yield return new ElementValue("description", Description);
+                    if (DescriptionElement != null) yield return new ElementValue("description", DescriptionElement);
                     if (InitiatorActiveElement != null) yield return new ElementValue("initiatorActive", InitiatorActiveElement);
                     if (ReceiverActiveElement != null) yield return new ElementValue("receiverActive", ReceiverActiveElement);
                     if (Request != null) yield return new ElementValue("request", Request);
                     if (Response != null) yield return new ElementValue("response", Response);
->>>>>>> 824431c8
                 }
             }
 
@@ -1686,7 +1637,7 @@
         
         [FhirType("AlternativeComponent")]
         [DataContract]
-        public partial class AlternativeComponent : Hl7.Fhir.Model.BackboneElement, System.ComponentModel.INotifyPropertyChanged, IBackboneElement
+        public partial class AlternativeComponent : Hl7.Fhir.Model.BackboneElement, System.ComponentModel.INotifyPropertyChanged
         {
             [NotMapped]
             public override string TypeName { get { return "AlternativeComponent"; } }
@@ -1748,7 +1699,6 @@
                 get { return DescriptionElement != null ? DescriptionElement.Value : null; }
                 set
                 {
-<<<<<<< HEAD
                     if (value == null)
                         DescriptionElement = null; 
                     else
@@ -1756,38 +1706,6 @@
                     OnPropertyChanged("Description");
                 }
             }
-=======
-                    foreach (var item in base.NamedChildren) yield return item;
-                    if (NameElement != null) yield return new ElementValue("name", NameElement);
-                    foreach (var elem in Option) { if (elem != null) yield return new ElementValue("option", elem); }
-                }
-            }
-
-            
-        }
-        
-        
-        [FhirType("OptionComponent")]
-        [DataContract]
-        public partial class OptionComponent : Hl7.Fhir.Model.BackboneElement, System.ComponentModel.INotifyPropertyChanged, IBackboneElement
-        {
-            [NotMapped]
-            public override string TypeName { get { return "OptionComponent"; } }
-            
-            /// <summary>
-            /// A human-readable description of each option
-            /// </summary>
-            [FhirElement("description", Order=40)]
-            [Cardinality(Min=1,Max=1)]
-            [DataMember]
-            public Hl7.Fhir.Model.Markdown Description
-            {
-                get { return _Description; }
-                set { _Description = value; OnPropertyChanged("Description"); }
-            }
-            
-            private Hl7.Fhir.Model.Markdown _Description;
->>>>>>> 824431c8
             
             /// <summary>
             /// What happens in each alternative option
@@ -1869,15 +1787,9 @@
                 get
                 {
                     foreach (var item in base.NamedChildren) yield return item;
-<<<<<<< HEAD
-                    if (TitleElement != null) yield return new ElementValue("title", false, TitleElement);
-                    if (DescriptionElement != null) yield return new ElementValue("description", false, DescriptionElement);
-                    foreach (var elem in Step) { if (elem != null) yield return new ElementValue("step", true, elem); }
-=======
-                    if (Description != null) yield return new ElementValue("description", Description);
+                    if (TitleElement != null) yield return new ElementValue("title", TitleElement);
+                    if (DescriptionElement != null) yield return new ElementValue("description", DescriptionElement);
                     foreach (var elem in Step) { if (elem != null) yield return new ElementValue("step", elem); }
-                    foreach (var elem in PauseElement) { if (elem != null) yield return new ElementValue("pause", elem); }
->>>>>>> 824431c8
                 }
             }
 
@@ -2443,25 +2355,6 @@
             get
             {
                 foreach (var item in base.NamedChildren) yield return item;
-<<<<<<< HEAD
-                if (UrlElement != null) yield return new ElementValue("url", false, UrlElement);
-                foreach (var elem in Identifier) { if (elem != null) yield return new ElementValue("identifier", true, elem); }
-                if (VersionElement != null) yield return new ElementValue("version", false, VersionElement);
-                if (NameElement != null) yield return new ElementValue("name", false, NameElement);
-                if (StatusElement != null) yield return new ElementValue("status", false, StatusElement);
-                if (ExperimentalElement != null) yield return new ElementValue("experimental", false, ExperimentalElement);
-                if (DateElement != null) yield return new ElementValue("date", false, DateElement);
-                if (PublisherElement != null) yield return new ElementValue("publisher", false, PublisherElement);
-                foreach (var elem in Contact) { if (elem != null) yield return new ElementValue("contact", true, elem); }
-                foreach (var elem in UseContext) { if (elem != null) yield return new ElementValue("useContext", true, elem); }
-                foreach (var elem in Jurisdiction) { if (elem != null) yield return new ElementValue("jurisdiction", true, elem); }
-                if (CopyrightElement != null) yield return new ElementValue("copyright", false, CopyrightElement);
-                if (PurposeElement != null) yield return new ElementValue("purpose", false, PurposeElement);
-                foreach (var elem in Actor) { if (elem != null) yield return new ElementValue("actor", true, elem); }
-                foreach (var elem in Instance) { if (elem != null) yield return new ElementValue("instance", true, elem); }
-                foreach (var elem in Process) { if (elem != null) yield return new ElementValue("process", true, elem); }
-                foreach (var elem in WorkflowElement) { if (elem != null) yield return new ElementValue("workflow", true, elem); }
-=======
                 if (UrlElement != null) yield return new ElementValue("url", UrlElement);
                 foreach (var elem in Identifier) { if (elem != null) yield return new ElementValue("identifier", elem); }
                 if (VersionElement != null) yield return new ElementValue("version", VersionElement);
@@ -2473,13 +2366,12 @@
                 foreach (var elem in Contact) { if (elem != null) yield return new ElementValue("contact", elem); }
                 foreach (var elem in UseContext) { if (elem != null) yield return new ElementValue("useContext", elem); }
                 foreach (var elem in Jurisdiction) { if (elem != null) yield return new ElementValue("jurisdiction", elem); }
-                if (Copyright != null) yield return new ElementValue("copyright", Copyright);
-                if (Purpose != null) yield return new ElementValue("purpose", Purpose);
+                if (CopyrightElement != null) yield return new ElementValue("copyright", CopyrightElement);
+                if (PurposeElement != null) yield return new ElementValue("purpose", PurposeElement);
                 foreach (var elem in Actor) { if (elem != null) yield return new ElementValue("actor", elem); }
                 foreach (var elem in Instance) { if (elem != null) yield return new ElementValue("instance", elem); }
                 foreach (var elem in Process) { if (elem != null) yield return new ElementValue("process", elem); }
                 foreach (var elem in WorkflowElement) { if (elem != null) yield return new ElementValue("workflow", elem); }
->>>>>>> 824431c8
             }
         }
 
