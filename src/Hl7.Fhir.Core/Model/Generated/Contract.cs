--- conflicted
+++ resolved
@@ -1369,7 +1369,7 @@
             /// </summary>
             [FhirElement("value", Order=40, Choice=ChoiceType.DatatypeChoice)]
             [CLSCompliant(false)]
-			[AllowedTypes(typeof(Hl7.Fhir.Model.FhirBoolean),typeof(Hl7.Fhir.Model.FhirDecimal),typeof(Hl7.Fhir.Model.Integer),typeof(Hl7.Fhir.Model.Date),typeof(Hl7.Fhir.Model.FhirDateTime),typeof(Hl7.Fhir.Model.Time),typeof(Hl7.Fhir.Model.FhirString),typeof(Hl7.Fhir.Model.FhirUri),typeof(Hl7.Fhir.Model.Attachment),typeof(Hl7.Fhir.Model.Coding),typeof(Quantity),typeof(Hl7.Fhir.Model.ResourceReference))]
+			[AllowedTypes(typeof(Hl7.Fhir.Model.FhirBoolean),typeof(Hl7.Fhir.Model.FhirDecimal),typeof(Hl7.Fhir.Model.Integer),typeof(Hl7.Fhir.Model.Date),typeof(Hl7.Fhir.Model.FhirDateTime),typeof(Hl7.Fhir.Model.Time),typeof(Hl7.Fhir.Model.FhirString),typeof(Hl7.Fhir.Model.FhirUri),typeof(Hl7.Fhir.Model.Attachment),typeof(Hl7.Fhir.Model.Coding),typeof(Hl7.Fhir.Model.Quantity),typeof(Hl7.Fhir.Model.ResourceReference))]
             [Cardinality(Min=1,Max=1)]
             [DataMember]
             public Hl7.Fhir.Model.Element Value
@@ -3176,96 +3176,7 @@
         [DataContract]
         public partial class SignatoryComponent : Hl7.Fhir.Model.BackboneElement
         {
-<<<<<<< HEAD
             public override string TypeName { get { return "SignatoryComponent"; } }
-=======
-            public override string TypeName { get { return "TermValuedItemComponent"; } }
-            
-            /// <summary>
-            /// Contract Term Valued Item Type
-            /// </summary>
-            [FhirElement("entity", Order=40, Choice=ChoiceType.DatatypeChoice)]
-            [CLSCompliant(false)]
-			[AllowedTypes(typeof(Hl7.Fhir.Model.CodeableConcept),typeof(Hl7.Fhir.Model.ResourceReference))]
-            [DataMember]
-            public Hl7.Fhir.Model.Element Entity
-            {
-                get { return _Entity; }
-                set { _Entity = value; OnPropertyChanged("Entity"); }
-            }
-            
-            private Hl7.Fhir.Model.Element _Entity;
-            
-            /// <summary>
-            /// Contract Term Valued Item Number
-            /// </summary>
-            [FhirElement("identifier", Order=50)]
-            [DataMember]
-            public Hl7.Fhir.Model.Identifier Identifier
-            {
-                get { return _Identifier; }
-                set { _Identifier = value; OnPropertyChanged("Identifier"); }
-            }
-            
-            private Hl7.Fhir.Model.Identifier _Identifier;
-            
-            /// <summary>
-            /// Contract Term Valued Item Effective Tiem
-            /// </summary>
-            [FhirElement("effectiveTime", Order=60)]
-            [DataMember]
-            public Hl7.Fhir.Model.FhirDateTime EffectiveTimeElement
-            {
-                get { return _EffectiveTimeElement; }
-                set { _EffectiveTimeElement = value; OnPropertyChanged("EffectiveTimeElement"); }
-            }
-            
-            private Hl7.Fhir.Model.FhirDateTime _EffectiveTimeElement;
-            
-            /// <summary>
-            /// Contract Term Valued Item Effective Tiem
-            /// </summary>
-            /// <remarks>This uses the native .NET datatype, rather than the FHIR equivalent</remarks>
-            [IgnoreDataMemberAttribute]
-            public string EffectiveTime
-            {
-                get { return EffectiveTimeElement != null ? EffectiveTimeElement.Value : null; }
-                set
-                {
-                    if (value == null)
-                        EffectiveTimeElement = null; 
-                    else
-                        EffectiveTimeElement = new Hl7.Fhir.Model.FhirDateTime(value);
-                    OnPropertyChanged("EffectiveTime");
-                }
-            }
-            
-            /// <summary>
-            /// Contract Term Valued Item Count
-            /// </summary>
-            [FhirElement("quantity", Order=70)]
-            [DataMember]
-            public Hl7.Fhir.Model.Quantity Quantity
-            {
-                get { return _Quantity; }
-                set { _Quantity = value; OnPropertyChanged("Quantity"); }
-            }
-            
-            private Hl7.Fhir.Model.Quantity _Quantity;
-            
-            /// <summary>
-            /// Contract Term Valued Item fee, charge, or cost
-            /// </summary>
-            [FhirElement("unitPrice", Order=80)]
-            [DataMember]
-            public Money UnitPrice
-            {
-                get { return _UnitPrice; }
-                set { _UnitPrice = value; OnPropertyChanged("UnitPrice"); }
-            }
-            
-            private Money _UnitPrice;
->>>>>>> 88ba2e81
             
             /// <summary>
             /// Contract Signatory Role
@@ -3318,20 +3229,9 @@
                 if (dest != null)
                 {
                     base.CopyTo(dest);
-<<<<<<< HEAD
                     if(Type != null) dest.Type = (Hl7.Fhir.Model.Coding)Type.DeepCopy();
                     if(Party != null) dest.Party = (Hl7.Fhir.Model.ResourceReference)Party.DeepCopy();
                     if(Signature != null) dest.Signature = new List<Hl7.Fhir.Model.Signature>(Signature.DeepCopy());
-=======
-                    if(Entity != null) dest.Entity = (Hl7.Fhir.Model.Element)Entity.DeepCopy();
-                    if(Identifier != null) dest.Identifier = (Hl7.Fhir.Model.Identifier)Identifier.DeepCopy();
-                    if(EffectiveTimeElement != null) dest.EffectiveTimeElement = (Hl7.Fhir.Model.FhirDateTime)EffectiveTimeElement.DeepCopy();
-                    if(Quantity != null) dest.Quantity = (Hl7.Fhir.Model.Quantity)Quantity.DeepCopy();
-                    if(UnitPrice != null) dest.UnitPrice = (Money)UnitPrice.DeepCopy();
-                    if(FactorElement != null) dest.FactorElement = (Hl7.Fhir.Model.FhirDecimal)FactorElement.DeepCopy();
-                    if(PointsElement != null) dest.PointsElement = (Hl7.Fhir.Model.FhirDecimal)PointsElement.DeepCopy();
-                    if(Net != null) dest.Net = (Money)Net.DeepCopy();
->>>>>>> 88ba2e81
                     return dest;
                 }
                 else
