--- conflicted
+++ resolved
@@ -307,16 +307,6 @@
             get
             {
                 foreach (var item in base.NamedChildren) yield return item;
-<<<<<<< HEAD
-                foreach (var elem in Identifier) { if (elem != null) yield return new ElementValue("identifier", elem); }
-                if (Category != null) yield return new ElementValue("category", Category);
-                if (StatusElement != null) yield return new ElementValue("status", StatusElement);
-                if (Period != null) yield return new ElementValue("period", Period);
-                if (Subject != null) yield return new ElementValue("subject", Subject);
-                if (Encounter != null) yield return new ElementValue("encounter", Encounter);
-                if (Author != null) yield return new ElementValue("author", Author);
-                if (Code != null) yield return new ElementValue("code", Code);
-=======
                 foreach (var elem in Identifier) { if (elem != null) yield return new ElementValue("identifier", true, elem); }
                 if (StatusElement != null) yield return new ElementValue("status", false, StatusElement);
                 if (Category != null) yield return new ElementValue("category", false, Category);
@@ -325,7 +315,6 @@
                 if (Period != null) yield return new ElementValue("period", false, Period);
                 if (Encounter != null) yield return new ElementValue("encounter", false, Encounter);
                 if (Author != null) yield return new ElementValue("author", false, Author);
->>>>>>> a220f7af
             }
         }
 
