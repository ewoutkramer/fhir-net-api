﻿using System;
using System.Collections.Generic;
using Hl7.Fhir.Introspection;
using Hl7.Fhir.Validation;
using System.Linq;
using System.Runtime.Serialization;
using Hl7.Fhir.Utility;

/*
  Copyright (c) 2011+, HL7, Inc.
  All rights reserved.
  
  Redistribution and use in source and binary forms, with or without modification, 
  are permitted provided that the following conditions are met:
  
   * Redistributions of source code must retain the above copyright notice, this 
     list of conditions and the following disclaimer.
   * Redistributions in binary form must reproduce the above copyright notice, 
     this list of conditions and the following disclaimer in the documentation 
     and/or other materials provided with the distribution.
   * Neither the name of HL7 nor the names of its contributors may be used to 
     endorse or promote products derived from this software without specific 
     prior written permission.
  
  THIS SOFTWARE IS PROVIDED BY THE COPYRIGHT HOLDERS AND CONTRIBUTORS "AS IS" AND 
  ANY EXPRESS OR IMPLIED WARRANTIES, INCLUDING, BUT NOT LIMITED TO, THE IMPLIED 
  WARRANTIES OF MERCHANTABILITY AND FITNESS FOR A PARTICULAR PURPOSE ARE DISCLAIMED. 
  IN NO EVENT SHALL THE COPYRIGHT HOLDER OR CONTRIBUTORS BE LIABLE FOR ANY DIRECT, 
  INDIRECT, INCIDENTAL, SPECIAL, EXEMPLARY, OR CONSEQUENTIAL DAMAGES (INCLUDING, BUT 
  NOT LIMITED TO, PROCUREMENT OF SUBSTITUTE GOODS OR SERVICES; LOSS OF USE, DATA, OR 
  PROFITS; OR BUSINESS INTERRUPTION) HOWEVER CAUSED AND ON ANY THEORY OF LIABILITY, 
  WHETHER IN CONTRACT, STRICT LIABILITY, OR TORT (INCLUDING NEGLIGENCE OR OTHERWISE) 
  ARISING IN ANY WAY OUT OF THE USE OF THIS SOFTWARE, EVEN IF ADVISED OF THE 
  POSSIBILITY OF SUCH DAMAGE.
  

*/

#pragma warning disable 1591 // suppress XML summary warnings 

//
// Generated for FHIR v3.6.0
//
namespace Hl7.Fhir.Model
{
    /// <summary>
    /// Explanation of Benefit resource
    /// </summary>
    [FhirType("ExplanationOfBenefit", IsResource=true)]
    [DataContract]
    public partial class ExplanationOfBenefit : Hl7.Fhir.Model.DomainResource, System.ComponentModel.INotifyPropertyChanged
    {
        [NotMapped]
        public override ResourceType ResourceType { get { return ResourceType.ExplanationOfBenefit; } }
        [NotMapped]
        public override string TypeName { get { return "ExplanationOfBenefit"; } }
        
        /// <summary>
        /// A code specifying the state of the resource instance.
        /// (url: http://hl7.org/fhir/ValueSet/explanationofbenefit-status)
        /// </summary>
        [FhirEnumeration("ExplanationOfBenefitStatus")]
        public enum ExplanationOfBenefitStatus
        {
            /// <summary>
            /// MISSING DESCRIPTION
            /// (system: http://hl7.org/fhir/explanationofbenefit-status)
            /// </summary>
            [EnumLiteral("active", "http://hl7.org/fhir/explanationofbenefit-status"), Description("Active")]
            Active,
            /// <summary>
            /// MISSING DESCRIPTION
            /// (system: http://hl7.org/fhir/explanationofbenefit-status)
            /// </summary>
            [EnumLiteral("cancelled", "http://hl7.org/fhir/explanationofbenefit-status"), Description("Cancelled")]
            Cancelled,
            /// <summary>
            /// MISSING DESCRIPTION
            /// (system: http://hl7.org/fhir/explanationofbenefit-status)
            /// </summary>
            [EnumLiteral("draft", "http://hl7.org/fhir/explanationofbenefit-status"), Description("Draft")]
            Draft,
            /// <summary>
            /// MISSING DESCRIPTION
            /// (system: http://hl7.org/fhir/explanationofbenefit-status)
            /// </summary>
            [EnumLiteral("entered-in-error", "http://hl7.org/fhir/explanationofbenefit-status"), Description("Entered In Error")]
            EnteredInError,
        }

        [FhirType("RelatedClaimComponent")]
        [DataContract]
        public partial class RelatedClaimComponent : Hl7.Fhir.Model.BackboneElement, System.ComponentModel.INotifyPropertyChanged, IBackboneElement
        {
            [NotMapped]
            public override string TypeName { get { return "RelatedClaimComponent"; } }
            
            /// <summary>
            /// Reference to the related claim
            /// </summary>
            [FhirElement("claim", Order=40)]
            [CLSCompliant(false)]
			[References("Claim")]
            [DataMember]
            public Hl7.Fhir.Model.ResourceReference Claim
            {
                get { return _Claim; }
                set { _Claim = value; OnPropertyChanged("Claim"); }
            }
            
            private Hl7.Fhir.Model.ResourceReference _Claim;
            
            /// <summary>
            /// How the reference claim is related
            /// </summary>
            [FhirElement("relationship", Order=50)]
            [DataMember]
            public Hl7.Fhir.Model.CodeableConcept Relationship
            {
                get { return _Relationship; }
                set { _Relationship = value; OnPropertyChanged("Relationship"); }
            }
            
            private Hl7.Fhir.Model.CodeableConcept _Relationship;
            
            /// <summary>
            /// File or case reference
            /// </summary>
            [FhirElement("reference", Order=60)]
            [DataMember]
            public Hl7.Fhir.Model.Identifier Reference
            {
                get { return _Reference; }
                set { _Reference = value; OnPropertyChanged("Reference"); }
            }
            
            private Hl7.Fhir.Model.Identifier _Reference;
            
            public override IDeepCopyable CopyTo(IDeepCopyable other)
            {
                var dest = other as RelatedClaimComponent;
                
                if (dest != null)
                {
                    base.CopyTo(dest);
                    if(Claim != null) dest.Claim = (Hl7.Fhir.Model.ResourceReference)Claim.DeepCopy();
                    if(Relationship != null) dest.Relationship = (Hl7.Fhir.Model.CodeableConcept)Relationship.DeepCopy();
                    if(Reference != null) dest.Reference = (Hl7.Fhir.Model.Identifier)Reference.DeepCopy();
                    return dest;
                }
                else
                	throw new ArgumentException("Can only copy to an object of the same type", "other");
            }
            
            public override IDeepCopyable DeepCopy()
            {
                return CopyTo(new RelatedClaimComponent());
            }
            
            public override bool Matches(IDeepComparable other)
            {
                var otherT = other as RelatedClaimComponent;
                if(otherT == null) return false;
                
                if(!base.Matches(otherT)) return false;
                if( !DeepComparable.Matches(Claim, otherT.Claim)) return false;
                if( !DeepComparable.Matches(Relationship, otherT.Relationship)) return false;
                if( !DeepComparable.Matches(Reference, otherT.Reference)) return false;
                
                return true;
            }
            
            public override bool IsExactly(IDeepComparable other)
            {
                var otherT = other as RelatedClaimComponent;
                if(otherT == null) return false;
                
                if(!base.IsExactly(otherT)) return false;
                if( !DeepComparable.IsExactly(Claim, otherT.Claim)) return false;
                if( !DeepComparable.IsExactly(Relationship, otherT.Relationship)) return false;
                if( !DeepComparable.IsExactly(Reference, otherT.Reference)) return false;
                
                return true;
            }


            [NotMapped]
            public override IEnumerable<Base> Children
            {
                get
                {
                    foreach (var item in base.Children) yield return item;
                    if (Claim != null) yield return Claim;
                    if (Relationship != null) yield return Relationship;
                    if (Reference != null) yield return Reference;
                }
            }

            [NotMapped]
            internal override IEnumerable<ElementValue> NamedChildren
            {
                get
                {
                    foreach (var item in base.NamedChildren) yield return item;
                    if (Claim != null) yield return new ElementValue("claim", Claim);
                    if (Relationship != null) yield return new ElementValue("relationship", Relationship);
                    if (Reference != null) yield return new ElementValue("reference", Reference);
                }
            }

            
        }
        
        
        [FhirType("PayeeComponent")]
        [DataContract]
        public partial class PayeeComponent : Hl7.Fhir.Model.BackboneElement, System.ComponentModel.INotifyPropertyChanged, IBackboneElement
        {
            [NotMapped]
            public override string TypeName { get { return "PayeeComponent"; } }
            
            /// <summary>
            /// Category of recipient
            /// </summary>
            [FhirElement("type", Order=40)]
            [DataMember]
            public Hl7.Fhir.Model.CodeableConcept Type
            {
                get { return _Type; }
                set { _Type = value; OnPropertyChanged("Type"); }
            }
            
            private Hl7.Fhir.Model.CodeableConcept _Type;
            
            /// <summary>
            /// Recipient reference
            /// </summary>
            [FhirElement("party", Order=50)]
            [CLSCompliant(false)]
			[References("Practitioner","PractitionerRole","Organization","Patient","RelatedPerson")]
            [DataMember]
            public Hl7.Fhir.Model.ResourceReference Party
            {
                get { return _Party; }
                set { _Party = value; OnPropertyChanged("Party"); }
            }
            
            private Hl7.Fhir.Model.ResourceReference _Party;
            
            public override IDeepCopyable CopyTo(IDeepCopyable other)
            {
                var dest = other as PayeeComponent;
                
                if (dest != null)
                {
                    base.CopyTo(dest);
                    if(Type != null) dest.Type = (Hl7.Fhir.Model.CodeableConcept)Type.DeepCopy();
                    if(Party != null) dest.Party = (Hl7.Fhir.Model.ResourceReference)Party.DeepCopy();
                    return dest;
                }
                else
                	throw new ArgumentException("Can only copy to an object of the same type", "other");
            }
            
            public override IDeepCopyable DeepCopy()
            {
                return CopyTo(new PayeeComponent());
            }
            
            public override bool Matches(IDeepComparable other)
            {
                var otherT = other as PayeeComponent;
                if(otherT == null) return false;
                
                if(!base.Matches(otherT)) return false;
                if( !DeepComparable.Matches(Type, otherT.Type)) return false;
                if( !DeepComparable.Matches(Party, otherT.Party)) return false;
                
                return true;
            }
            
            public override bool IsExactly(IDeepComparable other)
            {
                var otherT = other as PayeeComponent;
                if(otherT == null) return false;
                
                if(!base.IsExactly(otherT)) return false;
                if( !DeepComparable.IsExactly(Type, otherT.Type)) return false;
                if( !DeepComparable.IsExactly(Party, otherT.Party)) return false;
                
                return true;
            }


            [NotMapped]
            public override IEnumerable<Base> Children
            {
                get
                {
                    foreach (var item in base.Children) yield return item;
                    if (Type != null) yield return Type;
                    if (Party != null) yield return Party;
                }
            }

            [NotMapped]
            internal override IEnumerable<ElementValue> NamedChildren
            {
                get
                {
                    foreach (var item in base.NamedChildren) yield return item;
<<<<<<< HEAD
                    if (Type != null) yield return new ElementValue("type", false, Type);
                    if (Party != null) yield return new ElementValue("party", false, Party);
=======
                    if (Type != null) yield return new ElementValue("type", Type);
                    if (Resource != null) yield return new ElementValue("resource", Resource);
                    if (Party != null) yield return new ElementValue("party", Party);
>>>>>>> 824431c8
                }
            }

            
        }
        
        
        [FhirType("CareTeamComponent")]
        [DataContract]
<<<<<<< HEAD
        public partial class CareTeamComponent : Hl7.Fhir.Model.BackboneElement, System.ComponentModel.INotifyPropertyChanged
=======
        public partial class SupportingInformationComponent : Hl7.Fhir.Model.BackboneElement, System.ComponentModel.INotifyPropertyChanged, IBackboneElement
>>>>>>> 824431c8
        {
            [NotMapped]
            public override string TypeName { get { return "CareTeamComponent"; } }
            
            /// <summary>
            /// Order of care team
            /// </summary>
            [FhirElement("sequence", Order=40)]
            [Cardinality(Min=1,Max=1)]
            [DataMember]
            public Hl7.Fhir.Model.PositiveInt SequenceElement
            {
                get { return _SequenceElement; }
                set { _SequenceElement = value; OnPropertyChanged("SequenceElement"); }
            }
            
            private Hl7.Fhir.Model.PositiveInt _SequenceElement;
            
            /// <summary>
            /// Order of care team
            /// </summary>
            /// <remarks>This uses the native .NET datatype, rather than the FHIR equivalent</remarks>
            [NotMapped]
            [IgnoreDataMemberAttribute]
            public int? Sequence
            {
                get { return SequenceElement != null ? SequenceElement.Value : null; }
                set
                {
                    if (!value.HasValue)
                        SequenceElement = null; 
                    else
                        SequenceElement = new Hl7.Fhir.Model.PositiveInt(value);
                    OnPropertyChanged("Sequence");
                }
            }
            
            /// <summary>
            /// Practitioner or organization
            /// </summary>
            [FhirElement("provider", Order=50)]
            [CLSCompliant(false)]
			[References("Practitioner","PractitionerRole","Organization")]
            [Cardinality(Min=1,Max=1)]
            [DataMember]
            public Hl7.Fhir.Model.ResourceReference Provider
            {
                get { return _Provider; }
                set { _Provider = value; OnPropertyChanged("Provider"); }
            }
            
            private Hl7.Fhir.Model.ResourceReference _Provider;
            
            /// <summary>
            /// Indicator of the lead practitioner
            /// </summary>
            [FhirElement("responsible", Order=60)]
            [DataMember]
            public Hl7.Fhir.Model.FhirBoolean ResponsibleElement
            {
                get { return _ResponsibleElement; }
                set { _ResponsibleElement = value; OnPropertyChanged("ResponsibleElement"); }
            }
            
            private Hl7.Fhir.Model.FhirBoolean _ResponsibleElement;
            
            /// <summary>
            /// Indicator of the lead practitioner
            /// </summary>
            /// <remarks>This uses the native .NET datatype, rather than the FHIR equivalent</remarks>
            [NotMapped]
            [IgnoreDataMemberAttribute]
            public bool? Responsible
            {
                get { return ResponsibleElement != null ? ResponsibleElement.Value : null; }
                set
                {
                    if (!value.HasValue)
                        ResponsibleElement = null; 
                    else
                        ResponsibleElement = new Hl7.Fhir.Model.FhirBoolean(value);
                    OnPropertyChanged("Responsible");
                }
            }
            
            /// <summary>
            /// Function within the team
            /// </summary>
            [FhirElement("role", Order=70)]
            [DataMember]
            public Hl7.Fhir.Model.CodeableConcept Role
            {
                get { return _Role; }
                set { _Role = value; OnPropertyChanged("Role"); }
            }
            
            private Hl7.Fhir.Model.CodeableConcept _Role;
            
            /// <summary>
            /// Practitioner credential or specialization
            /// </summary>
            [FhirElement("qualification", Order=80)]
            [DataMember]
            public Hl7.Fhir.Model.CodeableConcept Qualification
            {
                get { return _Qualification; }
                set { _Qualification = value; OnPropertyChanged("Qualification"); }
            }
            
            private Hl7.Fhir.Model.CodeableConcept _Qualification;
            
            public override IDeepCopyable CopyTo(IDeepCopyable other)
            {
                var dest = other as CareTeamComponent;
                
                if (dest != null)
                {
                    base.CopyTo(dest);
                    if(SequenceElement != null) dest.SequenceElement = (Hl7.Fhir.Model.PositiveInt)SequenceElement.DeepCopy();
                    if(Provider != null) dest.Provider = (Hl7.Fhir.Model.ResourceReference)Provider.DeepCopy();
                    if(ResponsibleElement != null) dest.ResponsibleElement = (Hl7.Fhir.Model.FhirBoolean)ResponsibleElement.DeepCopy();
                    if(Role != null) dest.Role = (Hl7.Fhir.Model.CodeableConcept)Role.DeepCopy();
                    if(Qualification != null) dest.Qualification = (Hl7.Fhir.Model.CodeableConcept)Qualification.DeepCopy();
                    return dest;
                }
                else
                	throw new ArgumentException("Can only copy to an object of the same type", "other");
            }
            
            public override IDeepCopyable DeepCopy()
            {
                return CopyTo(new CareTeamComponent());
            }
            
            public override bool Matches(IDeepComparable other)
            {
                var otherT = other as CareTeamComponent;
                if(otherT == null) return false;
                
                if(!base.Matches(otherT)) return false;
                if( !DeepComparable.Matches(SequenceElement, otherT.SequenceElement)) return false;
                if( !DeepComparable.Matches(Provider, otherT.Provider)) return false;
                if( !DeepComparable.Matches(ResponsibleElement, otherT.ResponsibleElement)) return false;
                if( !DeepComparable.Matches(Role, otherT.Role)) return false;
                if( !DeepComparable.Matches(Qualification, otherT.Qualification)) return false;
                
                return true;
            }
            
            public override bool IsExactly(IDeepComparable other)
            {
                var otherT = other as CareTeamComponent;
                if(otherT == null) return false;
                
                if(!base.IsExactly(otherT)) return false;
                if( !DeepComparable.IsExactly(SequenceElement, otherT.SequenceElement)) return false;
                if( !DeepComparable.IsExactly(Provider, otherT.Provider)) return false;
                if( !DeepComparable.IsExactly(ResponsibleElement, otherT.ResponsibleElement)) return false;
                if( !DeepComparable.IsExactly(Role, otherT.Role)) return false;
                if( !DeepComparable.IsExactly(Qualification, otherT.Qualification)) return false;
                
                return true;
            }


            [NotMapped]
            public override IEnumerable<Base> Children
            {
                get
                {
                    foreach (var item in base.Children) yield return item;
                    if (SequenceElement != null) yield return SequenceElement;
                    if (Provider != null) yield return Provider;
                    if (ResponsibleElement != null) yield return ResponsibleElement;
                    if (Role != null) yield return Role;
                    if (Qualification != null) yield return Qualification;
                }
            }

            [NotMapped]
            internal override IEnumerable<ElementValue> NamedChildren
            {
                get
                {
                    foreach (var item in base.NamedChildren) yield return item;
<<<<<<< HEAD
                    if (SequenceElement != null) yield return new ElementValue("sequence", false, SequenceElement);
                    if (Provider != null) yield return new ElementValue("provider", false, Provider);
                    if (ResponsibleElement != null) yield return new ElementValue("responsible", false, ResponsibleElement);
                    if (Role != null) yield return new ElementValue("role", false, Role);
                    if (Qualification != null) yield return new ElementValue("qualification", false, Qualification);
=======
                    if (SequenceElement != null) yield return new ElementValue("sequence", SequenceElement);
                    if (Category != null) yield return new ElementValue("category", Category);
                    if (Code != null) yield return new ElementValue("code", Code);
                    if (Timing != null) yield return new ElementValue("timing", Timing);
                    if (Value != null) yield return new ElementValue("value", Value);
                    if (Reason != null) yield return new ElementValue("reason", Reason);
>>>>>>> 824431c8
                }
            }

            
        }
        
        
        [FhirType("SupportingInformationComponent")]
        [DataContract]
<<<<<<< HEAD
        public partial class SupportingInformationComponent : Hl7.Fhir.Model.BackboneElement, System.ComponentModel.INotifyPropertyChanged
=======
        public partial class CareTeamComponent : Hl7.Fhir.Model.BackboneElement, System.ComponentModel.INotifyPropertyChanged, IBackboneElement
>>>>>>> 824431c8
        {
            [NotMapped]
            public override string TypeName { get { return "SupportingInformationComponent"; } }
            
            /// <summary>
            /// Information instance identifier
            /// </summary>
            [FhirElement("sequence", Order=40)]
            [Cardinality(Min=1,Max=1)]
            [DataMember]
            public Hl7.Fhir.Model.PositiveInt SequenceElement
            {
                get { return _SequenceElement; }
                set { _SequenceElement = value; OnPropertyChanged("SequenceElement"); }
            }
            
            private Hl7.Fhir.Model.PositiveInt _SequenceElement;
            
            /// <summary>
            /// Information instance identifier
            /// </summary>
            /// <remarks>This uses the native .NET datatype, rather than the FHIR equivalent</remarks>
            [NotMapped]
            [IgnoreDataMemberAttribute]
            public int? Sequence
            {
                get { return SequenceElement != null ? SequenceElement.Value : null; }
                set
                {
                    if (!value.HasValue)
                        SequenceElement = null; 
                    else
                        SequenceElement = new Hl7.Fhir.Model.PositiveInt(value);
                    OnPropertyChanged("Sequence");
                }
            }
            
            /// <summary>
            /// Classification of the supplied information
            /// </summary>
            [FhirElement("category", Order=50)]
            [Cardinality(Min=1,Max=1)]
            [DataMember]
            public Hl7.Fhir.Model.CodeableConcept Category
            {
                get { return _Category; }
                set { _Category = value; OnPropertyChanged("Category"); }
            }
            
            private Hl7.Fhir.Model.CodeableConcept _Category;
            
            /// <summary>
            /// Type of information
            /// </summary>
            [FhirElement("code", Order=60)]
            [DataMember]
            public Hl7.Fhir.Model.CodeableConcept Code
            {
                get { return _Code; }
                set { _Code = value; OnPropertyChanged("Code"); }
            }
            
            private Hl7.Fhir.Model.CodeableConcept _Code;
            
            /// <summary>
            /// When it occurred
            /// </summary>
            [FhirElement("timing", Order=70, Choice=ChoiceType.DatatypeChoice)]
            [CLSCompliant(false)]
			[AllowedTypes(typeof(Hl7.Fhir.Model.Date),typeof(Hl7.Fhir.Model.Period))]
            [DataMember]
            public Hl7.Fhir.Model.Element Timing
            {
                get { return _Timing; }
                set { _Timing = value; OnPropertyChanged("Timing"); }
            }
            
            private Hl7.Fhir.Model.Element _Timing;
            
            /// <summary>
            /// Data to be provided
            /// </summary>
            [FhirElement("value", Order=80, Choice=ChoiceType.DatatypeChoice)]
            [CLSCompliant(false)]
			[AllowedTypes(typeof(Hl7.Fhir.Model.FhirBoolean),typeof(Hl7.Fhir.Model.FhirString),typeof(Quantity),typeof(Hl7.Fhir.Model.Attachment),typeof(Hl7.Fhir.Model.ResourceReference))]
            [DataMember]
            public Hl7.Fhir.Model.Element Value
            {
                get { return _Value; }
                set { _Value = value; OnPropertyChanged("Value"); }
            }
            
            private Hl7.Fhir.Model.Element _Value;
            
            /// <summary>
            /// Explanation for the information
            /// </summary>
            [FhirElement("reason", Order=90)]
            [DataMember]
            public Hl7.Fhir.Model.Coding Reason
            {
                get { return _Reason; }
                set { _Reason = value; OnPropertyChanged("Reason"); }
            }
            
            private Hl7.Fhir.Model.Coding _Reason;
            
            public override IDeepCopyable CopyTo(IDeepCopyable other)
            {
                var dest = other as SupportingInformationComponent;
                
                if (dest != null)
                {
                    base.CopyTo(dest);
                    if(SequenceElement != null) dest.SequenceElement = (Hl7.Fhir.Model.PositiveInt)SequenceElement.DeepCopy();
                    if(Category != null) dest.Category = (Hl7.Fhir.Model.CodeableConcept)Category.DeepCopy();
                    if(Code != null) dest.Code = (Hl7.Fhir.Model.CodeableConcept)Code.DeepCopy();
                    if(Timing != null) dest.Timing = (Hl7.Fhir.Model.Element)Timing.DeepCopy();
                    if(Value != null) dest.Value = (Hl7.Fhir.Model.Element)Value.DeepCopy();
                    if(Reason != null) dest.Reason = (Hl7.Fhir.Model.Coding)Reason.DeepCopy();
                    return dest;
                }
                else
                	throw new ArgumentException("Can only copy to an object of the same type", "other");
            }
            
            public override IDeepCopyable DeepCopy()
            {
                return CopyTo(new SupportingInformationComponent());
            }
            
            public override bool Matches(IDeepComparable other)
            {
                var otherT = other as SupportingInformationComponent;
                if(otherT == null) return false;
                
                if(!base.Matches(otherT)) return false;
                if( !DeepComparable.Matches(SequenceElement, otherT.SequenceElement)) return false;
                if( !DeepComparable.Matches(Category, otherT.Category)) return false;
                if( !DeepComparable.Matches(Code, otherT.Code)) return false;
                if( !DeepComparable.Matches(Timing, otherT.Timing)) return false;
                if( !DeepComparable.Matches(Value, otherT.Value)) return false;
                if( !DeepComparable.Matches(Reason, otherT.Reason)) return false;
                
                return true;
            }
            
            public override bool IsExactly(IDeepComparable other)
            {
                var otherT = other as SupportingInformationComponent;
                if(otherT == null) return false;
                
                if(!base.IsExactly(otherT)) return false;
                if( !DeepComparable.IsExactly(SequenceElement, otherT.SequenceElement)) return false;
                if( !DeepComparable.IsExactly(Category, otherT.Category)) return false;
                if( !DeepComparable.IsExactly(Code, otherT.Code)) return false;
                if( !DeepComparable.IsExactly(Timing, otherT.Timing)) return false;
                if( !DeepComparable.IsExactly(Value, otherT.Value)) return false;
                if( !DeepComparable.IsExactly(Reason, otherT.Reason)) return false;
                
                return true;
            }


            [NotMapped]
            public override IEnumerable<Base> Children
            {
                get
                {
                    foreach (var item in base.Children) yield return item;
                    if (SequenceElement != null) yield return SequenceElement;
                    if (Category != null) yield return Category;
                    if (Code != null) yield return Code;
                    if (Timing != null) yield return Timing;
                    if (Value != null) yield return Value;
                    if (Reason != null) yield return Reason;
                }
            }

            [NotMapped]
            internal override IEnumerable<ElementValue> NamedChildren
            {
                get
                {
                    foreach (var item in base.NamedChildren) yield return item;
<<<<<<< HEAD
                    if (SequenceElement != null) yield return new ElementValue("sequence", false, SequenceElement);
                    if (Category != null) yield return new ElementValue("category", false, Category);
                    if (Code != null) yield return new ElementValue("code", false, Code);
                    if (Timing != null) yield return new ElementValue("timing", false, Timing);
                    if (Value != null) yield return new ElementValue("value", false, Value);
                    if (Reason != null) yield return new ElementValue("reason", false, Reason);
=======
                    if (SequenceElement != null) yield return new ElementValue("sequence", SequenceElement);
                    if (Provider != null) yield return new ElementValue("provider", Provider);
                    if (ResponsibleElement != null) yield return new ElementValue("responsible", ResponsibleElement);
                    if (Role != null) yield return new ElementValue("role", Role);
                    if (Qualification != null) yield return new ElementValue("qualification", Qualification);
>>>>>>> 824431c8
                }
            }

            
        }
        
        
        [FhirType("DiagnosisComponent")]
        [DataContract]
        public partial class DiagnosisComponent : Hl7.Fhir.Model.BackboneElement, System.ComponentModel.INotifyPropertyChanged, IBackboneElement
        {
            [NotMapped]
            public override string TypeName { get { return "DiagnosisComponent"; } }
            
            /// <summary>
            /// Diagnosis instance identifier
            /// </summary>
            [FhirElement("sequence", Order=40)]
            [Cardinality(Min=1,Max=1)]
            [DataMember]
            public Hl7.Fhir.Model.PositiveInt SequenceElement
            {
                get { return _SequenceElement; }
                set { _SequenceElement = value; OnPropertyChanged("SequenceElement"); }
            }
            
            private Hl7.Fhir.Model.PositiveInt _SequenceElement;
            
            /// <summary>
            /// Diagnosis instance identifier
            /// </summary>
            /// <remarks>This uses the native .NET datatype, rather than the FHIR equivalent</remarks>
            [NotMapped]
            [IgnoreDataMemberAttribute]
            public int? Sequence
            {
                get { return SequenceElement != null ? SequenceElement.Value : null; }
                set
                {
                    if (!value.HasValue)
                        SequenceElement = null; 
                    else
                        SequenceElement = new Hl7.Fhir.Model.PositiveInt(value);
                    OnPropertyChanged("Sequence");
                }
            }
            
            /// <summary>
            /// Nature of illness or problem
            /// </summary>
            [FhirElement("diagnosis", Order=50, Choice=ChoiceType.DatatypeChoice)]
            [CLSCompliant(false)]
			[AllowedTypes(typeof(Hl7.Fhir.Model.CodeableConcept),typeof(Hl7.Fhir.Model.ResourceReference))]
            [Cardinality(Min=1,Max=1)]
            [DataMember]
            public Hl7.Fhir.Model.Element Diagnosis
            {
                get { return _Diagnosis; }
                set { _Diagnosis = value; OnPropertyChanged("Diagnosis"); }
            }
            
            private Hl7.Fhir.Model.Element _Diagnosis;
            
            /// <summary>
            /// Timing or nature of the diagnosis
            /// </summary>
            [FhirElement("type", Order=60)]
            [Cardinality(Min=0,Max=-1)]
            [DataMember]
            public List<Hl7.Fhir.Model.CodeableConcept> Type
            {
                get { if(_Type==null) _Type = new List<Hl7.Fhir.Model.CodeableConcept>(); return _Type; }
                set { _Type = value; OnPropertyChanged("Type"); }
            }
            
            private List<Hl7.Fhir.Model.CodeableConcept> _Type;
            
            /// <summary>
            /// Present on admission
            /// </summary>
            [FhirElement("onAdmission", Order=70)]
            [DataMember]
            public Hl7.Fhir.Model.CodeableConcept OnAdmission
            {
                get { return _OnAdmission; }
                set { _OnAdmission = value; OnPropertyChanged("OnAdmission"); }
            }
            
            private Hl7.Fhir.Model.CodeableConcept _OnAdmission;
            
            /// <summary>
            /// Package billing code
            /// </summary>
            [FhirElement("packageCode", Order=80)]
            [DataMember]
            public Hl7.Fhir.Model.CodeableConcept PackageCode
            {
                get { return _PackageCode; }
                set { _PackageCode = value; OnPropertyChanged("PackageCode"); }
            }
            
            private Hl7.Fhir.Model.CodeableConcept _PackageCode;
            
            public override IDeepCopyable CopyTo(IDeepCopyable other)
            {
                var dest = other as DiagnosisComponent;
                
                if (dest != null)
                {
                    base.CopyTo(dest);
                    if(SequenceElement != null) dest.SequenceElement = (Hl7.Fhir.Model.PositiveInt)SequenceElement.DeepCopy();
                    if(Diagnosis != null) dest.Diagnosis = (Hl7.Fhir.Model.Element)Diagnosis.DeepCopy();
                    if(Type != null) dest.Type = new List<Hl7.Fhir.Model.CodeableConcept>(Type.DeepCopy());
                    if(OnAdmission != null) dest.OnAdmission = (Hl7.Fhir.Model.CodeableConcept)OnAdmission.DeepCopy();
                    if(PackageCode != null) dest.PackageCode = (Hl7.Fhir.Model.CodeableConcept)PackageCode.DeepCopy();
                    return dest;
                }
                else
                	throw new ArgumentException("Can only copy to an object of the same type", "other");
            }
            
            public override IDeepCopyable DeepCopy()
            {
                return CopyTo(new DiagnosisComponent());
            }
            
            public override bool Matches(IDeepComparable other)
            {
                var otherT = other as DiagnosisComponent;
                if(otherT == null) return false;
                
                if(!base.Matches(otherT)) return false;
                if( !DeepComparable.Matches(SequenceElement, otherT.SequenceElement)) return false;
                if( !DeepComparable.Matches(Diagnosis, otherT.Diagnosis)) return false;
                if( !DeepComparable.Matches(Type, otherT.Type)) return false;
                if( !DeepComparable.Matches(OnAdmission, otherT.OnAdmission)) return false;
                if( !DeepComparable.Matches(PackageCode, otherT.PackageCode)) return false;
                
                return true;
            }
            
            public override bool IsExactly(IDeepComparable other)
            {
                var otherT = other as DiagnosisComponent;
                if(otherT == null) return false;
                
                if(!base.IsExactly(otherT)) return false;
                if( !DeepComparable.IsExactly(SequenceElement, otherT.SequenceElement)) return false;
                if( !DeepComparable.IsExactly(Diagnosis, otherT.Diagnosis)) return false;
                if( !DeepComparable.IsExactly(Type, otherT.Type)) return false;
                if( !DeepComparable.IsExactly(OnAdmission, otherT.OnAdmission)) return false;
                if( !DeepComparable.IsExactly(PackageCode, otherT.PackageCode)) return false;
                
                return true;
            }


            [NotMapped]
            public override IEnumerable<Base> Children
            {
                get
                {
                    foreach (var item in base.Children) yield return item;
                    if (SequenceElement != null) yield return SequenceElement;
                    if (Diagnosis != null) yield return Diagnosis;
                    foreach (var elem in Type) { if (elem != null) yield return elem; }
                    if (OnAdmission != null) yield return OnAdmission;
                    if (PackageCode != null) yield return PackageCode;
                }
            }

            [NotMapped]
            internal override IEnumerable<ElementValue> NamedChildren
            {
                get
                {
                    foreach (var item in base.NamedChildren) yield return item;
                    if (SequenceElement != null) yield return new ElementValue("sequence", SequenceElement);
                    if (Diagnosis != null) yield return new ElementValue("diagnosis", Diagnosis);
                    foreach (var elem in Type) { if (elem != null) yield return new ElementValue("type", elem); }
                    if (OnAdmission != null) yield return new ElementValue("onAdmission", OnAdmission);
                    if (PackageCode != null) yield return new ElementValue("packageCode", PackageCode);
                }
            }

            
        }
        
        
        [FhirType("ProcedureComponent")]
        [DataContract]
        public partial class ProcedureComponent : Hl7.Fhir.Model.BackboneElement, System.ComponentModel.INotifyPropertyChanged, IBackboneElement
        {
            [NotMapped]
            public override string TypeName { get { return "ProcedureComponent"; } }
            
            /// <summary>
            /// Procedure instance identifier
            /// </summary>
            [FhirElement("sequence", Order=40)]
            [Cardinality(Min=1,Max=1)]
            [DataMember]
            public Hl7.Fhir.Model.PositiveInt SequenceElement
            {
                get { return _SequenceElement; }
                set { _SequenceElement = value; OnPropertyChanged("SequenceElement"); }
            }
            
            private Hl7.Fhir.Model.PositiveInt _SequenceElement;
            
            /// <summary>
            /// Procedure instance identifier
            /// </summary>
            /// <remarks>This uses the native .NET datatype, rather than the FHIR equivalent</remarks>
            [NotMapped]
            [IgnoreDataMemberAttribute]
            public int? Sequence
            {
                get { return SequenceElement != null ? SequenceElement.Value : null; }
                set
                {
                    if (!value.HasValue)
                        SequenceElement = null; 
                    else
                        SequenceElement = new Hl7.Fhir.Model.PositiveInt(value);
                    OnPropertyChanged("Sequence");
                }
            }
            
            /// <summary>
            /// Category of Procedure
            /// </summary>
            [FhirElement("type", Order=50)]
            [Cardinality(Min=0,Max=-1)]
            [DataMember]
            public List<Hl7.Fhir.Model.CodeableConcept> Type
            {
                get { if(_Type==null) _Type = new List<Hl7.Fhir.Model.CodeableConcept>(); return _Type; }
                set { _Type = value; OnPropertyChanged("Type"); }
            }
            
            private List<Hl7.Fhir.Model.CodeableConcept> _Type;
            
            /// <summary>
            /// When the procedure was performed
            /// </summary>
            [FhirElement("date", Order=60)]
            [DataMember]
            public Hl7.Fhir.Model.FhirDateTime DateElement
            {
                get { return _DateElement; }
                set { _DateElement = value; OnPropertyChanged("DateElement"); }
            }
            
            private Hl7.Fhir.Model.FhirDateTime _DateElement;
            
            /// <summary>
            /// When the procedure was performed
            /// </summary>
            /// <remarks>This uses the native .NET datatype, rather than the FHIR equivalent</remarks>
            [NotMapped]
            [IgnoreDataMemberAttribute]
            public string Date
            {
                get { return DateElement != null ? DateElement.Value : null; }
                set
                {
                    if (value == null)
                        DateElement = null; 
                    else
                        DateElement = new Hl7.Fhir.Model.FhirDateTime(value);
                    OnPropertyChanged("Date");
                }
            }
            
            /// <summary>
            /// Specific clinical procedure
            /// </summary>
            [FhirElement("procedure", Order=70, Choice=ChoiceType.DatatypeChoice)]
            [CLSCompliant(false)]
			[AllowedTypes(typeof(Hl7.Fhir.Model.CodeableConcept),typeof(Hl7.Fhir.Model.ResourceReference))]
            [Cardinality(Min=1,Max=1)]
            [DataMember]
            public Hl7.Fhir.Model.Element Procedure
            {
                get { return _Procedure; }
                set { _Procedure = value; OnPropertyChanged("Procedure"); }
            }
            
            private Hl7.Fhir.Model.Element _Procedure;
            
            /// <summary>
            /// Unique device identifier
            /// </summary>
            [FhirElement("udi", Order=80)]
            [CLSCompliant(false)]
			[References("Device")]
            [Cardinality(Min=0,Max=-1)]
            [DataMember]
            public List<Hl7.Fhir.Model.ResourceReference> Udi
            {
                get { if(_Udi==null) _Udi = new List<Hl7.Fhir.Model.ResourceReference>(); return _Udi; }
                set { _Udi = value; OnPropertyChanged("Udi"); }
            }
            
            private List<Hl7.Fhir.Model.ResourceReference> _Udi;
            
            public override IDeepCopyable CopyTo(IDeepCopyable other)
            {
                var dest = other as ProcedureComponent;
                
                if (dest != null)
                {
                    base.CopyTo(dest);
                    if(SequenceElement != null) dest.SequenceElement = (Hl7.Fhir.Model.PositiveInt)SequenceElement.DeepCopy();
                    if(Type != null) dest.Type = new List<Hl7.Fhir.Model.CodeableConcept>(Type.DeepCopy());
                    if(DateElement != null) dest.DateElement = (Hl7.Fhir.Model.FhirDateTime)DateElement.DeepCopy();
                    if(Procedure != null) dest.Procedure = (Hl7.Fhir.Model.Element)Procedure.DeepCopy();
                    if(Udi != null) dest.Udi = new List<Hl7.Fhir.Model.ResourceReference>(Udi.DeepCopy());
                    return dest;
                }
                else
                	throw new ArgumentException("Can only copy to an object of the same type", "other");
            }
            
            public override IDeepCopyable DeepCopy()
            {
                return CopyTo(new ProcedureComponent());
            }
            
            public override bool Matches(IDeepComparable other)
            {
                var otherT = other as ProcedureComponent;
                if(otherT == null) return false;
                
                if(!base.Matches(otherT)) return false;
                if( !DeepComparable.Matches(SequenceElement, otherT.SequenceElement)) return false;
                if( !DeepComparable.Matches(Type, otherT.Type)) return false;
                if( !DeepComparable.Matches(DateElement, otherT.DateElement)) return false;
                if( !DeepComparable.Matches(Procedure, otherT.Procedure)) return false;
                if( !DeepComparable.Matches(Udi, otherT.Udi)) return false;
                
                return true;
            }
            
            public override bool IsExactly(IDeepComparable other)
            {
                var otherT = other as ProcedureComponent;
                if(otherT == null) return false;
                
                if(!base.IsExactly(otherT)) return false;
                if( !DeepComparable.IsExactly(SequenceElement, otherT.SequenceElement)) return false;
                if( !DeepComparable.IsExactly(Type, otherT.Type)) return false;
                if( !DeepComparable.IsExactly(DateElement, otherT.DateElement)) return false;
                if( !DeepComparable.IsExactly(Procedure, otherT.Procedure)) return false;
                if( !DeepComparable.IsExactly(Udi, otherT.Udi)) return false;
                
                return true;
            }


            [NotMapped]
            public override IEnumerable<Base> Children
            {
                get
                {
                    foreach (var item in base.Children) yield return item;
                    if (SequenceElement != null) yield return SequenceElement;
                    foreach (var elem in Type) { if (elem != null) yield return elem; }
                    if (DateElement != null) yield return DateElement;
                    if (Procedure != null) yield return Procedure;
                    foreach (var elem in Udi) { if (elem != null) yield return elem; }
                }
            }

            [NotMapped]
            internal override IEnumerable<ElementValue> NamedChildren
            {
                get
                {
                    foreach (var item in base.NamedChildren) yield return item;
<<<<<<< HEAD
                    if (SequenceElement != null) yield return new ElementValue("sequence", false, SequenceElement);
                    foreach (var elem in Type) { if (elem != null) yield return new ElementValue("type", true, elem); }
                    if (DateElement != null) yield return new ElementValue("date", false, DateElement);
                    if (Procedure != null) yield return new ElementValue("procedure", false, Procedure);
                    foreach (var elem in Udi) { if (elem != null) yield return new ElementValue("udi", true, elem); }
=======
                    if (SequenceElement != null) yield return new ElementValue("sequence", SequenceElement);
                    if (DateElement != null) yield return new ElementValue("date", DateElement);
                    if (Procedure != null) yield return new ElementValue("procedure", Procedure);
>>>>>>> 824431c8
                }
            }

            
        }
        
        
        [FhirType("InsuranceComponent")]
        [DataContract]
        public partial class InsuranceComponent : Hl7.Fhir.Model.BackboneElement, System.ComponentModel.INotifyPropertyChanged, IBackboneElement
        {
            [NotMapped]
            public override string TypeName { get { return "InsuranceComponent"; } }
            
            /// <summary>
            /// Coverage to be used for adjudication
            /// </summary>
            [FhirElement("focal", InSummary=true, Order=40)]
            [Cardinality(Min=1,Max=1)]
            [DataMember]
            public Hl7.Fhir.Model.FhirBoolean FocalElement
            {
                get { return _FocalElement; }
                set { _FocalElement = value; OnPropertyChanged("FocalElement"); }
            }
            
            private Hl7.Fhir.Model.FhirBoolean _FocalElement;
            
            /// <summary>
            /// Coverage to be used for adjudication
            /// </summary>
            /// <remarks>This uses the native .NET datatype, rather than the FHIR equivalent</remarks>
            [NotMapped]
            [IgnoreDataMemberAttribute]
            public bool? Focal
            {
                get { return FocalElement != null ? FocalElement.Value : null; }
                set
                {
                    if (!value.HasValue)
                        FocalElement = null; 
                    else
                        FocalElement = new Hl7.Fhir.Model.FhirBoolean(value);
                    OnPropertyChanged("Focal");
                }
            }
            
            /// <summary>
            /// Insurance information
            /// </summary>
            [FhirElement("coverage", InSummary=true, Order=50)]
            [CLSCompliant(false)]
			[References("Coverage")]
            [Cardinality(Min=1,Max=1)]
            [DataMember]
            public Hl7.Fhir.Model.ResourceReference Coverage
            {
                get { return _Coverage; }
                set { _Coverage = value; OnPropertyChanged("Coverage"); }
            }
            
            private Hl7.Fhir.Model.ResourceReference _Coverage;
            
            /// <summary>
            /// Prior authorization reference number
            /// </summary>
            [FhirElement("preAuthRef", Order=60)]
            [Cardinality(Min=0,Max=-1)]
            [DataMember]
            public List<Hl7.Fhir.Model.FhirString> PreAuthRefElement
            {
                get { if(_PreAuthRefElement==null) _PreAuthRefElement = new List<Hl7.Fhir.Model.FhirString>(); return _PreAuthRefElement; }
                set { _PreAuthRefElement = value; OnPropertyChanged("PreAuthRefElement"); }
            }
            
            private List<Hl7.Fhir.Model.FhirString> _PreAuthRefElement;
            
            /// <summary>
            /// Prior authorization reference number
            /// </summary>
            /// <remarks>This uses the native .NET datatype, rather than the FHIR equivalent</remarks>
            [NotMapped]
            [IgnoreDataMemberAttribute]
            public IEnumerable<string> PreAuthRef
            {
                get { return PreAuthRefElement != null ? PreAuthRefElement.Select(elem => elem.Value) : null; }
                set
                {
                    if (value == null)
                        PreAuthRefElement = null; 
                    else
                        PreAuthRefElement = new List<Hl7.Fhir.Model.FhirString>(value.Select(elem=>new Hl7.Fhir.Model.FhirString(elem)));
                    OnPropertyChanged("PreAuthRef");
                }
            }
            
            public override IDeepCopyable CopyTo(IDeepCopyable other)
            {
                var dest = other as InsuranceComponent;
                
                if (dest != null)
                {
                    base.CopyTo(dest);
                    if(FocalElement != null) dest.FocalElement = (Hl7.Fhir.Model.FhirBoolean)FocalElement.DeepCopy();
                    if(Coverage != null) dest.Coverage = (Hl7.Fhir.Model.ResourceReference)Coverage.DeepCopy();
                    if(PreAuthRefElement != null) dest.PreAuthRefElement = new List<Hl7.Fhir.Model.FhirString>(PreAuthRefElement.DeepCopy());
                    return dest;
                }
                else
                	throw new ArgumentException("Can only copy to an object of the same type", "other");
            }
            
            public override IDeepCopyable DeepCopy()
            {
                return CopyTo(new InsuranceComponent());
            }
            
            public override bool Matches(IDeepComparable other)
            {
                var otherT = other as InsuranceComponent;
                if(otherT == null) return false;
                
                if(!base.Matches(otherT)) return false;
                if( !DeepComparable.Matches(FocalElement, otherT.FocalElement)) return false;
                if( !DeepComparable.Matches(Coverage, otherT.Coverage)) return false;
                if( !DeepComparable.Matches(PreAuthRefElement, otherT.PreAuthRefElement)) return false;
                
                return true;
            }
            
            public override bool IsExactly(IDeepComparable other)
            {
                var otherT = other as InsuranceComponent;
                if(otherT == null) return false;
                
                if(!base.IsExactly(otherT)) return false;
                if( !DeepComparable.IsExactly(FocalElement, otherT.FocalElement)) return false;
                if( !DeepComparable.IsExactly(Coverage, otherT.Coverage)) return false;
                if( !DeepComparable.IsExactly(PreAuthRefElement, otherT.PreAuthRefElement)) return false;
                
                return true;
            }


            [NotMapped]
            public override IEnumerable<Base> Children
            {
                get
                {
                    foreach (var item in base.Children) yield return item;
                    if (FocalElement != null) yield return FocalElement;
                    if (Coverage != null) yield return Coverage;
                    foreach (var elem in PreAuthRefElement) { if (elem != null) yield return elem; }
                }
            }

            [NotMapped]
            internal override IEnumerable<ElementValue> NamedChildren
            {
                get
                {
                    foreach (var item in base.NamedChildren) yield return item;
<<<<<<< HEAD
                    if (FocalElement != null) yield return new ElementValue("focal", false, FocalElement);
                    if (Coverage != null) yield return new ElementValue("coverage", false, Coverage);
                    foreach (var elem in PreAuthRefElement) { if (elem != null) yield return new ElementValue("preAuthRef", true, elem); }
=======
                    if (FocalElement != null) yield return new ElementValue("focal", FocalElement);
                    if (Coverage != null) yield return new ElementValue("coverage", Coverage);
>>>>>>> 824431c8
                }
            }

            
        }
        
        
        [FhirType("AccidentComponent")]
        [DataContract]
        public partial class AccidentComponent : Hl7.Fhir.Model.BackboneElement, System.ComponentModel.INotifyPropertyChanged, IBackboneElement
        {
            [NotMapped]
            public override string TypeName { get { return "AccidentComponent"; } }
            
            /// <summary>
            /// When the incident occurred
            /// </summary>
            [FhirElement("date", Order=40)]
            [DataMember]
            public Hl7.Fhir.Model.Date DateElement
            {
                get { return _DateElement; }
                set { _DateElement = value; OnPropertyChanged("DateElement"); }
            }
            
            private Hl7.Fhir.Model.Date _DateElement;
            
            /// <summary>
            /// When the incident occurred
            /// </summary>
            /// <remarks>This uses the native .NET datatype, rather than the FHIR equivalent</remarks>
            [NotMapped]
            [IgnoreDataMemberAttribute]
            public string Date
            {
                get { return DateElement != null ? DateElement.Value : null; }
                set
                {
                    if (value == null)
                        DateElement = null; 
                    else
                        DateElement = new Hl7.Fhir.Model.Date(value);
                    OnPropertyChanged("Date");
                }
            }
            
            /// <summary>
            /// The nature of the accident
            /// </summary>
            [FhirElement("type", Order=50)]
            [DataMember]
            public Hl7.Fhir.Model.CodeableConcept Type
            {
                get { return _Type; }
                set { _Type = value; OnPropertyChanged("Type"); }
            }
            
            private Hl7.Fhir.Model.CodeableConcept _Type;
            
            /// <summary>
            /// Where the event occurred
            /// </summary>
            [FhirElement("location", Order=60, Choice=ChoiceType.DatatypeChoice)]
            [CLSCompliant(false)]
			[AllowedTypes(typeof(Hl7.Fhir.Model.Address),typeof(Hl7.Fhir.Model.ResourceReference))]
            [DataMember]
            public Hl7.Fhir.Model.Element Location
            {
                get { return _Location; }
                set { _Location = value; OnPropertyChanged("Location"); }
            }
            
            private Hl7.Fhir.Model.Element _Location;
            
            public override IDeepCopyable CopyTo(IDeepCopyable other)
            {
                var dest = other as AccidentComponent;
                
                if (dest != null)
                {
                    base.CopyTo(dest);
                    if(DateElement != null) dest.DateElement = (Hl7.Fhir.Model.Date)DateElement.DeepCopy();
                    if(Type != null) dest.Type = (Hl7.Fhir.Model.CodeableConcept)Type.DeepCopy();
                    if(Location != null) dest.Location = (Hl7.Fhir.Model.Element)Location.DeepCopy();
                    return dest;
                }
                else
                	throw new ArgumentException("Can only copy to an object of the same type", "other");
            }
            
            public override IDeepCopyable DeepCopy()
            {
                return CopyTo(new AccidentComponent());
            }
            
            public override bool Matches(IDeepComparable other)
            {
                var otherT = other as AccidentComponent;
                if(otherT == null) return false;
                
                if(!base.Matches(otherT)) return false;
                if( !DeepComparable.Matches(DateElement, otherT.DateElement)) return false;
                if( !DeepComparable.Matches(Type, otherT.Type)) return false;
                if( !DeepComparable.Matches(Location, otherT.Location)) return false;
                
                return true;
            }
            
            public override bool IsExactly(IDeepComparable other)
            {
                var otherT = other as AccidentComponent;
                if(otherT == null) return false;
                
                if(!base.IsExactly(otherT)) return false;
                if( !DeepComparable.IsExactly(DateElement, otherT.DateElement)) return false;
                if( !DeepComparable.IsExactly(Type, otherT.Type)) return false;
                if( !DeepComparable.IsExactly(Location, otherT.Location)) return false;
                
                return true;
            }


            [NotMapped]
            public override IEnumerable<Base> Children
            {
                get
                {
                    foreach (var item in base.Children) yield return item;
                    if (DateElement != null) yield return DateElement;
                    if (Type != null) yield return Type;
                    if (Location != null) yield return Location;
                }
            }

            [NotMapped]
            internal override IEnumerable<ElementValue> NamedChildren
            {
                get
                {
                    foreach (var item in base.NamedChildren) yield return item;
                    if (DateElement != null) yield return new ElementValue("date", DateElement);
                    if (Type != null) yield return new ElementValue("type", Type);
                    if (Location != null) yield return new ElementValue("location", Location);
                }
            }

            
        }
        
        
        [FhirType("ItemComponent")]
        [DataContract]
        public partial class ItemComponent : Hl7.Fhir.Model.BackboneElement, System.ComponentModel.INotifyPropertyChanged, IBackboneElement
        {
            [NotMapped]
            public override string TypeName { get { return "ItemComponent"; } }
            
            /// <summary>
            /// Item instance identifier
            /// </summary>
            [FhirElement("sequence", Order=40)]
            [Cardinality(Min=1,Max=1)]
            [DataMember]
            public Hl7.Fhir.Model.PositiveInt SequenceElement
            {
                get { return _SequenceElement; }
                set { _SequenceElement = value; OnPropertyChanged("SequenceElement"); }
            }
            
            private Hl7.Fhir.Model.PositiveInt _SequenceElement;
            
            /// <summary>
            /// Item instance identifier
            /// </summary>
            /// <remarks>This uses the native .NET datatype, rather than the FHIR equivalent</remarks>
            [NotMapped]
            [IgnoreDataMemberAttribute]
            public int? Sequence
            {
                get { return SequenceElement != null ? SequenceElement.Value : null; }
                set
                {
                    if (!value.HasValue)
                        SequenceElement = null; 
                    else
                        SequenceElement = new Hl7.Fhir.Model.PositiveInt(value);
                    OnPropertyChanged("Sequence");
                }
            }
            
            /// <summary>
            /// Applicable care team members
            /// </summary>
            [FhirElement("careTeamSequence", Order=50)]
            [Cardinality(Min=0,Max=-1)]
            [DataMember]
            public List<Hl7.Fhir.Model.PositiveInt> CareTeamSequenceElement
            {
                get { if(_CareTeamSequenceElement==null) _CareTeamSequenceElement = new List<Hl7.Fhir.Model.PositiveInt>(); return _CareTeamSequenceElement; }
                set { _CareTeamSequenceElement = value; OnPropertyChanged("CareTeamSequenceElement"); }
            }
            
            private List<Hl7.Fhir.Model.PositiveInt> _CareTeamSequenceElement;
            
            /// <summary>
            /// Applicable care team members
            /// </summary>
            /// <remarks>This uses the native .NET datatype, rather than the FHIR equivalent</remarks>
            [NotMapped]
            [IgnoreDataMemberAttribute]
            public IEnumerable<int?> CareTeamSequence
            {
                get { return CareTeamSequenceElement != null ? CareTeamSequenceElement.Select(elem => elem.Value) : null; }
                set
                {
                    if (value == null)
                        CareTeamSequenceElement = null; 
                    else
                        CareTeamSequenceElement = new List<Hl7.Fhir.Model.PositiveInt>(value.Select(elem=>new Hl7.Fhir.Model.PositiveInt(elem)));
                    OnPropertyChanged("CareTeamSequence");
                }
            }
            
            /// <summary>
            /// Applicable diagnoses
            /// </summary>
            [FhirElement("diagnosisSequence", Order=60)]
            [Cardinality(Min=0,Max=-1)]
            [DataMember]
            public List<Hl7.Fhir.Model.PositiveInt> DiagnosisSequenceElement
            {
                get { if(_DiagnosisSequenceElement==null) _DiagnosisSequenceElement = new List<Hl7.Fhir.Model.PositiveInt>(); return _DiagnosisSequenceElement; }
                set { _DiagnosisSequenceElement = value; OnPropertyChanged("DiagnosisSequenceElement"); }
            }
            
            private List<Hl7.Fhir.Model.PositiveInt> _DiagnosisSequenceElement;
            
            /// <summary>
            /// Applicable diagnoses
            /// </summary>
            /// <remarks>This uses the native .NET datatype, rather than the FHIR equivalent</remarks>
            [NotMapped]
            [IgnoreDataMemberAttribute]
            public IEnumerable<int?> DiagnosisSequence
            {
                get { return DiagnosisSequenceElement != null ? DiagnosisSequenceElement.Select(elem => elem.Value) : null; }
                set
                {
                    if (value == null)
                        DiagnosisSequenceElement = null; 
                    else
                        DiagnosisSequenceElement = new List<Hl7.Fhir.Model.PositiveInt>(value.Select(elem=>new Hl7.Fhir.Model.PositiveInt(elem)));
                    OnPropertyChanged("DiagnosisSequence");
                }
            }
            
            /// <summary>
            /// Applicable procedures
            /// </summary>
            [FhirElement("procedureSequence", Order=70)]
            [Cardinality(Min=0,Max=-1)]
            [DataMember]
            public List<Hl7.Fhir.Model.PositiveInt> ProcedureSequenceElement
            {
                get { if(_ProcedureSequenceElement==null) _ProcedureSequenceElement = new List<Hl7.Fhir.Model.PositiveInt>(); return _ProcedureSequenceElement; }
                set { _ProcedureSequenceElement = value; OnPropertyChanged("ProcedureSequenceElement"); }
            }
            
            private List<Hl7.Fhir.Model.PositiveInt> _ProcedureSequenceElement;
            
            /// <summary>
            /// Applicable procedures
            /// </summary>
            /// <remarks>This uses the native .NET datatype, rather than the FHIR equivalent</remarks>
            [NotMapped]
            [IgnoreDataMemberAttribute]
            public IEnumerable<int?> ProcedureSequence
            {
                get { return ProcedureSequenceElement != null ? ProcedureSequenceElement.Select(elem => elem.Value) : null; }
                set
                {
                    if (value == null)
                        ProcedureSequenceElement = null; 
                    else
                        ProcedureSequenceElement = new List<Hl7.Fhir.Model.PositiveInt>(value.Select(elem=>new Hl7.Fhir.Model.PositiveInt(elem)));
                    OnPropertyChanged("ProcedureSequence");
                }
            }
            
            /// <summary>
            /// Applicable exception and supporting information
            /// </summary>
            [FhirElement("informationSequence", Order=80)]
            [Cardinality(Min=0,Max=-1)]
            [DataMember]
            public List<Hl7.Fhir.Model.PositiveInt> InformationSequenceElement
            {
                get { if(_InformationSequenceElement==null) _InformationSequenceElement = new List<Hl7.Fhir.Model.PositiveInt>(); return _InformationSequenceElement; }
                set { _InformationSequenceElement = value; OnPropertyChanged("InformationSequenceElement"); }
            }
            
            private List<Hl7.Fhir.Model.PositiveInt> _InformationSequenceElement;
            
            /// <summary>
            /// Applicable exception and supporting information
            /// </summary>
            /// <remarks>This uses the native .NET datatype, rather than the FHIR equivalent</remarks>
            [NotMapped]
            [IgnoreDataMemberAttribute]
            public IEnumerable<int?> InformationSequence
            {
                get { return InformationSequenceElement != null ? InformationSequenceElement.Select(elem => elem.Value) : null; }
                set
                {
                    if (value == null)
                        InformationSequenceElement = null; 
                    else
                        InformationSequenceElement = new List<Hl7.Fhir.Model.PositiveInt>(value.Select(elem=>new Hl7.Fhir.Model.PositiveInt(elem)));
                    OnPropertyChanged("InformationSequence");
                }
            }
            
            /// <summary>
            /// Revenue or cost center code
            /// </summary>
            [FhirElement("revenue", Order=90)]
            [DataMember]
            public Hl7.Fhir.Model.CodeableConcept Revenue
            {
                get { return _Revenue; }
                set { _Revenue = value; OnPropertyChanged("Revenue"); }
            }
            
            private Hl7.Fhir.Model.CodeableConcept _Revenue;
            
            /// <summary>
            /// Benefit classification
            /// </summary>
            [FhirElement("category", Order=100)]
            [DataMember]
            public Hl7.Fhir.Model.CodeableConcept Category
            {
                get { return _Category; }
                set { _Category = value; OnPropertyChanged("Category"); }
            }
            
            private Hl7.Fhir.Model.CodeableConcept _Category;
            
            /// <summary>
            /// Billing, service, product, or drug code
            /// </summary>
            [FhirElement("productOrService", Order=110)]
            [Cardinality(Min=1,Max=1)]
            [DataMember]
            public Hl7.Fhir.Model.CodeableConcept ProductOrService
            {
                get { return _ProductOrService; }
                set { _ProductOrService = value; OnPropertyChanged("ProductOrService"); }
            }
            
            private Hl7.Fhir.Model.CodeableConcept _ProductOrService;
            
            /// <summary>
            /// Product or service billing modifiers
            /// </summary>
            [FhirElement("modifier", Order=120)]
            [Cardinality(Min=0,Max=-1)]
            [DataMember]
            public List<Hl7.Fhir.Model.CodeableConcept> Modifier
            {
                get { if(_Modifier==null) _Modifier = new List<Hl7.Fhir.Model.CodeableConcept>(); return _Modifier; }
                set { _Modifier = value; OnPropertyChanged("Modifier"); }
            }
            
            private List<Hl7.Fhir.Model.CodeableConcept> _Modifier;
            
            /// <summary>
            /// Program the product or service is provided under
            /// </summary>
            [FhirElement("programCode", Order=130)]
            [Cardinality(Min=0,Max=-1)]
            [DataMember]
            public List<Hl7.Fhir.Model.CodeableConcept> ProgramCode
            {
                get { if(_ProgramCode==null) _ProgramCode = new List<Hl7.Fhir.Model.CodeableConcept>(); return _ProgramCode; }
                set { _ProgramCode = value; OnPropertyChanged("ProgramCode"); }
            }
            
            private List<Hl7.Fhir.Model.CodeableConcept> _ProgramCode;
            
            /// <summary>
            /// Date or dates of service or product delivery
            /// </summary>
            [FhirElement("serviced", Order=140, Choice=ChoiceType.DatatypeChoice)]
            [CLSCompliant(false)]
			[AllowedTypes(typeof(Hl7.Fhir.Model.Date),typeof(Hl7.Fhir.Model.Period))]
            [DataMember]
            public Hl7.Fhir.Model.Element Serviced
            {
                get { return _Serviced; }
                set { _Serviced = value; OnPropertyChanged("Serviced"); }
            }
            
            private Hl7.Fhir.Model.Element _Serviced;
            
            /// <summary>
            /// Place of service or where product was supplied
            /// </summary>
            [FhirElement("location", Order=150, Choice=ChoiceType.DatatypeChoice)]
            [CLSCompliant(false)]
			[AllowedTypes(typeof(Hl7.Fhir.Model.CodeableConcept),typeof(Hl7.Fhir.Model.Address),typeof(Hl7.Fhir.Model.ResourceReference))]
            [DataMember]
            public Hl7.Fhir.Model.Element Location
            {
                get { return _Location; }
                set { _Location = value; OnPropertyChanged("Location"); }
            }
            
            private Hl7.Fhir.Model.Element _Location;
            
            /// <summary>
            /// Count of products or services
            /// </summary>
            [FhirElement("quantity", Order=160)]
            [DataMember]
            public Hl7.Fhir.Model.SimpleQuantity Quantity
            {
                get { return _Quantity; }
                set { _Quantity = value; OnPropertyChanged("Quantity"); }
            }
            
            private Hl7.Fhir.Model.SimpleQuantity _Quantity;
            
            /// <summary>
            /// Fee, charge or cost per item
            /// </summary>
            [FhirElement("unitPrice", Order=170)]
            [DataMember]
            public Money UnitPrice
            {
                get { return _UnitPrice; }
                set { _UnitPrice = value; OnPropertyChanged("UnitPrice"); }
            }
            
            private Money _UnitPrice;
            
            /// <summary>
            /// Price scaling factor
            /// </summary>
            [FhirElement("factor", Order=180)]
            [DataMember]
            public Hl7.Fhir.Model.FhirDecimal FactorElement
            {
                get { return _FactorElement; }
                set { _FactorElement = value; OnPropertyChanged("FactorElement"); }
            }
            
            private Hl7.Fhir.Model.FhirDecimal _FactorElement;
            
            /// <summary>
            /// Price scaling factor
            /// </summary>
            /// <remarks>This uses the native .NET datatype, rather than the FHIR equivalent</remarks>
            [NotMapped]
            [IgnoreDataMemberAttribute]
            public decimal? Factor
            {
                get { return FactorElement != null ? FactorElement.Value : null; }
                set
                {
                    if (!value.HasValue)
                        FactorElement = null; 
                    else
                        FactorElement = new Hl7.Fhir.Model.FhirDecimal(value);
                    OnPropertyChanged("Factor");
                }
            }
            
            /// <summary>
            /// Total item cost
            /// </summary>
            [FhirElement("net", Order=190)]
            [DataMember]
            public Money Net
            {
                get { return _Net; }
                set { _Net = value; OnPropertyChanged("Net"); }
            }
            
            private Money _Net;
            
            /// <summary>
            /// Unique device identifier
            /// </summary>
            [FhirElement("udi", Order=200)]
            [CLSCompliant(false)]
			[References("Device")]
            [Cardinality(Min=0,Max=-1)]
            [DataMember]
            public List<Hl7.Fhir.Model.ResourceReference> Udi
            {
                get { if(_Udi==null) _Udi = new List<Hl7.Fhir.Model.ResourceReference>(); return _Udi; }
                set { _Udi = value; OnPropertyChanged("Udi"); }
            }
            
            private List<Hl7.Fhir.Model.ResourceReference> _Udi;
            
            /// <summary>
            /// Anatomical location
            /// </summary>
            [FhirElement("bodySite", Order=210)]
            [DataMember]
            public Hl7.Fhir.Model.CodeableConcept BodySite
            {
                get { return _BodySite; }
                set { _BodySite = value; OnPropertyChanged("BodySite"); }
            }
            
            private Hl7.Fhir.Model.CodeableConcept _BodySite;
            
            /// <summary>
            /// Anatomical sub-location
            /// </summary>
            [FhirElement("subSite", Order=220)]
            [Cardinality(Min=0,Max=-1)]
            [DataMember]
            public List<Hl7.Fhir.Model.CodeableConcept> SubSite
            {
                get { if(_SubSite==null) _SubSite = new List<Hl7.Fhir.Model.CodeableConcept>(); return _SubSite; }
                set { _SubSite = value; OnPropertyChanged("SubSite"); }
            }
            
            private List<Hl7.Fhir.Model.CodeableConcept> _SubSite;
            
            /// <summary>
            /// Encounters related to this billed item
            /// </summary>
            [FhirElement("encounter", Order=230)]
            [CLSCompliant(false)]
			[References("Encounter")]
            [Cardinality(Min=0,Max=-1)]
            [DataMember]
            public List<Hl7.Fhir.Model.ResourceReference> Encounter
            {
                get { if(_Encounter==null) _Encounter = new List<Hl7.Fhir.Model.ResourceReference>(); return _Encounter; }
                set { _Encounter = value; OnPropertyChanged("Encounter"); }
            }
            
            private List<Hl7.Fhir.Model.ResourceReference> _Encounter;
            
            /// <summary>
            /// Applicable note numbers
            /// </summary>
            [FhirElement("noteNumber", Order=240)]
            [Cardinality(Min=0,Max=-1)]
            [DataMember]
            public List<Hl7.Fhir.Model.PositiveInt> NoteNumberElement
            {
                get { if(_NoteNumberElement==null) _NoteNumberElement = new List<Hl7.Fhir.Model.PositiveInt>(); return _NoteNumberElement; }
                set { _NoteNumberElement = value; OnPropertyChanged("NoteNumberElement"); }
            }
            
            private List<Hl7.Fhir.Model.PositiveInt> _NoteNumberElement;
            
            /// <summary>
            /// Applicable note numbers
            /// </summary>
            /// <remarks>This uses the native .NET datatype, rather than the FHIR equivalent</remarks>
            [NotMapped]
            [IgnoreDataMemberAttribute]
            public IEnumerable<int?> NoteNumber
            {
                get { return NoteNumberElement != null ? NoteNumberElement.Select(elem => elem.Value) : null; }
                set
                {
                    if (value == null)
                        NoteNumberElement = null; 
                    else
                        NoteNumberElement = new List<Hl7.Fhir.Model.PositiveInt>(value.Select(elem=>new Hl7.Fhir.Model.PositiveInt(elem)));
                    OnPropertyChanged("NoteNumber");
                }
            }
            
            /// <summary>
            /// Adjudication details
            /// </summary>
            [FhirElement("adjudication", Order=250)]
            [Cardinality(Min=0,Max=-1)]
            [DataMember]
            public List<Hl7.Fhir.Model.ExplanationOfBenefit.AdjudicationComponent> Adjudication
            {
                get { if(_Adjudication==null) _Adjudication = new List<Hl7.Fhir.Model.ExplanationOfBenefit.AdjudicationComponent>(); return _Adjudication; }
                set { _Adjudication = value; OnPropertyChanged("Adjudication"); }
            }
            
            private List<Hl7.Fhir.Model.ExplanationOfBenefit.AdjudicationComponent> _Adjudication;
            
            /// <summary>
            /// Additional items
            /// </summary>
            [FhirElement("detail", Order=260)]
            [Cardinality(Min=0,Max=-1)]
            [DataMember]
            public List<Hl7.Fhir.Model.ExplanationOfBenefit.DetailComponent> Detail
            {
                get { if(_Detail==null) _Detail = new List<Hl7.Fhir.Model.ExplanationOfBenefit.DetailComponent>(); return _Detail; }
                set { _Detail = value; OnPropertyChanged("Detail"); }
            }
            
            private List<Hl7.Fhir.Model.ExplanationOfBenefit.DetailComponent> _Detail;
            
            public override IDeepCopyable CopyTo(IDeepCopyable other)
            {
                var dest = other as ItemComponent;
                
                if (dest != null)
                {
                    base.CopyTo(dest);
                    if(SequenceElement != null) dest.SequenceElement = (Hl7.Fhir.Model.PositiveInt)SequenceElement.DeepCopy();
                    if(CareTeamSequenceElement != null) dest.CareTeamSequenceElement = new List<Hl7.Fhir.Model.PositiveInt>(CareTeamSequenceElement.DeepCopy());
                    if(DiagnosisSequenceElement != null) dest.DiagnosisSequenceElement = new List<Hl7.Fhir.Model.PositiveInt>(DiagnosisSequenceElement.DeepCopy());
                    if(ProcedureSequenceElement != null) dest.ProcedureSequenceElement = new List<Hl7.Fhir.Model.PositiveInt>(ProcedureSequenceElement.DeepCopy());
                    if(InformationSequenceElement != null) dest.InformationSequenceElement = new List<Hl7.Fhir.Model.PositiveInt>(InformationSequenceElement.DeepCopy());
                    if(Revenue != null) dest.Revenue = (Hl7.Fhir.Model.CodeableConcept)Revenue.DeepCopy();
                    if(Category != null) dest.Category = (Hl7.Fhir.Model.CodeableConcept)Category.DeepCopy();
                    if(ProductOrService != null) dest.ProductOrService = (Hl7.Fhir.Model.CodeableConcept)ProductOrService.DeepCopy();
                    if(Modifier != null) dest.Modifier = new List<Hl7.Fhir.Model.CodeableConcept>(Modifier.DeepCopy());
                    if(ProgramCode != null) dest.ProgramCode = new List<Hl7.Fhir.Model.CodeableConcept>(ProgramCode.DeepCopy());
                    if(Serviced != null) dest.Serviced = (Hl7.Fhir.Model.Element)Serviced.DeepCopy();
                    if(Location != null) dest.Location = (Hl7.Fhir.Model.Element)Location.DeepCopy();
                    if(Quantity != null) dest.Quantity = (Hl7.Fhir.Model.SimpleQuantity)Quantity.DeepCopy();
                    if(UnitPrice != null) dest.UnitPrice = (Money)UnitPrice.DeepCopy();
                    if(FactorElement != null) dest.FactorElement = (Hl7.Fhir.Model.FhirDecimal)FactorElement.DeepCopy();
                    if(Net != null) dest.Net = (Money)Net.DeepCopy();
                    if(Udi != null) dest.Udi = new List<Hl7.Fhir.Model.ResourceReference>(Udi.DeepCopy());
                    if(BodySite != null) dest.BodySite = (Hl7.Fhir.Model.CodeableConcept)BodySite.DeepCopy();
                    if(SubSite != null) dest.SubSite = new List<Hl7.Fhir.Model.CodeableConcept>(SubSite.DeepCopy());
                    if(Encounter != null) dest.Encounter = new List<Hl7.Fhir.Model.ResourceReference>(Encounter.DeepCopy());
                    if(NoteNumberElement != null) dest.NoteNumberElement = new List<Hl7.Fhir.Model.PositiveInt>(NoteNumberElement.DeepCopy());
                    if(Adjudication != null) dest.Adjudication = new List<Hl7.Fhir.Model.ExplanationOfBenefit.AdjudicationComponent>(Adjudication.DeepCopy());
                    if(Detail != null) dest.Detail = new List<Hl7.Fhir.Model.ExplanationOfBenefit.DetailComponent>(Detail.DeepCopy());
                    return dest;
                }
                else
                	throw new ArgumentException("Can only copy to an object of the same type", "other");
            }
            
            public override IDeepCopyable DeepCopy()
            {
                return CopyTo(new ItemComponent());
            }
            
            public override bool Matches(IDeepComparable other)
            {
                var otherT = other as ItemComponent;
                if(otherT == null) return false;
                
                if(!base.Matches(otherT)) return false;
                if( !DeepComparable.Matches(SequenceElement, otherT.SequenceElement)) return false;
                if( !DeepComparable.Matches(CareTeamSequenceElement, otherT.CareTeamSequenceElement)) return false;
                if( !DeepComparable.Matches(DiagnosisSequenceElement, otherT.DiagnosisSequenceElement)) return false;
                if( !DeepComparable.Matches(ProcedureSequenceElement, otherT.ProcedureSequenceElement)) return false;
                if( !DeepComparable.Matches(InformationSequenceElement, otherT.InformationSequenceElement)) return false;
                if( !DeepComparable.Matches(Revenue, otherT.Revenue)) return false;
                if( !DeepComparable.Matches(Category, otherT.Category)) return false;
                if( !DeepComparable.Matches(ProductOrService, otherT.ProductOrService)) return false;
                if( !DeepComparable.Matches(Modifier, otherT.Modifier)) return false;
                if( !DeepComparable.Matches(ProgramCode, otherT.ProgramCode)) return false;
                if( !DeepComparable.Matches(Serviced, otherT.Serviced)) return false;
                if( !DeepComparable.Matches(Location, otherT.Location)) return false;
                if( !DeepComparable.Matches(Quantity, otherT.Quantity)) return false;
                if( !DeepComparable.Matches(UnitPrice, otherT.UnitPrice)) return false;
                if( !DeepComparable.Matches(FactorElement, otherT.FactorElement)) return false;
                if( !DeepComparable.Matches(Net, otherT.Net)) return false;
                if( !DeepComparable.Matches(Udi, otherT.Udi)) return false;
                if( !DeepComparable.Matches(BodySite, otherT.BodySite)) return false;
                if( !DeepComparable.Matches(SubSite, otherT.SubSite)) return false;
                if( !DeepComparable.Matches(Encounter, otherT.Encounter)) return false;
                if( !DeepComparable.Matches(NoteNumberElement, otherT.NoteNumberElement)) return false;
                if( !DeepComparable.Matches(Adjudication, otherT.Adjudication)) return false;
                if( !DeepComparable.Matches(Detail, otherT.Detail)) return false;
                
                return true;
            }
            
            public override bool IsExactly(IDeepComparable other)
            {
                var otherT = other as ItemComponent;
                if(otherT == null) return false;
                
                if(!base.IsExactly(otherT)) return false;
                if( !DeepComparable.IsExactly(SequenceElement, otherT.SequenceElement)) return false;
                if( !DeepComparable.IsExactly(CareTeamSequenceElement, otherT.CareTeamSequenceElement)) return false;
                if( !DeepComparable.IsExactly(DiagnosisSequenceElement, otherT.DiagnosisSequenceElement)) return false;
                if( !DeepComparable.IsExactly(ProcedureSequenceElement, otherT.ProcedureSequenceElement)) return false;
                if( !DeepComparable.IsExactly(InformationSequenceElement, otherT.InformationSequenceElement)) return false;
                if( !DeepComparable.IsExactly(Revenue, otherT.Revenue)) return false;
                if( !DeepComparable.IsExactly(Category, otherT.Category)) return false;
                if( !DeepComparable.IsExactly(ProductOrService, otherT.ProductOrService)) return false;
                if( !DeepComparable.IsExactly(Modifier, otherT.Modifier)) return false;
                if( !DeepComparable.IsExactly(ProgramCode, otherT.ProgramCode)) return false;
                if( !DeepComparable.IsExactly(Serviced, otherT.Serviced)) return false;
                if( !DeepComparable.IsExactly(Location, otherT.Location)) return false;
                if( !DeepComparable.IsExactly(Quantity, otherT.Quantity)) return false;
                if( !DeepComparable.IsExactly(UnitPrice, otherT.UnitPrice)) return false;
                if( !DeepComparable.IsExactly(FactorElement, otherT.FactorElement)) return false;
                if( !DeepComparable.IsExactly(Net, otherT.Net)) return false;
                if( !DeepComparable.IsExactly(Udi, otherT.Udi)) return false;
                if( !DeepComparable.IsExactly(BodySite, otherT.BodySite)) return false;
                if( !DeepComparable.IsExactly(SubSite, otherT.SubSite)) return false;
                if( !DeepComparable.IsExactly(Encounter, otherT.Encounter)) return false;
                if( !DeepComparable.IsExactly(NoteNumberElement, otherT.NoteNumberElement)) return false;
                if( !DeepComparable.IsExactly(Adjudication, otherT.Adjudication)) return false;
                if( !DeepComparable.IsExactly(Detail, otherT.Detail)) return false;
                
                return true;
            }


            [NotMapped]
            public override IEnumerable<Base> Children
            {
                get
                {
                    foreach (var item in base.Children) yield return item;
                    if (SequenceElement != null) yield return SequenceElement;
                    foreach (var elem in CareTeamSequenceElement) { if (elem != null) yield return elem; }
                    foreach (var elem in DiagnosisSequenceElement) { if (elem != null) yield return elem; }
                    foreach (var elem in ProcedureSequenceElement) { if (elem != null) yield return elem; }
                    foreach (var elem in InformationSequenceElement) { if (elem != null) yield return elem; }
                    if (Revenue != null) yield return Revenue;
                    if (Category != null) yield return Category;
                    if (ProductOrService != null) yield return ProductOrService;
                    foreach (var elem in Modifier) { if (elem != null) yield return elem; }
                    foreach (var elem in ProgramCode) { if (elem != null) yield return elem; }
                    if (Serviced != null) yield return Serviced;
                    if (Location != null) yield return Location;
                    if (Quantity != null) yield return Quantity;
                    if (UnitPrice != null) yield return UnitPrice;
                    if (FactorElement != null) yield return FactorElement;
                    if (Net != null) yield return Net;
                    foreach (var elem in Udi) { if (elem != null) yield return elem; }
                    if (BodySite != null) yield return BodySite;
                    foreach (var elem in SubSite) { if (elem != null) yield return elem; }
                    foreach (var elem in Encounter) { if (elem != null) yield return elem; }
                    foreach (var elem in NoteNumberElement) { if (elem != null) yield return elem; }
                    foreach (var elem in Adjudication) { if (elem != null) yield return elem; }
                    foreach (var elem in Detail) { if (elem != null) yield return elem; }
                }
            }

            [NotMapped]
            internal override IEnumerable<ElementValue> NamedChildren
            {
                get
                {
                    foreach (var item in base.NamedChildren) yield return item;
<<<<<<< HEAD
                    if (SequenceElement != null) yield return new ElementValue("sequence", false, SequenceElement);
                    foreach (var elem in CareTeamSequenceElement) { if (elem != null) yield return new ElementValue("careTeamSequence", true, elem); }
                    foreach (var elem in DiagnosisSequenceElement) { if (elem != null) yield return new ElementValue("diagnosisSequence", true, elem); }
                    foreach (var elem in ProcedureSequenceElement) { if (elem != null) yield return new ElementValue("procedureSequence", true, elem); }
                    foreach (var elem in InformationSequenceElement) { if (elem != null) yield return new ElementValue("informationSequence", true, elem); }
                    if (Revenue != null) yield return new ElementValue("revenue", false, Revenue);
                    if (Category != null) yield return new ElementValue("category", false, Category);
                    if (ProductOrService != null) yield return new ElementValue("productOrService", false, ProductOrService);
                    foreach (var elem in Modifier) { if (elem != null) yield return new ElementValue("modifier", true, elem); }
                    foreach (var elem in ProgramCode) { if (elem != null) yield return new ElementValue("programCode", true, elem); }
                    if (Serviced != null) yield return new ElementValue("serviced", false, Serviced);
                    if (Location != null) yield return new ElementValue("location", false, Location);
                    if (Quantity != null) yield return new ElementValue("quantity", false, Quantity);
                    if (UnitPrice != null) yield return new ElementValue("unitPrice", false, UnitPrice);
                    if (FactorElement != null) yield return new ElementValue("factor", false, FactorElement);
                    if (Net != null) yield return new ElementValue("net", false, Net);
                    foreach (var elem in Udi) { if (elem != null) yield return new ElementValue("udi", true, elem); }
                    if (BodySite != null) yield return new ElementValue("bodySite", false, BodySite);
                    foreach (var elem in SubSite) { if (elem != null) yield return new ElementValue("subSite", true, elem); }
                    foreach (var elem in Encounter) { if (elem != null) yield return new ElementValue("encounter", true, elem); }
                    foreach (var elem in NoteNumberElement) { if (elem != null) yield return new ElementValue("noteNumber", true, elem); }
                    foreach (var elem in Adjudication) { if (elem != null) yield return new ElementValue("adjudication", true, elem); }
                    foreach (var elem in Detail) { if (elem != null) yield return new ElementValue("detail", true, elem); }
=======
                    if (SequenceElement != null) yield return new ElementValue("sequence", SequenceElement);
                    foreach (var elem in CareTeamSequenceElement) { if (elem != null) yield return new ElementValue("careTeamSequence", elem); }
                    foreach (var elem in DiagnosisSequenceElement) { if (elem != null) yield return new ElementValue("diagnosisSequence", elem); }
                    foreach (var elem in ProcedureSequenceElement) { if (elem != null) yield return new ElementValue("procedureSequence", elem); }
                    foreach (var elem in InformationSequenceElement) { if (elem != null) yield return new ElementValue("informationSequence", elem); }
                    if (Revenue != null) yield return new ElementValue("revenue", Revenue);
                    if (Category != null) yield return new ElementValue("category", Category);
                    if (Billcode != null) yield return new ElementValue("billcode", Billcode);
                    foreach (var elem in Modifier) { if (elem != null) yield return new ElementValue("modifier", elem); }
                    foreach (var elem in ProgramCode) { if (elem != null) yield return new ElementValue("programCode", elem); }
                    if (Serviced != null) yield return new ElementValue("serviced", Serviced);
                    if (Location != null) yield return new ElementValue("location", Location);
                    if (Quantity != null) yield return new ElementValue("quantity", Quantity);
                    if (UnitPrice != null) yield return new ElementValue("unitPrice", UnitPrice);
                    if (FactorElement != null) yield return new ElementValue("factor", FactorElement);
                    if (Net != null) yield return new ElementValue("net", Net);
                    foreach (var elem in Udi) { if (elem != null) yield return new ElementValue("udi", elem); }
                    if (BodySite != null) yield return new ElementValue("bodySite", BodySite);
                    foreach (var elem in SubSite) { if (elem != null) yield return new ElementValue("subSite", elem); }
                    foreach (var elem in Encounter) { if (elem != null) yield return new ElementValue("encounter", elem); }
                    foreach (var elem in NoteNumberElement) { if (elem != null) yield return new ElementValue("noteNumber", elem); }
                    foreach (var elem in Adjudication) { if (elem != null) yield return new ElementValue("adjudication", elem); }
                    foreach (var elem in Detail) { if (elem != null) yield return new ElementValue("detail", elem); }
>>>>>>> 824431c8
                }
            }

            
        }
        
        
        [FhirType("AdjudicationComponent")]
        [DataContract]
        public partial class AdjudicationComponent : Hl7.Fhir.Model.BackboneElement, System.ComponentModel.INotifyPropertyChanged, IBackboneElement
        {
            [NotMapped]
            public override string TypeName { get { return "AdjudicationComponent"; } }
            
            /// <summary>
            /// Type of adjudication information
            /// </summary>
            [FhirElement("category", Order=40)]
            [Cardinality(Min=1,Max=1)]
            [DataMember]
            public Hl7.Fhir.Model.CodeableConcept Category
            {
                get { return _Category; }
                set { _Category = value; OnPropertyChanged("Category"); }
            }
            
            private Hl7.Fhir.Model.CodeableConcept _Category;
            
            /// <summary>
            /// Explanation of adjudication outcome
            /// </summary>
            [FhirElement("reason", Order=50)]
            [DataMember]
            public Hl7.Fhir.Model.CodeableConcept Reason
            {
                get { return _Reason; }
                set { _Reason = value; OnPropertyChanged("Reason"); }
            }
            
            private Hl7.Fhir.Model.CodeableConcept _Reason;
            
            /// <summary>
            /// Monetary amount
            /// </summary>
            [FhirElement("amount", Order=60)]
            [DataMember]
            public Money Amount
            {
                get { return _Amount; }
                set { _Amount = value; OnPropertyChanged("Amount"); }
            }
            
            private Money _Amount;
            
            /// <summary>
            /// Non-monitary value
            /// </summary>
            [FhirElement("value", Order=70)]
            [DataMember]
            public Hl7.Fhir.Model.FhirDecimal ValueElement
            {
                get { return _ValueElement; }
                set { _ValueElement = value; OnPropertyChanged("ValueElement"); }
            }
            
            private Hl7.Fhir.Model.FhirDecimal _ValueElement;
            
            /// <summary>
            /// Non-monitary value
            /// </summary>
            /// <remarks>This uses the native .NET datatype, rather than the FHIR equivalent</remarks>
            [NotMapped]
            [IgnoreDataMemberAttribute]
            public decimal? Value
            {
                get { return ValueElement != null ? ValueElement.Value : null; }
                set
                {
                    if (!value.HasValue)
                        ValueElement = null; 
                    else
                        ValueElement = new Hl7.Fhir.Model.FhirDecimal(value);
                    OnPropertyChanged("Value");
                }
            }
            
            public override IDeepCopyable CopyTo(IDeepCopyable other)
            {
                var dest = other as AdjudicationComponent;
                
                if (dest != null)
                {
                    base.CopyTo(dest);
                    if(Category != null) dest.Category = (Hl7.Fhir.Model.CodeableConcept)Category.DeepCopy();
                    if(Reason != null) dest.Reason = (Hl7.Fhir.Model.CodeableConcept)Reason.DeepCopy();
                    if(Amount != null) dest.Amount = (Money)Amount.DeepCopy();
                    if(ValueElement != null) dest.ValueElement = (Hl7.Fhir.Model.FhirDecimal)ValueElement.DeepCopy();
                    return dest;
                }
                else
                	throw new ArgumentException("Can only copy to an object of the same type", "other");
            }
            
            public override IDeepCopyable DeepCopy()
            {
                return CopyTo(new AdjudicationComponent());
            }
            
            public override bool Matches(IDeepComparable other)
            {
                var otherT = other as AdjudicationComponent;
                if(otherT == null) return false;
                
                if(!base.Matches(otherT)) return false;
                if( !DeepComparable.Matches(Category, otherT.Category)) return false;
                if( !DeepComparable.Matches(Reason, otherT.Reason)) return false;
                if( !DeepComparable.Matches(Amount, otherT.Amount)) return false;
                if( !DeepComparable.Matches(ValueElement, otherT.ValueElement)) return false;
                
                return true;
            }
            
            public override bool IsExactly(IDeepComparable other)
            {
                var otherT = other as AdjudicationComponent;
                if(otherT == null) return false;
                
                if(!base.IsExactly(otherT)) return false;
                if( !DeepComparable.IsExactly(Category, otherT.Category)) return false;
                if( !DeepComparable.IsExactly(Reason, otherT.Reason)) return false;
                if( !DeepComparable.IsExactly(Amount, otherT.Amount)) return false;
                if( !DeepComparable.IsExactly(ValueElement, otherT.ValueElement)) return false;
                
                return true;
            }


            [NotMapped]
            public override IEnumerable<Base> Children
            {
                get
                {
                    foreach (var item in base.Children) yield return item;
                    if (Category != null) yield return Category;
                    if (Reason != null) yield return Reason;
                    if (Amount != null) yield return Amount;
                    if (ValueElement != null) yield return ValueElement;
                }
            }

            [NotMapped]
            internal override IEnumerable<ElementValue> NamedChildren
            {
                get
                {
                    foreach (var item in base.NamedChildren) yield return item;
                    if (Category != null) yield return new ElementValue("category", Category);
                    if (Reason != null) yield return new ElementValue("reason", Reason);
                    if (Amount != null) yield return new ElementValue("amount", Amount);
                    if (ValueElement != null) yield return new ElementValue("value", ValueElement);
                }
            }

            
        }
        
        
        [FhirType("DetailComponent")]
        [DataContract]
        public partial class DetailComponent : Hl7.Fhir.Model.BackboneElement, System.ComponentModel.INotifyPropertyChanged, IBackboneElement
        {
            [NotMapped]
            public override string TypeName { get { return "DetailComponent"; } }
            
            /// <summary>
            /// Product or service provided
            /// </summary>
            [FhirElement("sequence", Order=40)]
            [Cardinality(Min=1,Max=1)]
            [DataMember]
            public Hl7.Fhir.Model.PositiveInt SequenceElement
            {
                get { return _SequenceElement; }
                set { _SequenceElement = value; OnPropertyChanged("SequenceElement"); }
            }
            
            private Hl7.Fhir.Model.PositiveInt _SequenceElement;
            
            /// <summary>
            /// Product or service provided
            /// </summary>
            /// <remarks>This uses the native .NET datatype, rather than the FHIR equivalent</remarks>
            [NotMapped]
            [IgnoreDataMemberAttribute]
            public int? Sequence
            {
                get { return SequenceElement != null ? SequenceElement.Value : null; }
                set
                {
                    if (!value.HasValue)
                        SequenceElement = null; 
                    else
                        SequenceElement = new Hl7.Fhir.Model.PositiveInt(value);
                    OnPropertyChanged("Sequence");
                }
            }
            
            /// <summary>
            /// Revenue or cost center code
            /// </summary>
            [FhirElement("revenue", Order=50)]
            [DataMember]
            public Hl7.Fhir.Model.CodeableConcept Revenue
            {
                get { return _Revenue; }
                set { _Revenue = value; OnPropertyChanged("Revenue"); }
            }
            
            private Hl7.Fhir.Model.CodeableConcept _Revenue;
            
            /// <summary>
            /// Benefit classification
            /// </summary>
            [FhirElement("category", Order=60)]
            [DataMember]
            public Hl7.Fhir.Model.CodeableConcept Category
            {
                get { return _Category; }
                set { _Category = value; OnPropertyChanged("Category"); }
            }
            
            private Hl7.Fhir.Model.CodeableConcept _Category;
            
            /// <summary>
            /// Billing, service, product, or drug code
            /// </summary>
            [FhirElement("productOrService", Order=70)]
            [Cardinality(Min=1,Max=1)]
            [DataMember]
            public Hl7.Fhir.Model.CodeableConcept ProductOrService
            {
                get { return _ProductOrService; }
                set { _ProductOrService = value; OnPropertyChanged("ProductOrService"); }
            }
            
            private Hl7.Fhir.Model.CodeableConcept _ProductOrService;
            
            /// <summary>
            /// Service/Product billing modifiers
            /// </summary>
            [FhirElement("modifier", Order=80)]
            [Cardinality(Min=0,Max=-1)]
            [DataMember]
            public List<Hl7.Fhir.Model.CodeableConcept> Modifier
            {
                get { if(_Modifier==null) _Modifier = new List<Hl7.Fhir.Model.CodeableConcept>(); return _Modifier; }
                set { _Modifier = value; OnPropertyChanged("Modifier"); }
            }
            
            private List<Hl7.Fhir.Model.CodeableConcept> _Modifier;
            
            /// <summary>
            /// Program the product or service is provided under
            /// </summary>
            [FhirElement("programCode", Order=90)]
            [Cardinality(Min=0,Max=-1)]
            [DataMember]
            public List<Hl7.Fhir.Model.CodeableConcept> ProgramCode
            {
                get { if(_ProgramCode==null) _ProgramCode = new List<Hl7.Fhir.Model.CodeableConcept>(); return _ProgramCode; }
                set { _ProgramCode = value; OnPropertyChanged("ProgramCode"); }
            }
            
            private List<Hl7.Fhir.Model.CodeableConcept> _ProgramCode;
            
            /// <summary>
            /// Count of products or services
            /// </summary>
            [FhirElement("quantity", Order=100)]
            [DataMember]
            public Hl7.Fhir.Model.SimpleQuantity Quantity
            {
                get { return _Quantity; }
                set { _Quantity = value; OnPropertyChanged("Quantity"); }
            }
            
            private Hl7.Fhir.Model.SimpleQuantity _Quantity;
            
            /// <summary>
            /// Fee, charge or cost per item
            /// </summary>
            [FhirElement("unitPrice", Order=110)]
            [DataMember]
            public Money UnitPrice
            {
                get { return _UnitPrice; }
                set { _UnitPrice = value; OnPropertyChanged("UnitPrice"); }
            }
            
            private Money _UnitPrice;
            
            /// <summary>
            /// Price scaling factor
            /// </summary>
            [FhirElement("factor", Order=120)]
            [DataMember]
            public Hl7.Fhir.Model.FhirDecimal FactorElement
            {
                get { return _FactorElement; }
                set { _FactorElement = value; OnPropertyChanged("FactorElement"); }
            }
            
            private Hl7.Fhir.Model.FhirDecimal _FactorElement;
            
            /// <summary>
            /// Price scaling factor
            /// </summary>
            /// <remarks>This uses the native .NET datatype, rather than the FHIR equivalent</remarks>
            [NotMapped]
            [IgnoreDataMemberAttribute]
            public decimal? Factor
            {
                get { return FactorElement != null ? FactorElement.Value : null; }
                set
                {
                    if (!value.HasValue)
                        FactorElement = null; 
                    else
                        FactorElement = new Hl7.Fhir.Model.FhirDecimal(value);
                    OnPropertyChanged("Factor");
                }
            }
            
            /// <summary>
            /// Total item cost
            /// </summary>
            [FhirElement("net", Order=130)]
            [DataMember]
            public Money Net
            {
                get { return _Net; }
                set { _Net = value; OnPropertyChanged("Net"); }
            }
            
            private Money _Net;
            
            /// <summary>
            /// Unique device identifier
            /// </summary>
            [FhirElement("udi", Order=140)]
            [CLSCompliant(false)]
			[References("Device")]
            [Cardinality(Min=0,Max=-1)]
            [DataMember]
            public List<Hl7.Fhir.Model.ResourceReference> Udi
            {
                get { if(_Udi==null) _Udi = new List<Hl7.Fhir.Model.ResourceReference>(); return _Udi; }
                set { _Udi = value; OnPropertyChanged("Udi"); }
            }
            
            private List<Hl7.Fhir.Model.ResourceReference> _Udi;
            
            /// <summary>
            /// Applicable note numbers
            /// </summary>
            [FhirElement("noteNumber", Order=150)]
            [Cardinality(Min=0,Max=-1)]
            [DataMember]
            public List<Hl7.Fhir.Model.PositiveInt> NoteNumberElement
            {
                get { if(_NoteNumberElement==null) _NoteNumberElement = new List<Hl7.Fhir.Model.PositiveInt>(); return _NoteNumberElement; }
                set { _NoteNumberElement = value; OnPropertyChanged("NoteNumberElement"); }
            }
            
            private List<Hl7.Fhir.Model.PositiveInt> _NoteNumberElement;
            
            /// <summary>
            /// Applicable note numbers
            /// </summary>
            /// <remarks>This uses the native .NET datatype, rather than the FHIR equivalent</remarks>
            [NotMapped]
            [IgnoreDataMemberAttribute]
            public IEnumerable<int?> NoteNumber
            {
                get { return NoteNumberElement != null ? NoteNumberElement.Select(elem => elem.Value) : null; }
                set
                {
                    if (value == null)
                        NoteNumberElement = null; 
                    else
                        NoteNumberElement = new List<Hl7.Fhir.Model.PositiveInt>(value.Select(elem=>new Hl7.Fhir.Model.PositiveInt(elem)));
                    OnPropertyChanged("NoteNumber");
                }
            }
            
            /// <summary>
            /// Detail level adjudication details
            /// </summary>
            [FhirElement("adjudication", Order=160)]
            [Cardinality(Min=0,Max=-1)]
            [DataMember]
            public List<Hl7.Fhir.Model.ExplanationOfBenefit.AdjudicationComponent> Adjudication
            {
                get { if(_Adjudication==null) _Adjudication = new List<Hl7.Fhir.Model.ExplanationOfBenefit.AdjudicationComponent>(); return _Adjudication; }
                set { _Adjudication = value; OnPropertyChanged("Adjudication"); }
            }
            
            private List<Hl7.Fhir.Model.ExplanationOfBenefit.AdjudicationComponent> _Adjudication;
            
            /// <summary>
            /// Additional items
            /// </summary>
            [FhirElement("subDetail", Order=170)]
            [Cardinality(Min=0,Max=-1)]
            [DataMember]
            public List<Hl7.Fhir.Model.ExplanationOfBenefit.SubDetailComponent> SubDetail
            {
                get { if(_SubDetail==null) _SubDetail = new List<Hl7.Fhir.Model.ExplanationOfBenefit.SubDetailComponent>(); return _SubDetail; }
                set { _SubDetail = value; OnPropertyChanged("SubDetail"); }
            }
            
            private List<Hl7.Fhir.Model.ExplanationOfBenefit.SubDetailComponent> _SubDetail;
            
            public override IDeepCopyable CopyTo(IDeepCopyable other)
            {
                var dest = other as DetailComponent;
                
                if (dest != null)
                {
                    base.CopyTo(dest);
                    if(SequenceElement != null) dest.SequenceElement = (Hl7.Fhir.Model.PositiveInt)SequenceElement.DeepCopy();
                    if(Revenue != null) dest.Revenue = (Hl7.Fhir.Model.CodeableConcept)Revenue.DeepCopy();
                    if(Category != null) dest.Category = (Hl7.Fhir.Model.CodeableConcept)Category.DeepCopy();
                    if(ProductOrService != null) dest.ProductOrService = (Hl7.Fhir.Model.CodeableConcept)ProductOrService.DeepCopy();
                    if(Modifier != null) dest.Modifier = new List<Hl7.Fhir.Model.CodeableConcept>(Modifier.DeepCopy());
                    if(ProgramCode != null) dest.ProgramCode = new List<Hl7.Fhir.Model.CodeableConcept>(ProgramCode.DeepCopy());
                    if(Quantity != null) dest.Quantity = (Hl7.Fhir.Model.SimpleQuantity)Quantity.DeepCopy();
                    if(UnitPrice != null) dest.UnitPrice = (Money)UnitPrice.DeepCopy();
                    if(FactorElement != null) dest.FactorElement = (Hl7.Fhir.Model.FhirDecimal)FactorElement.DeepCopy();
                    if(Net != null) dest.Net = (Money)Net.DeepCopy();
                    if(Udi != null) dest.Udi = new List<Hl7.Fhir.Model.ResourceReference>(Udi.DeepCopy());
                    if(NoteNumberElement != null) dest.NoteNumberElement = new List<Hl7.Fhir.Model.PositiveInt>(NoteNumberElement.DeepCopy());
                    if(Adjudication != null) dest.Adjudication = new List<Hl7.Fhir.Model.ExplanationOfBenefit.AdjudicationComponent>(Adjudication.DeepCopy());
                    if(SubDetail != null) dest.SubDetail = new List<Hl7.Fhir.Model.ExplanationOfBenefit.SubDetailComponent>(SubDetail.DeepCopy());
                    return dest;
                }
                else
                	throw new ArgumentException("Can only copy to an object of the same type", "other");
            }
            
            public override IDeepCopyable DeepCopy()
            {
                return CopyTo(new DetailComponent());
            }
            
            public override bool Matches(IDeepComparable other)
            {
                var otherT = other as DetailComponent;
                if(otherT == null) return false;
                
                if(!base.Matches(otherT)) return false;
                if( !DeepComparable.Matches(SequenceElement, otherT.SequenceElement)) return false;
                if( !DeepComparable.Matches(Revenue, otherT.Revenue)) return false;
                if( !DeepComparable.Matches(Category, otherT.Category)) return false;
                if( !DeepComparable.Matches(ProductOrService, otherT.ProductOrService)) return false;
                if( !DeepComparable.Matches(Modifier, otherT.Modifier)) return false;
                if( !DeepComparable.Matches(ProgramCode, otherT.ProgramCode)) return false;
                if( !DeepComparable.Matches(Quantity, otherT.Quantity)) return false;
                if( !DeepComparable.Matches(UnitPrice, otherT.UnitPrice)) return false;
                if( !DeepComparable.Matches(FactorElement, otherT.FactorElement)) return false;
                if( !DeepComparable.Matches(Net, otherT.Net)) return false;
                if( !DeepComparable.Matches(Udi, otherT.Udi)) return false;
                if( !DeepComparable.Matches(NoteNumberElement, otherT.NoteNumberElement)) return false;
                if( !DeepComparable.Matches(Adjudication, otherT.Adjudication)) return false;
                if( !DeepComparable.Matches(SubDetail, otherT.SubDetail)) return false;
                
                return true;
            }
            
            public override bool IsExactly(IDeepComparable other)
            {
                var otherT = other as DetailComponent;
                if(otherT == null) return false;
                
                if(!base.IsExactly(otherT)) return false;
                if( !DeepComparable.IsExactly(SequenceElement, otherT.SequenceElement)) return false;
                if( !DeepComparable.IsExactly(Revenue, otherT.Revenue)) return false;
                if( !DeepComparable.IsExactly(Category, otherT.Category)) return false;
                if( !DeepComparable.IsExactly(ProductOrService, otherT.ProductOrService)) return false;
                if( !DeepComparable.IsExactly(Modifier, otherT.Modifier)) return false;
                if( !DeepComparable.IsExactly(ProgramCode, otherT.ProgramCode)) return false;
                if( !DeepComparable.IsExactly(Quantity, otherT.Quantity)) return false;
                if( !DeepComparable.IsExactly(UnitPrice, otherT.UnitPrice)) return false;
                if( !DeepComparable.IsExactly(FactorElement, otherT.FactorElement)) return false;
                if( !DeepComparable.IsExactly(Net, otherT.Net)) return false;
                if( !DeepComparable.IsExactly(Udi, otherT.Udi)) return false;
                if( !DeepComparable.IsExactly(NoteNumberElement, otherT.NoteNumberElement)) return false;
                if( !DeepComparable.IsExactly(Adjudication, otherT.Adjudication)) return false;
                if( !DeepComparable.IsExactly(SubDetail, otherT.SubDetail)) return false;
                
                return true;
            }


            [NotMapped]
            public override IEnumerable<Base> Children
            {
                get
                {
                    foreach (var item in base.Children) yield return item;
                    if (SequenceElement != null) yield return SequenceElement;
                    if (Revenue != null) yield return Revenue;
                    if (Category != null) yield return Category;
                    if (ProductOrService != null) yield return ProductOrService;
                    foreach (var elem in Modifier) { if (elem != null) yield return elem; }
                    foreach (var elem in ProgramCode) { if (elem != null) yield return elem; }
                    if (Quantity != null) yield return Quantity;
                    if (UnitPrice != null) yield return UnitPrice;
                    if (FactorElement != null) yield return FactorElement;
                    if (Net != null) yield return Net;
                    foreach (var elem in Udi) { if (elem != null) yield return elem; }
                    foreach (var elem in NoteNumberElement) { if (elem != null) yield return elem; }
                    foreach (var elem in Adjudication) { if (elem != null) yield return elem; }
                    foreach (var elem in SubDetail) { if (elem != null) yield return elem; }
                }
            }

            [NotMapped]
            internal override IEnumerable<ElementValue> NamedChildren
            {
                get
                {
                    foreach (var item in base.NamedChildren) yield return item;
<<<<<<< HEAD
                    if (SequenceElement != null) yield return new ElementValue("sequence", false, SequenceElement);
                    if (Revenue != null) yield return new ElementValue("revenue", false, Revenue);
                    if (Category != null) yield return new ElementValue("category", false, Category);
                    if (ProductOrService != null) yield return new ElementValue("productOrService", false, ProductOrService);
                    foreach (var elem in Modifier) { if (elem != null) yield return new ElementValue("modifier", true, elem); }
                    foreach (var elem in ProgramCode) { if (elem != null) yield return new ElementValue("programCode", true, elem); }
                    if (Quantity != null) yield return new ElementValue("quantity", false, Quantity);
                    if (UnitPrice != null) yield return new ElementValue("unitPrice", false, UnitPrice);
                    if (FactorElement != null) yield return new ElementValue("factor", false, FactorElement);
                    if (Net != null) yield return new ElementValue("net", false, Net);
                    foreach (var elem in Udi) { if (elem != null) yield return new ElementValue("udi", true, elem); }
                    foreach (var elem in NoteNumberElement) { if (elem != null) yield return new ElementValue("noteNumber", true, elem); }
                    foreach (var elem in Adjudication) { if (elem != null) yield return new ElementValue("adjudication", true, elem); }
                    foreach (var elem in SubDetail) { if (elem != null) yield return new ElementValue("subDetail", true, elem); }
=======
                    if (SequenceElement != null) yield return new ElementValue("sequence", SequenceElement);
                    if (Revenue != null) yield return new ElementValue("revenue", Revenue);
                    if (Category != null) yield return new ElementValue("category", Category);
                    if (Billcode != null) yield return new ElementValue("billcode", Billcode);
                    foreach (var elem in Modifier) { if (elem != null) yield return new ElementValue("modifier", elem); }
                    foreach (var elem in ProgramCode) { if (elem != null) yield return new ElementValue("programCode", elem); }
                    if (Quantity != null) yield return new ElementValue("quantity", Quantity);
                    if (UnitPrice != null) yield return new ElementValue("unitPrice", UnitPrice);
                    if (FactorElement != null) yield return new ElementValue("factor", FactorElement);
                    if (Net != null) yield return new ElementValue("net", Net);
                    foreach (var elem in Udi) { if (elem != null) yield return new ElementValue("udi", elem); }
                    foreach (var elem in NoteNumberElement) { if (elem != null) yield return new ElementValue("noteNumber", elem); }
                    foreach (var elem in Adjudication) { if (elem != null) yield return new ElementValue("adjudication", elem); }
                    foreach (var elem in SubDetail) { if (elem != null) yield return new ElementValue("subDetail", elem); }
>>>>>>> 824431c8
                }
            }

            
        }
        
        
        [FhirType("SubDetailComponent")]
        [DataContract]
        public partial class SubDetailComponent : Hl7.Fhir.Model.BackboneElement, System.ComponentModel.INotifyPropertyChanged, IBackboneElement
        {
            [NotMapped]
            public override string TypeName { get { return "SubDetailComponent"; } }
            
            /// <summary>
            /// Product or service provided
            /// </summary>
            [FhirElement("sequence", Order=40)]
            [Cardinality(Min=1,Max=1)]
            [DataMember]
            public Hl7.Fhir.Model.PositiveInt SequenceElement
            {
                get { return _SequenceElement; }
                set { _SequenceElement = value; OnPropertyChanged("SequenceElement"); }
            }
            
            private Hl7.Fhir.Model.PositiveInt _SequenceElement;
            
            /// <summary>
            /// Product or service provided
            /// </summary>
            /// <remarks>This uses the native .NET datatype, rather than the FHIR equivalent</remarks>
            [NotMapped]
            [IgnoreDataMemberAttribute]
            public int? Sequence
            {
                get { return SequenceElement != null ? SequenceElement.Value : null; }
                set
                {
                    if (!value.HasValue)
                        SequenceElement = null; 
                    else
                        SequenceElement = new Hl7.Fhir.Model.PositiveInt(value);
                    OnPropertyChanged("Sequence");
                }
            }
            
            /// <summary>
            /// Revenue or cost center code
            /// </summary>
            [FhirElement("revenue", Order=50)]
            [DataMember]
            public Hl7.Fhir.Model.CodeableConcept Revenue
            {
                get { return _Revenue; }
                set { _Revenue = value; OnPropertyChanged("Revenue"); }
            }
            
            private Hl7.Fhir.Model.CodeableConcept _Revenue;
            
            /// <summary>
            /// Benefit classification
            /// </summary>
            [FhirElement("category", Order=60)]
            [DataMember]
            public Hl7.Fhir.Model.CodeableConcept Category
            {
                get { return _Category; }
                set { _Category = value; OnPropertyChanged("Category"); }
            }
            
            private Hl7.Fhir.Model.CodeableConcept _Category;
            
            /// <summary>
            /// Billing, service, product, or drug code
            /// </summary>
            [FhirElement("productOrService", Order=70)]
            [Cardinality(Min=1,Max=1)]
            [DataMember]
            public Hl7.Fhir.Model.CodeableConcept ProductOrService
            {
                get { return _ProductOrService; }
                set { _ProductOrService = value; OnPropertyChanged("ProductOrService"); }
            }
            
            private Hl7.Fhir.Model.CodeableConcept _ProductOrService;
            
            /// <summary>
            /// Service/Product billing modifiers
            /// </summary>
            [FhirElement("modifier", Order=80)]
            [Cardinality(Min=0,Max=-1)]
            [DataMember]
            public List<Hl7.Fhir.Model.CodeableConcept> Modifier
            {
                get { if(_Modifier==null) _Modifier = new List<Hl7.Fhir.Model.CodeableConcept>(); return _Modifier; }
                set { _Modifier = value; OnPropertyChanged("Modifier"); }
            }
            
            private List<Hl7.Fhir.Model.CodeableConcept> _Modifier;
            
            /// <summary>
            /// Program the product or service is provided under
            /// </summary>
            [FhirElement("programCode", Order=90)]
            [Cardinality(Min=0,Max=-1)]
            [DataMember]
            public List<Hl7.Fhir.Model.CodeableConcept> ProgramCode
            {
                get { if(_ProgramCode==null) _ProgramCode = new List<Hl7.Fhir.Model.CodeableConcept>(); return _ProgramCode; }
                set { _ProgramCode = value; OnPropertyChanged("ProgramCode"); }
            }
            
            private List<Hl7.Fhir.Model.CodeableConcept> _ProgramCode;
            
            /// <summary>
            /// Count of products or services
            /// </summary>
            [FhirElement("quantity", Order=100)]
            [DataMember]
            public Hl7.Fhir.Model.SimpleQuantity Quantity
            {
                get { return _Quantity; }
                set { _Quantity = value; OnPropertyChanged("Quantity"); }
            }
            
            private Hl7.Fhir.Model.SimpleQuantity _Quantity;
            
            /// <summary>
            /// Fee, charge or cost per item
            /// </summary>
            [FhirElement("unitPrice", Order=110)]
            [DataMember]
            public Money UnitPrice
            {
                get { return _UnitPrice; }
                set { _UnitPrice = value; OnPropertyChanged("UnitPrice"); }
            }
            
            private Money _UnitPrice;
            
            /// <summary>
            /// Price scaling factor
            /// </summary>
            [FhirElement("factor", Order=120)]
            [DataMember]
            public Hl7.Fhir.Model.FhirDecimal FactorElement
            {
                get { return _FactorElement; }
                set { _FactorElement = value; OnPropertyChanged("FactorElement"); }
            }
            
            private Hl7.Fhir.Model.FhirDecimal _FactorElement;
            
            /// <summary>
            /// Price scaling factor
            /// </summary>
            /// <remarks>This uses the native .NET datatype, rather than the FHIR equivalent</remarks>
            [NotMapped]
            [IgnoreDataMemberAttribute]
            public decimal? Factor
            {
                get { return FactorElement != null ? FactorElement.Value : null; }
                set
                {
                    if (!value.HasValue)
                        FactorElement = null; 
                    else
                        FactorElement = new Hl7.Fhir.Model.FhirDecimal(value);
                    OnPropertyChanged("Factor");
                }
            }
            
            /// <summary>
            /// Total item cost
            /// </summary>
            [FhirElement("net", Order=130)]
            [DataMember]
            public Money Net
            {
                get { return _Net; }
                set { _Net = value; OnPropertyChanged("Net"); }
            }
            
            private Money _Net;
            
            /// <summary>
            /// Unique device identifier
            /// </summary>
            [FhirElement("udi", Order=140)]
            [CLSCompliant(false)]
			[References("Device")]
            [Cardinality(Min=0,Max=-1)]
            [DataMember]
            public List<Hl7.Fhir.Model.ResourceReference> Udi
            {
                get { if(_Udi==null) _Udi = new List<Hl7.Fhir.Model.ResourceReference>(); return _Udi; }
                set { _Udi = value; OnPropertyChanged("Udi"); }
            }
            
            private List<Hl7.Fhir.Model.ResourceReference> _Udi;
            
            /// <summary>
            /// Applicable note numbers
            /// </summary>
            [FhirElement("noteNumber", Order=150)]
            [Cardinality(Min=0,Max=-1)]
            [DataMember]
            public List<Hl7.Fhir.Model.PositiveInt> NoteNumberElement
            {
                get { if(_NoteNumberElement==null) _NoteNumberElement = new List<Hl7.Fhir.Model.PositiveInt>(); return _NoteNumberElement; }
                set { _NoteNumberElement = value; OnPropertyChanged("NoteNumberElement"); }
            }
            
            private List<Hl7.Fhir.Model.PositiveInt> _NoteNumberElement;
            
            /// <summary>
            /// Applicable note numbers
            /// </summary>
            /// <remarks>This uses the native .NET datatype, rather than the FHIR equivalent</remarks>
            [NotMapped]
            [IgnoreDataMemberAttribute]
            public IEnumerable<int?> NoteNumber
            {
                get { return NoteNumberElement != null ? NoteNumberElement.Select(elem => elem.Value) : null; }
                set
                {
                    if (value == null)
                        NoteNumberElement = null; 
                    else
                        NoteNumberElement = new List<Hl7.Fhir.Model.PositiveInt>(value.Select(elem=>new Hl7.Fhir.Model.PositiveInt(elem)));
                    OnPropertyChanged("NoteNumber");
                }
            }
            
            /// <summary>
            /// Subdetail level adjudication details
            /// </summary>
            [FhirElement("adjudication", Order=160)]
            [Cardinality(Min=0,Max=-1)]
            [DataMember]
            public List<Hl7.Fhir.Model.ExplanationOfBenefit.AdjudicationComponent> Adjudication
            {
                get { if(_Adjudication==null) _Adjudication = new List<Hl7.Fhir.Model.ExplanationOfBenefit.AdjudicationComponent>(); return _Adjudication; }
                set { _Adjudication = value; OnPropertyChanged("Adjudication"); }
            }
            
            private List<Hl7.Fhir.Model.ExplanationOfBenefit.AdjudicationComponent> _Adjudication;
            
            public override IDeepCopyable CopyTo(IDeepCopyable other)
            {
                var dest = other as SubDetailComponent;
                
                if (dest != null)
                {
                    base.CopyTo(dest);
                    if(SequenceElement != null) dest.SequenceElement = (Hl7.Fhir.Model.PositiveInt)SequenceElement.DeepCopy();
                    if(Revenue != null) dest.Revenue = (Hl7.Fhir.Model.CodeableConcept)Revenue.DeepCopy();
                    if(Category != null) dest.Category = (Hl7.Fhir.Model.CodeableConcept)Category.DeepCopy();
                    if(ProductOrService != null) dest.ProductOrService = (Hl7.Fhir.Model.CodeableConcept)ProductOrService.DeepCopy();
                    if(Modifier != null) dest.Modifier = new List<Hl7.Fhir.Model.CodeableConcept>(Modifier.DeepCopy());
                    if(ProgramCode != null) dest.ProgramCode = new List<Hl7.Fhir.Model.CodeableConcept>(ProgramCode.DeepCopy());
                    if(Quantity != null) dest.Quantity = (Hl7.Fhir.Model.SimpleQuantity)Quantity.DeepCopy();
                    if(UnitPrice != null) dest.UnitPrice = (Money)UnitPrice.DeepCopy();
                    if(FactorElement != null) dest.FactorElement = (Hl7.Fhir.Model.FhirDecimal)FactorElement.DeepCopy();
                    if(Net != null) dest.Net = (Money)Net.DeepCopy();
                    if(Udi != null) dest.Udi = new List<Hl7.Fhir.Model.ResourceReference>(Udi.DeepCopy());
                    if(NoteNumberElement != null) dest.NoteNumberElement = new List<Hl7.Fhir.Model.PositiveInt>(NoteNumberElement.DeepCopy());
                    if(Adjudication != null) dest.Adjudication = new List<Hl7.Fhir.Model.ExplanationOfBenefit.AdjudicationComponent>(Adjudication.DeepCopy());
                    return dest;
                }
                else
                	throw new ArgumentException("Can only copy to an object of the same type", "other");
            }
            
            public override IDeepCopyable DeepCopy()
            {
                return CopyTo(new SubDetailComponent());
            }
            
            public override bool Matches(IDeepComparable other)
            {
                var otherT = other as SubDetailComponent;
                if(otherT == null) return false;
                
                if(!base.Matches(otherT)) return false;
                if( !DeepComparable.Matches(SequenceElement, otherT.SequenceElement)) return false;
                if( !DeepComparable.Matches(Revenue, otherT.Revenue)) return false;
                if( !DeepComparable.Matches(Category, otherT.Category)) return false;
                if( !DeepComparable.Matches(ProductOrService, otherT.ProductOrService)) return false;
                if( !DeepComparable.Matches(Modifier, otherT.Modifier)) return false;
                if( !DeepComparable.Matches(ProgramCode, otherT.ProgramCode)) return false;
                if( !DeepComparable.Matches(Quantity, otherT.Quantity)) return false;
                if( !DeepComparable.Matches(UnitPrice, otherT.UnitPrice)) return false;
                if( !DeepComparable.Matches(FactorElement, otherT.FactorElement)) return false;
                if( !DeepComparable.Matches(Net, otherT.Net)) return false;
                if( !DeepComparable.Matches(Udi, otherT.Udi)) return false;
                if( !DeepComparable.Matches(NoteNumberElement, otherT.NoteNumberElement)) return false;
                if( !DeepComparable.Matches(Adjudication, otherT.Adjudication)) return false;
                
                return true;
            }
            
            public override bool IsExactly(IDeepComparable other)
            {
                var otherT = other as SubDetailComponent;
                if(otherT == null) return false;
                
                if(!base.IsExactly(otherT)) return false;
                if( !DeepComparable.IsExactly(SequenceElement, otherT.SequenceElement)) return false;
                if( !DeepComparable.IsExactly(Revenue, otherT.Revenue)) return false;
                if( !DeepComparable.IsExactly(Category, otherT.Category)) return false;
                if( !DeepComparable.IsExactly(ProductOrService, otherT.ProductOrService)) return false;
                if( !DeepComparable.IsExactly(Modifier, otherT.Modifier)) return false;
                if( !DeepComparable.IsExactly(ProgramCode, otherT.ProgramCode)) return false;
                if( !DeepComparable.IsExactly(Quantity, otherT.Quantity)) return false;
                if( !DeepComparable.IsExactly(UnitPrice, otherT.UnitPrice)) return false;
                if( !DeepComparable.IsExactly(FactorElement, otherT.FactorElement)) return false;
                if( !DeepComparable.IsExactly(Net, otherT.Net)) return false;
                if( !DeepComparable.IsExactly(Udi, otherT.Udi)) return false;
                if( !DeepComparable.IsExactly(NoteNumberElement, otherT.NoteNumberElement)) return false;
                if( !DeepComparable.IsExactly(Adjudication, otherT.Adjudication)) return false;
                
                return true;
            }


            [NotMapped]
            public override IEnumerable<Base> Children
            {
                get
                {
                    foreach (var item in base.Children) yield return item;
                    if (SequenceElement != null) yield return SequenceElement;
                    if (Revenue != null) yield return Revenue;
                    if (Category != null) yield return Category;
                    if (ProductOrService != null) yield return ProductOrService;
                    foreach (var elem in Modifier) { if (elem != null) yield return elem; }
                    foreach (var elem in ProgramCode) { if (elem != null) yield return elem; }
                    if (Quantity != null) yield return Quantity;
                    if (UnitPrice != null) yield return UnitPrice;
                    if (FactorElement != null) yield return FactorElement;
                    if (Net != null) yield return Net;
                    foreach (var elem in Udi) { if (elem != null) yield return elem; }
                    foreach (var elem in NoteNumberElement) { if (elem != null) yield return elem; }
                    foreach (var elem in Adjudication) { if (elem != null) yield return elem; }
                }
            }

            [NotMapped]
            internal override IEnumerable<ElementValue> NamedChildren
            {
                get
                {
                    foreach (var item in base.NamedChildren) yield return item;
<<<<<<< HEAD
                    if (SequenceElement != null) yield return new ElementValue("sequence", false, SequenceElement);
                    if (Revenue != null) yield return new ElementValue("revenue", false, Revenue);
                    if (Category != null) yield return new ElementValue("category", false, Category);
                    if (ProductOrService != null) yield return new ElementValue("productOrService", false, ProductOrService);
                    foreach (var elem in Modifier) { if (elem != null) yield return new ElementValue("modifier", true, elem); }
                    foreach (var elem in ProgramCode) { if (elem != null) yield return new ElementValue("programCode", true, elem); }
                    if (Quantity != null) yield return new ElementValue("quantity", false, Quantity);
                    if (UnitPrice != null) yield return new ElementValue("unitPrice", false, UnitPrice);
                    if (FactorElement != null) yield return new ElementValue("factor", false, FactorElement);
                    if (Net != null) yield return new ElementValue("net", false, Net);
                    foreach (var elem in Udi) { if (elem != null) yield return new ElementValue("udi", true, elem); }
                    foreach (var elem in NoteNumberElement) { if (elem != null) yield return new ElementValue("noteNumber", true, elem); }
                    foreach (var elem in Adjudication) { if (elem != null) yield return new ElementValue("adjudication", true, elem); }
=======
                    if (SequenceElement != null) yield return new ElementValue("sequence", SequenceElement);
                    if (Revenue != null) yield return new ElementValue("revenue", Revenue);
                    if (Category != null) yield return new ElementValue("category", Category);
                    if (Billcode != null) yield return new ElementValue("billcode", Billcode);
                    foreach (var elem in Modifier) { if (elem != null) yield return new ElementValue("modifier", elem); }
                    foreach (var elem in ProgramCode) { if (elem != null) yield return new ElementValue("programCode", elem); }
                    if (Quantity != null) yield return new ElementValue("quantity", Quantity);
                    if (UnitPrice != null) yield return new ElementValue("unitPrice", UnitPrice);
                    if (FactorElement != null) yield return new ElementValue("factor", FactorElement);
                    if (Net != null) yield return new ElementValue("net", Net);
                    foreach (var elem in Udi) { if (elem != null) yield return new ElementValue("udi", elem); }
                    foreach (var elem in NoteNumberElement) { if (elem != null) yield return new ElementValue("noteNumber", elem); }
                    foreach (var elem in Adjudication) { if (elem != null) yield return new ElementValue("adjudication", elem); }
>>>>>>> 824431c8
                }
            }

            
        }
        
        
        [FhirType("AddedItemComponent")]
        [DataContract]
        public partial class AddedItemComponent : Hl7.Fhir.Model.BackboneElement, System.ComponentModel.INotifyPropertyChanged, IBackboneElement
        {
            [NotMapped]
            public override string TypeName { get { return "AddedItemComponent"; } }
            
            /// <summary>
            /// Item sequence number
            /// </summary>
            [FhirElement("itemSequence", Order=40)]
            [Cardinality(Min=0,Max=-1)]
            [DataMember]
            public List<Hl7.Fhir.Model.PositiveInt> ItemSequenceElement
            {
                get { if(_ItemSequenceElement==null) _ItemSequenceElement = new List<Hl7.Fhir.Model.PositiveInt>(); return _ItemSequenceElement; }
                set { _ItemSequenceElement = value; OnPropertyChanged("ItemSequenceElement"); }
            }
            
            private List<Hl7.Fhir.Model.PositiveInt> _ItemSequenceElement;
            
            /// <summary>
            /// Item sequence number
            /// </summary>
            /// <remarks>This uses the native .NET datatype, rather than the FHIR equivalent</remarks>
            [NotMapped]
            [IgnoreDataMemberAttribute]
            public IEnumerable<int?> ItemSequence
            {
                get { return ItemSequenceElement != null ? ItemSequenceElement.Select(elem => elem.Value) : null; }
                set
                {
                    if (value == null)
                        ItemSequenceElement = null; 
                    else
                        ItemSequenceElement = new List<Hl7.Fhir.Model.PositiveInt>(value.Select(elem=>new Hl7.Fhir.Model.PositiveInt(elem)));
                    OnPropertyChanged("ItemSequence");
                }
            }
            
            /// <summary>
            /// Detail sequence number
            /// </summary>
            [FhirElement("detailSequence", Order=50)]
            [Cardinality(Min=0,Max=-1)]
            [DataMember]
            public List<Hl7.Fhir.Model.PositiveInt> DetailSequenceElement
            {
                get { if(_DetailSequenceElement==null) _DetailSequenceElement = new List<Hl7.Fhir.Model.PositiveInt>(); return _DetailSequenceElement; }
                set { _DetailSequenceElement = value; OnPropertyChanged("DetailSequenceElement"); }
            }
            
            private List<Hl7.Fhir.Model.PositiveInt> _DetailSequenceElement;
            
            /// <summary>
            /// Detail sequence number
            /// </summary>
            /// <remarks>This uses the native .NET datatype, rather than the FHIR equivalent</remarks>
            [NotMapped]
            [IgnoreDataMemberAttribute]
            public IEnumerable<int?> DetailSequence
            {
                get { return DetailSequenceElement != null ? DetailSequenceElement.Select(elem => elem.Value) : null; }
                set
                {
                    if (value == null)
                        DetailSequenceElement = null; 
                    else
                        DetailSequenceElement = new List<Hl7.Fhir.Model.PositiveInt>(value.Select(elem=>new Hl7.Fhir.Model.PositiveInt(elem)));
                    OnPropertyChanged("DetailSequence");
                }
            }
            
            /// <summary>
            /// Subdetail sequence number
            /// </summary>
            [FhirElement("subDetailSequence", Order=60)]
            [Cardinality(Min=0,Max=-1)]
            [DataMember]
            public List<Hl7.Fhir.Model.PositiveInt> SubDetailSequenceElement
            {
                get { if(_SubDetailSequenceElement==null) _SubDetailSequenceElement = new List<Hl7.Fhir.Model.PositiveInt>(); return _SubDetailSequenceElement; }
                set { _SubDetailSequenceElement = value; OnPropertyChanged("SubDetailSequenceElement"); }
            }
            
            private List<Hl7.Fhir.Model.PositiveInt> _SubDetailSequenceElement;
            
            /// <summary>
            /// Subdetail sequence number
            /// </summary>
            /// <remarks>This uses the native .NET datatype, rather than the FHIR equivalent</remarks>
            [NotMapped]
            [IgnoreDataMemberAttribute]
            public IEnumerable<int?> SubDetailSequence
            {
                get { return SubDetailSequenceElement != null ? SubDetailSequenceElement.Select(elem => elem.Value) : null; }
                set
                {
                    if (value == null)
                        SubDetailSequenceElement = null; 
                    else
                        SubDetailSequenceElement = new List<Hl7.Fhir.Model.PositiveInt>(value.Select(elem=>new Hl7.Fhir.Model.PositiveInt(elem)));
                    OnPropertyChanged("SubDetailSequence");
                }
            }
            
            /// <summary>
            /// Authorized providers
            /// </summary>
            [FhirElement("provider", Order=70)]
            [CLSCompliant(false)]
			[References("Practitioner","PractitionerRole","Organization")]
            [Cardinality(Min=0,Max=-1)]
            [DataMember]
            public List<Hl7.Fhir.Model.ResourceReference> Provider
            {
                get { if(_Provider==null) _Provider = new List<Hl7.Fhir.Model.ResourceReference>(); return _Provider; }
                set { _Provider = value; OnPropertyChanged("Provider"); }
            }
            
            private List<Hl7.Fhir.Model.ResourceReference> _Provider;
            
            /// <summary>
            /// Billing, service, product, or drug code
            /// </summary>
            [FhirElement("productOrService", Order=80)]
            [Cardinality(Min=1,Max=1)]
            [DataMember]
            public Hl7.Fhir.Model.CodeableConcept ProductOrService
            {
                get { return _ProductOrService; }
                set { _ProductOrService = value; OnPropertyChanged("ProductOrService"); }
            }
            
            private Hl7.Fhir.Model.CodeableConcept _ProductOrService;
            
            /// <summary>
            /// Service/Product billing modifiers
            /// </summary>
            [FhirElement("modifier", Order=90)]
            [Cardinality(Min=0,Max=-1)]
            [DataMember]
            public List<Hl7.Fhir.Model.CodeableConcept> Modifier
            {
                get { if(_Modifier==null) _Modifier = new List<Hl7.Fhir.Model.CodeableConcept>(); return _Modifier; }
                set { _Modifier = value; OnPropertyChanged("Modifier"); }
            }
            
            private List<Hl7.Fhir.Model.CodeableConcept> _Modifier;
            
            /// <summary>
            /// Program the product or service is provided under
            /// </summary>
            [FhirElement("programCode", Order=100)]
            [Cardinality(Min=0,Max=-1)]
            [DataMember]
            public List<Hl7.Fhir.Model.CodeableConcept> ProgramCode
            {
                get { if(_ProgramCode==null) _ProgramCode = new List<Hl7.Fhir.Model.CodeableConcept>(); return _ProgramCode; }
                set { _ProgramCode = value; OnPropertyChanged("ProgramCode"); }
            }
            
            private List<Hl7.Fhir.Model.CodeableConcept> _ProgramCode;
            
            /// <summary>
            /// Date or dates of service or product delivery
            /// </summary>
            [FhirElement("serviced", Order=110, Choice=ChoiceType.DatatypeChoice)]
            [CLSCompliant(false)]
			[AllowedTypes(typeof(Hl7.Fhir.Model.Date),typeof(Hl7.Fhir.Model.Period))]
            [DataMember]
            public Hl7.Fhir.Model.Element Serviced
            {
                get { return _Serviced; }
                set { _Serviced = value; OnPropertyChanged("Serviced"); }
            }
            
            private Hl7.Fhir.Model.Element _Serviced;
            
            /// <summary>
            /// Place of service or where product was supplied
            /// </summary>
            [FhirElement("location", Order=120, Choice=ChoiceType.DatatypeChoice)]
            [CLSCompliant(false)]
			[AllowedTypes(typeof(Hl7.Fhir.Model.CodeableConcept),typeof(Hl7.Fhir.Model.Address),typeof(Hl7.Fhir.Model.ResourceReference))]
            [DataMember]
            public Hl7.Fhir.Model.Element Location
            {
                get { return _Location; }
                set { _Location = value; OnPropertyChanged("Location"); }
            }
            
            private Hl7.Fhir.Model.Element _Location;
            
            /// <summary>
            /// Count of products or services
            /// </summary>
            [FhirElement("quantity", Order=130)]
            [DataMember]
            public Hl7.Fhir.Model.SimpleQuantity Quantity
            {
                get { return _Quantity; }
                set { _Quantity = value; OnPropertyChanged("Quantity"); }
            }
            
            private Hl7.Fhir.Model.SimpleQuantity _Quantity;
            
            /// <summary>
            /// Fee, charge or cost per item
            /// </summary>
            [FhirElement("unitPrice", Order=140)]
            [DataMember]
            public Money UnitPrice
            {
                get { return _UnitPrice; }
                set { _UnitPrice = value; OnPropertyChanged("UnitPrice"); }
            }
            
            private Money _UnitPrice;
            
            /// <summary>
            /// Price scaling factor
            /// </summary>
            [FhirElement("factor", Order=150)]
            [DataMember]
            public Hl7.Fhir.Model.FhirDecimal FactorElement
            {
                get { return _FactorElement; }
                set { _FactorElement = value; OnPropertyChanged("FactorElement"); }
            }
            
            private Hl7.Fhir.Model.FhirDecimal _FactorElement;
            
            /// <summary>
            /// Price scaling factor
            /// </summary>
            /// <remarks>This uses the native .NET datatype, rather than the FHIR equivalent</remarks>
            [NotMapped]
            [IgnoreDataMemberAttribute]
            public decimal? Factor
            {
                get { return FactorElement != null ? FactorElement.Value : null; }
                set
                {
                    if (!value.HasValue)
                        FactorElement = null; 
                    else
                        FactorElement = new Hl7.Fhir.Model.FhirDecimal(value);
                    OnPropertyChanged("Factor");
                }
            }
            
            /// <summary>
            /// Total item cost
            /// </summary>
            [FhirElement("net", Order=160)]
            [DataMember]
            public Money Net
            {
                get { return _Net; }
                set { _Net = value; OnPropertyChanged("Net"); }
            }
            
            private Money _Net;
            
            /// <summary>
            /// Anatomical location
            /// </summary>
            [FhirElement("bodySite", Order=170)]
            [DataMember]
            public Hl7.Fhir.Model.CodeableConcept BodySite
            {
                get { return _BodySite; }
                set { _BodySite = value; OnPropertyChanged("BodySite"); }
            }
            
            private Hl7.Fhir.Model.CodeableConcept _BodySite;
            
            /// <summary>
            /// Anatomical sub-location
            /// </summary>
            [FhirElement("subSite", Order=180)]
            [Cardinality(Min=0,Max=-1)]
            [DataMember]
            public List<Hl7.Fhir.Model.CodeableConcept> SubSite
            {
                get { if(_SubSite==null) _SubSite = new List<Hl7.Fhir.Model.CodeableConcept>(); return _SubSite; }
                set { _SubSite = value; OnPropertyChanged("SubSite"); }
            }
            
            private List<Hl7.Fhir.Model.CodeableConcept> _SubSite;
            
            /// <summary>
            /// Applicable note numbers
            /// </summary>
            [FhirElement("noteNumber", Order=190)]
            [Cardinality(Min=0,Max=-1)]
            [DataMember]
            public List<Hl7.Fhir.Model.PositiveInt> NoteNumberElement
            {
                get { if(_NoteNumberElement==null) _NoteNumberElement = new List<Hl7.Fhir.Model.PositiveInt>(); return _NoteNumberElement; }
                set { _NoteNumberElement = value; OnPropertyChanged("NoteNumberElement"); }
            }
            
            private List<Hl7.Fhir.Model.PositiveInt> _NoteNumberElement;
            
            /// <summary>
            /// Applicable note numbers
            /// </summary>
            /// <remarks>This uses the native .NET datatype, rather than the FHIR equivalent</remarks>
            [NotMapped]
            [IgnoreDataMemberAttribute]
            public IEnumerable<int?> NoteNumber
            {
                get { return NoteNumberElement != null ? NoteNumberElement.Select(elem => elem.Value) : null; }
                set
                {
                    if (value == null)
                        NoteNumberElement = null; 
                    else
                        NoteNumberElement = new List<Hl7.Fhir.Model.PositiveInt>(value.Select(elem=>new Hl7.Fhir.Model.PositiveInt(elem)));
                    OnPropertyChanged("NoteNumber");
                }
            }
            
            /// <summary>
            /// Added items adjudication
            /// </summary>
            [FhirElement("adjudication", Order=200)]
            [Cardinality(Min=0,Max=-1)]
            [DataMember]
            public List<Hl7.Fhir.Model.ExplanationOfBenefit.AdjudicationComponent> Adjudication
            {
                get { if(_Adjudication==null) _Adjudication = new List<Hl7.Fhir.Model.ExplanationOfBenefit.AdjudicationComponent>(); return _Adjudication; }
                set { _Adjudication = value; OnPropertyChanged("Adjudication"); }
            }
            
            private List<Hl7.Fhir.Model.ExplanationOfBenefit.AdjudicationComponent> _Adjudication;
            
            /// <summary>
            /// Insurer added line items
            /// </summary>
            [FhirElement("detail", Order=210)]
            [Cardinality(Min=0,Max=-1)]
            [DataMember]
            public List<Hl7.Fhir.Model.ExplanationOfBenefit.AddedItemDetailComponent> Detail
            {
                get { if(_Detail==null) _Detail = new List<Hl7.Fhir.Model.ExplanationOfBenefit.AddedItemDetailComponent>(); return _Detail; }
                set { _Detail = value; OnPropertyChanged("Detail"); }
            }
            
            private List<Hl7.Fhir.Model.ExplanationOfBenefit.AddedItemDetailComponent> _Detail;
            
            public override IDeepCopyable CopyTo(IDeepCopyable other)
            {
                var dest = other as AddedItemComponent;
                
                if (dest != null)
                {
                    base.CopyTo(dest);
                    if(ItemSequenceElement != null) dest.ItemSequenceElement = new List<Hl7.Fhir.Model.PositiveInt>(ItemSequenceElement.DeepCopy());
                    if(DetailSequenceElement != null) dest.DetailSequenceElement = new List<Hl7.Fhir.Model.PositiveInt>(DetailSequenceElement.DeepCopy());
                    if(SubDetailSequenceElement != null) dest.SubDetailSequenceElement = new List<Hl7.Fhir.Model.PositiveInt>(SubDetailSequenceElement.DeepCopy());
                    if(Provider != null) dest.Provider = new List<Hl7.Fhir.Model.ResourceReference>(Provider.DeepCopy());
                    if(ProductOrService != null) dest.ProductOrService = (Hl7.Fhir.Model.CodeableConcept)ProductOrService.DeepCopy();
                    if(Modifier != null) dest.Modifier = new List<Hl7.Fhir.Model.CodeableConcept>(Modifier.DeepCopy());
                    if(ProgramCode != null) dest.ProgramCode = new List<Hl7.Fhir.Model.CodeableConcept>(ProgramCode.DeepCopy());
                    if(Serviced != null) dest.Serviced = (Hl7.Fhir.Model.Element)Serviced.DeepCopy();
                    if(Location != null) dest.Location = (Hl7.Fhir.Model.Element)Location.DeepCopy();
                    if(Quantity != null) dest.Quantity = (Hl7.Fhir.Model.SimpleQuantity)Quantity.DeepCopy();
                    if(UnitPrice != null) dest.UnitPrice = (Money)UnitPrice.DeepCopy();
                    if(FactorElement != null) dest.FactorElement = (Hl7.Fhir.Model.FhirDecimal)FactorElement.DeepCopy();
                    if(Net != null) dest.Net = (Money)Net.DeepCopy();
                    if(BodySite != null) dest.BodySite = (Hl7.Fhir.Model.CodeableConcept)BodySite.DeepCopy();
                    if(SubSite != null) dest.SubSite = new List<Hl7.Fhir.Model.CodeableConcept>(SubSite.DeepCopy());
                    if(NoteNumberElement != null) dest.NoteNumberElement = new List<Hl7.Fhir.Model.PositiveInt>(NoteNumberElement.DeepCopy());
                    if(Adjudication != null) dest.Adjudication = new List<Hl7.Fhir.Model.ExplanationOfBenefit.AdjudicationComponent>(Adjudication.DeepCopy());
                    if(Detail != null) dest.Detail = new List<Hl7.Fhir.Model.ExplanationOfBenefit.AddedItemDetailComponent>(Detail.DeepCopy());
                    return dest;
                }
                else
                	throw new ArgumentException("Can only copy to an object of the same type", "other");
            }
            
            public override IDeepCopyable DeepCopy()
            {
                return CopyTo(new AddedItemComponent());
            }
            
            public override bool Matches(IDeepComparable other)
            {
                var otherT = other as AddedItemComponent;
                if(otherT == null) return false;
                
                if(!base.Matches(otherT)) return false;
                if( !DeepComparable.Matches(ItemSequenceElement, otherT.ItemSequenceElement)) return false;
                if( !DeepComparable.Matches(DetailSequenceElement, otherT.DetailSequenceElement)) return false;
                if( !DeepComparable.Matches(SubDetailSequenceElement, otherT.SubDetailSequenceElement)) return false;
                if( !DeepComparable.Matches(Provider, otherT.Provider)) return false;
                if( !DeepComparable.Matches(ProductOrService, otherT.ProductOrService)) return false;
                if( !DeepComparable.Matches(Modifier, otherT.Modifier)) return false;
                if( !DeepComparable.Matches(ProgramCode, otherT.ProgramCode)) return false;
                if( !DeepComparable.Matches(Serviced, otherT.Serviced)) return false;
                if( !DeepComparable.Matches(Location, otherT.Location)) return false;
                if( !DeepComparable.Matches(Quantity, otherT.Quantity)) return false;
                if( !DeepComparable.Matches(UnitPrice, otherT.UnitPrice)) return false;
                if( !DeepComparable.Matches(FactorElement, otherT.FactorElement)) return false;
                if( !DeepComparable.Matches(Net, otherT.Net)) return false;
                if( !DeepComparable.Matches(BodySite, otherT.BodySite)) return false;
                if( !DeepComparable.Matches(SubSite, otherT.SubSite)) return false;
                if( !DeepComparable.Matches(NoteNumberElement, otherT.NoteNumberElement)) return false;
                if( !DeepComparable.Matches(Adjudication, otherT.Adjudication)) return false;
                if( !DeepComparable.Matches(Detail, otherT.Detail)) return false;
                
                return true;
            }
            
            public override bool IsExactly(IDeepComparable other)
            {
                var otherT = other as AddedItemComponent;
                if(otherT == null) return false;
                
                if(!base.IsExactly(otherT)) return false;
                if( !DeepComparable.IsExactly(ItemSequenceElement, otherT.ItemSequenceElement)) return false;
                if( !DeepComparable.IsExactly(DetailSequenceElement, otherT.DetailSequenceElement)) return false;
                if( !DeepComparable.IsExactly(SubDetailSequenceElement, otherT.SubDetailSequenceElement)) return false;
                if( !DeepComparable.IsExactly(Provider, otherT.Provider)) return false;
                if( !DeepComparable.IsExactly(ProductOrService, otherT.ProductOrService)) return false;
                if( !DeepComparable.IsExactly(Modifier, otherT.Modifier)) return false;
                if( !DeepComparable.IsExactly(ProgramCode, otherT.ProgramCode)) return false;
                if( !DeepComparable.IsExactly(Serviced, otherT.Serviced)) return false;
                if( !DeepComparable.IsExactly(Location, otherT.Location)) return false;
                if( !DeepComparable.IsExactly(Quantity, otherT.Quantity)) return false;
                if( !DeepComparable.IsExactly(UnitPrice, otherT.UnitPrice)) return false;
                if( !DeepComparable.IsExactly(FactorElement, otherT.FactorElement)) return false;
                if( !DeepComparable.IsExactly(Net, otherT.Net)) return false;
                if( !DeepComparable.IsExactly(BodySite, otherT.BodySite)) return false;
                if( !DeepComparable.IsExactly(SubSite, otherT.SubSite)) return false;
                if( !DeepComparable.IsExactly(NoteNumberElement, otherT.NoteNumberElement)) return false;
                if( !DeepComparable.IsExactly(Adjudication, otherT.Adjudication)) return false;
                if( !DeepComparable.IsExactly(Detail, otherT.Detail)) return false;
                
                return true;
            }


            [NotMapped]
            public override IEnumerable<Base> Children
            {
                get
                {
                    foreach (var item in base.Children) yield return item;
                    foreach (var elem in ItemSequenceElement) { if (elem != null) yield return elem; }
                    foreach (var elem in DetailSequenceElement) { if (elem != null) yield return elem; }
                    foreach (var elem in SubDetailSequenceElement) { if (elem != null) yield return elem; }
                    foreach (var elem in Provider) { if (elem != null) yield return elem; }
                    if (ProductOrService != null) yield return ProductOrService;
                    foreach (var elem in Modifier) { if (elem != null) yield return elem; }
                    foreach (var elem in ProgramCode) { if (elem != null) yield return elem; }
                    if (Serviced != null) yield return Serviced;
                    if (Location != null) yield return Location;
                    if (Quantity != null) yield return Quantity;
                    if (UnitPrice != null) yield return UnitPrice;
                    if (FactorElement != null) yield return FactorElement;
                    if (Net != null) yield return Net;
                    if (BodySite != null) yield return BodySite;
                    foreach (var elem in SubSite) { if (elem != null) yield return elem; }
                    foreach (var elem in NoteNumberElement) { if (elem != null) yield return elem; }
                    foreach (var elem in Adjudication) { if (elem != null) yield return elem; }
                    foreach (var elem in Detail) { if (elem != null) yield return elem; }
                }
            }

            [NotMapped]
            internal override IEnumerable<ElementValue> NamedChildren
            {
                get
                {
                    foreach (var item in base.NamedChildren) yield return item;
<<<<<<< HEAD
                    foreach (var elem in ItemSequenceElement) { if (elem != null) yield return new ElementValue("itemSequence", true, elem); }
                    foreach (var elem in DetailSequenceElement) { if (elem != null) yield return new ElementValue("detailSequence", true, elem); }
                    foreach (var elem in SubDetailSequenceElement) { if (elem != null) yield return new ElementValue("subDetailSequence", true, elem); }
                    foreach (var elem in Provider) { if (elem != null) yield return new ElementValue("provider", true, elem); }
                    if (ProductOrService != null) yield return new ElementValue("productOrService", false, ProductOrService);
                    foreach (var elem in Modifier) { if (elem != null) yield return new ElementValue("modifier", true, elem); }
                    foreach (var elem in ProgramCode) { if (elem != null) yield return new ElementValue("programCode", true, elem); }
                    if (Serviced != null) yield return new ElementValue("serviced", false, Serviced);
                    if (Location != null) yield return new ElementValue("location", false, Location);
                    if (Quantity != null) yield return new ElementValue("quantity", false, Quantity);
                    if (UnitPrice != null) yield return new ElementValue("unitPrice", false, UnitPrice);
                    if (FactorElement != null) yield return new ElementValue("factor", false, FactorElement);
                    if (Net != null) yield return new ElementValue("net", false, Net);
                    if (BodySite != null) yield return new ElementValue("bodySite", false, BodySite);
                    foreach (var elem in SubSite) { if (elem != null) yield return new ElementValue("subSite", true, elem); }
                    foreach (var elem in NoteNumberElement) { if (elem != null) yield return new ElementValue("noteNumber", true, elem); }
                    foreach (var elem in Adjudication) { if (elem != null) yield return new ElementValue("adjudication", true, elem); }
                    foreach (var elem in Detail) { if (elem != null) yield return new ElementValue("detail", true, elem); }
=======
                    foreach (var elem in ItemSequenceElement) { if (elem != null) yield return new ElementValue("itemSequence", elem); }
                    foreach (var elem in DetailSequenceElement) { if (elem != null) yield return new ElementValue("detailSequence", elem); }
                    foreach (var elem in SubDetailSequenceElement) { if (elem != null) yield return new ElementValue("subDetailSequence", elem); }
                    foreach (var elem in Provider) { if (elem != null) yield return new ElementValue("provider", elem); }
                    if (Billcode != null) yield return new ElementValue("billcode", Billcode);
                    foreach (var elem in Modifier) { if (elem != null) yield return new ElementValue("modifier", elem); }
                    foreach (var elem in ProgramCode) { if (elem != null) yield return new ElementValue("programCode", elem); }
                    if (Serviced != null) yield return new ElementValue("serviced", Serviced);
                    if (Location != null) yield return new ElementValue("location", Location);
                    if (Quantity != null) yield return new ElementValue("quantity", Quantity);
                    if (UnitPrice != null) yield return new ElementValue("unitPrice", UnitPrice);
                    if (FactorElement != null) yield return new ElementValue("factor", FactorElement);
                    if (Net != null) yield return new ElementValue("net", Net);
                    if (BodySite != null) yield return new ElementValue("bodySite", BodySite);
                    foreach (var elem in SubSite) { if (elem != null) yield return new ElementValue("subSite", elem); }
                    foreach (var elem in NoteNumberElement) { if (elem != null) yield return new ElementValue("noteNumber", elem); }
                    foreach (var elem in Adjudication) { if (elem != null) yield return new ElementValue("adjudication", elem); }
                    foreach (var elem in Detail) { if (elem != null) yield return new ElementValue("detail", elem); }
>>>>>>> 824431c8
                }
            }

            
        }
        
        
        [FhirType("AddedItemDetailComponent")]
        [DataContract]
        public partial class AddedItemDetailComponent : Hl7.Fhir.Model.BackboneElement, System.ComponentModel.INotifyPropertyChanged, IBackboneElement
        {
            [NotMapped]
            public override string TypeName { get { return "AddedItemDetailComponent"; } }
            
            /// <summary>
            /// Billing, service, product, or drug code
            /// </summary>
            [FhirElement("productOrService", Order=40)]
            [Cardinality(Min=1,Max=1)]
            [DataMember]
            public Hl7.Fhir.Model.CodeableConcept ProductOrService
            {
                get { return _ProductOrService; }
                set { _ProductOrService = value; OnPropertyChanged("ProductOrService"); }
            }
            
            private Hl7.Fhir.Model.CodeableConcept _ProductOrService;
            
            /// <summary>
            /// Service/Product billing modifiers
            /// </summary>
            [FhirElement("modifier", Order=50)]
            [Cardinality(Min=0,Max=-1)]
            [DataMember]
            public List<Hl7.Fhir.Model.CodeableConcept> Modifier
            {
                get { if(_Modifier==null) _Modifier = new List<Hl7.Fhir.Model.CodeableConcept>(); return _Modifier; }
                set { _Modifier = value; OnPropertyChanged("Modifier"); }
            }
            
            private List<Hl7.Fhir.Model.CodeableConcept> _Modifier;
            
            /// <summary>
            /// Count of products or services
            /// </summary>
            [FhirElement("quantity", Order=60)]
            [DataMember]
            public Hl7.Fhir.Model.SimpleQuantity Quantity
            {
                get { return _Quantity; }
                set { _Quantity = value; OnPropertyChanged("Quantity"); }
            }
            
            private Hl7.Fhir.Model.SimpleQuantity _Quantity;
            
            /// <summary>
            /// Fee, charge or cost per item
            /// </summary>
            [FhirElement("unitPrice", Order=70)]
            [DataMember]
            public Money UnitPrice
            {
                get { return _UnitPrice; }
                set { _UnitPrice = value; OnPropertyChanged("UnitPrice"); }
            }
            
            private Money _UnitPrice;
            
            /// <summary>
            /// Price scaling factor
            /// </summary>
            [FhirElement("factor", Order=80)]
            [DataMember]
            public Hl7.Fhir.Model.FhirDecimal FactorElement
            {
                get { return _FactorElement; }
                set { _FactorElement = value; OnPropertyChanged("FactorElement"); }
            }
            
            private Hl7.Fhir.Model.FhirDecimal _FactorElement;
            
            /// <summary>
            /// Price scaling factor
            /// </summary>
            /// <remarks>This uses the native .NET datatype, rather than the FHIR equivalent</remarks>
            [NotMapped]
            [IgnoreDataMemberAttribute]
            public decimal? Factor
            {
                get { return FactorElement != null ? FactorElement.Value : null; }
                set
                {
                    if (!value.HasValue)
                        FactorElement = null; 
                    else
                        FactorElement = new Hl7.Fhir.Model.FhirDecimal(value);
                    OnPropertyChanged("Factor");
                }
            }
            
            /// <summary>
            /// Total item cost
            /// </summary>
            [FhirElement("net", Order=90)]
            [DataMember]
            public Money Net
            {
                get { return _Net; }
                set { _Net = value; OnPropertyChanged("Net"); }
            }
            
            private Money _Net;
            
            /// <summary>
            /// Applicable note numbers
            /// </summary>
            [FhirElement("noteNumber", Order=100)]
            [Cardinality(Min=0,Max=-1)]
            [DataMember]
            public List<Hl7.Fhir.Model.PositiveInt> NoteNumberElement
            {
                get { if(_NoteNumberElement==null) _NoteNumberElement = new List<Hl7.Fhir.Model.PositiveInt>(); return _NoteNumberElement; }
                set { _NoteNumberElement = value; OnPropertyChanged("NoteNumberElement"); }
            }
            
            private List<Hl7.Fhir.Model.PositiveInt> _NoteNumberElement;
            
            /// <summary>
            /// Applicable note numbers
            /// </summary>
            /// <remarks>This uses the native .NET datatype, rather than the FHIR equivalent</remarks>
            [NotMapped]
            [IgnoreDataMemberAttribute]
            public IEnumerable<int?> NoteNumber
            {
                get { return NoteNumberElement != null ? NoteNumberElement.Select(elem => elem.Value) : null; }
                set
                {
                    if (value == null)
                        NoteNumberElement = null; 
                    else
                        NoteNumberElement = new List<Hl7.Fhir.Model.PositiveInt>(value.Select(elem=>new Hl7.Fhir.Model.PositiveInt(elem)));
                    OnPropertyChanged("NoteNumber");
                }
            }
            
            /// <summary>
            /// Added items adjudication
            /// </summary>
            [FhirElement("adjudication", Order=110)]
            [Cardinality(Min=0,Max=-1)]
            [DataMember]
            public List<Hl7.Fhir.Model.ExplanationOfBenefit.AdjudicationComponent> Adjudication
            {
                get { if(_Adjudication==null) _Adjudication = new List<Hl7.Fhir.Model.ExplanationOfBenefit.AdjudicationComponent>(); return _Adjudication; }
                set { _Adjudication = value; OnPropertyChanged("Adjudication"); }
            }
            
            private List<Hl7.Fhir.Model.ExplanationOfBenefit.AdjudicationComponent> _Adjudication;
            
            /// <summary>
            /// Insurer added line items
            /// </summary>
            [FhirElement("subDetail", Order=120)]
            [Cardinality(Min=0,Max=-1)]
            [DataMember]
            public List<Hl7.Fhir.Model.ExplanationOfBenefit.AddedItemDetailSubDetailComponent> SubDetail
            {
                get { if(_SubDetail==null) _SubDetail = new List<Hl7.Fhir.Model.ExplanationOfBenefit.AddedItemDetailSubDetailComponent>(); return _SubDetail; }
                set { _SubDetail = value; OnPropertyChanged("SubDetail"); }
            }
            
            private List<Hl7.Fhir.Model.ExplanationOfBenefit.AddedItemDetailSubDetailComponent> _SubDetail;
            
            public override IDeepCopyable CopyTo(IDeepCopyable other)
            {
                var dest = other as AddedItemDetailComponent;
                
                if (dest != null)
                {
                    base.CopyTo(dest);
                    if(ProductOrService != null) dest.ProductOrService = (Hl7.Fhir.Model.CodeableConcept)ProductOrService.DeepCopy();
                    if(Modifier != null) dest.Modifier = new List<Hl7.Fhir.Model.CodeableConcept>(Modifier.DeepCopy());
                    if(Quantity != null) dest.Quantity = (Hl7.Fhir.Model.SimpleQuantity)Quantity.DeepCopy();
                    if(UnitPrice != null) dest.UnitPrice = (Money)UnitPrice.DeepCopy();
                    if(FactorElement != null) dest.FactorElement = (Hl7.Fhir.Model.FhirDecimal)FactorElement.DeepCopy();
                    if(Net != null) dest.Net = (Money)Net.DeepCopy();
                    if(NoteNumberElement != null) dest.NoteNumberElement = new List<Hl7.Fhir.Model.PositiveInt>(NoteNumberElement.DeepCopy());
                    if(Adjudication != null) dest.Adjudication = new List<Hl7.Fhir.Model.ExplanationOfBenefit.AdjudicationComponent>(Adjudication.DeepCopy());
                    if(SubDetail != null) dest.SubDetail = new List<Hl7.Fhir.Model.ExplanationOfBenefit.AddedItemDetailSubDetailComponent>(SubDetail.DeepCopy());
                    return dest;
                }
                else
                	throw new ArgumentException("Can only copy to an object of the same type", "other");
            }
            
            public override IDeepCopyable DeepCopy()
            {
                return CopyTo(new AddedItemDetailComponent());
            }
            
            public override bool Matches(IDeepComparable other)
            {
                var otherT = other as AddedItemDetailComponent;
                if(otherT == null) return false;
                
                if(!base.Matches(otherT)) return false;
                if( !DeepComparable.Matches(ProductOrService, otherT.ProductOrService)) return false;
                if( !DeepComparable.Matches(Modifier, otherT.Modifier)) return false;
                if( !DeepComparable.Matches(Quantity, otherT.Quantity)) return false;
                if( !DeepComparable.Matches(UnitPrice, otherT.UnitPrice)) return false;
                if( !DeepComparable.Matches(FactorElement, otherT.FactorElement)) return false;
                if( !DeepComparable.Matches(Net, otherT.Net)) return false;
                if( !DeepComparable.Matches(NoteNumberElement, otherT.NoteNumberElement)) return false;
                if( !DeepComparable.Matches(Adjudication, otherT.Adjudication)) return false;
                if( !DeepComparable.Matches(SubDetail, otherT.SubDetail)) return false;
                
                return true;
            }
            
            public override bool IsExactly(IDeepComparable other)
            {
                var otherT = other as AddedItemDetailComponent;
                if(otherT == null) return false;
                
                if(!base.IsExactly(otherT)) return false;
                if( !DeepComparable.IsExactly(ProductOrService, otherT.ProductOrService)) return false;
                if( !DeepComparable.IsExactly(Modifier, otherT.Modifier)) return false;
                if( !DeepComparable.IsExactly(Quantity, otherT.Quantity)) return false;
                if( !DeepComparable.IsExactly(UnitPrice, otherT.UnitPrice)) return false;
                if( !DeepComparable.IsExactly(FactorElement, otherT.FactorElement)) return false;
                if( !DeepComparable.IsExactly(Net, otherT.Net)) return false;
                if( !DeepComparable.IsExactly(NoteNumberElement, otherT.NoteNumberElement)) return false;
                if( !DeepComparable.IsExactly(Adjudication, otherT.Adjudication)) return false;
                if( !DeepComparable.IsExactly(SubDetail, otherT.SubDetail)) return false;
                
                return true;
            }


            [NotMapped]
            public override IEnumerable<Base> Children
            {
                get
                {
                    foreach (var item in base.Children) yield return item;
                    if (ProductOrService != null) yield return ProductOrService;
                    foreach (var elem in Modifier) { if (elem != null) yield return elem; }
                    if (Quantity != null) yield return Quantity;
                    if (UnitPrice != null) yield return UnitPrice;
                    if (FactorElement != null) yield return FactorElement;
                    if (Net != null) yield return Net;
                    foreach (var elem in NoteNumberElement) { if (elem != null) yield return elem; }
                    foreach (var elem in Adjudication) { if (elem != null) yield return elem; }
                    foreach (var elem in SubDetail) { if (elem != null) yield return elem; }
                }
            }

            [NotMapped]
            internal override IEnumerable<ElementValue> NamedChildren
            {
                get
                {
                    foreach (var item in base.NamedChildren) yield return item;
<<<<<<< HEAD
                    if (ProductOrService != null) yield return new ElementValue("productOrService", false, ProductOrService);
                    foreach (var elem in Modifier) { if (elem != null) yield return new ElementValue("modifier", true, elem); }
                    if (Quantity != null) yield return new ElementValue("quantity", false, Quantity);
                    if (UnitPrice != null) yield return new ElementValue("unitPrice", false, UnitPrice);
                    if (FactorElement != null) yield return new ElementValue("factor", false, FactorElement);
                    if (Net != null) yield return new ElementValue("net", false, Net);
                    foreach (var elem in NoteNumberElement) { if (elem != null) yield return new ElementValue("noteNumber", true, elem); }
                    foreach (var elem in Adjudication) { if (elem != null) yield return new ElementValue("adjudication", true, elem); }
                    foreach (var elem in SubDetail) { if (elem != null) yield return new ElementValue("subDetail", true, elem); }
=======
                    if (Billcode != null) yield return new ElementValue("billcode", Billcode);
                    foreach (var elem in Modifier) { if (elem != null) yield return new ElementValue("modifier", elem); }
                    if (Quantity != null) yield return new ElementValue("quantity", Quantity);
                    if (UnitPrice != null) yield return new ElementValue("unitPrice", UnitPrice);
                    if (FactorElement != null) yield return new ElementValue("factor", FactorElement);
                    if (Net != null) yield return new ElementValue("net", Net);
                    foreach (var elem in NoteNumberElement) { if (elem != null) yield return new ElementValue("noteNumber", elem); }
                    foreach (var elem in Adjudication) { if (elem != null) yield return new ElementValue("adjudication", elem); }
                    foreach (var elem in SubDetail) { if (elem != null) yield return new ElementValue("subDetail", elem); }
>>>>>>> 824431c8
                }
            }

            
        }
        
        
        [FhirType("AddedItemDetailSubDetailComponent")]
        [DataContract]
        public partial class AddedItemDetailSubDetailComponent : Hl7.Fhir.Model.BackboneElement, System.ComponentModel.INotifyPropertyChanged, IBackboneElement
        {
            [NotMapped]
            public override string TypeName { get { return "AddedItemDetailSubDetailComponent"; } }
            
            /// <summary>
            /// Billing, service, product, or drug code
            /// </summary>
            [FhirElement("productOrService", Order=40)]
            [Cardinality(Min=1,Max=1)]
            [DataMember]
            public Hl7.Fhir.Model.CodeableConcept ProductOrService
            {
                get { return _ProductOrService; }
                set { _ProductOrService = value; OnPropertyChanged("ProductOrService"); }
            }
            
            private Hl7.Fhir.Model.CodeableConcept _ProductOrService;
            
            /// <summary>
            /// Service/Product billing modifiers
            /// </summary>
            [FhirElement("modifier", Order=50)]
            [Cardinality(Min=0,Max=-1)]
            [DataMember]
            public List<Hl7.Fhir.Model.CodeableConcept> Modifier
            {
                get { if(_Modifier==null) _Modifier = new List<Hl7.Fhir.Model.CodeableConcept>(); return _Modifier; }
                set { _Modifier = value; OnPropertyChanged("Modifier"); }
            }
            
            private List<Hl7.Fhir.Model.CodeableConcept> _Modifier;
            
            /// <summary>
            /// Count of products or services
            /// </summary>
            [FhirElement("quantity", Order=60)]
            [DataMember]
            public Hl7.Fhir.Model.SimpleQuantity Quantity
            {
                get { return _Quantity; }
                set { _Quantity = value; OnPropertyChanged("Quantity"); }
            }
            
            private Hl7.Fhir.Model.SimpleQuantity _Quantity;
            
            /// <summary>
            /// Fee, charge or cost per item
            /// </summary>
            [FhirElement("unitPrice", Order=70)]
            [DataMember]
            public Money UnitPrice
            {
                get { return _UnitPrice; }
                set { _UnitPrice = value; OnPropertyChanged("UnitPrice"); }
            }
            
            private Money _UnitPrice;
            
            /// <summary>
            /// Price scaling factor
            /// </summary>
            [FhirElement("factor", Order=80)]
            [DataMember]
            public Hl7.Fhir.Model.FhirDecimal FactorElement
            {
                get { return _FactorElement; }
                set { _FactorElement = value; OnPropertyChanged("FactorElement"); }
            }
            
            private Hl7.Fhir.Model.FhirDecimal _FactorElement;
            
            /// <summary>
            /// Price scaling factor
            /// </summary>
            /// <remarks>This uses the native .NET datatype, rather than the FHIR equivalent</remarks>
            [NotMapped]
            [IgnoreDataMemberAttribute]
            public decimal? Factor
            {
                get { return FactorElement != null ? FactorElement.Value : null; }
                set
                {
                    if (!value.HasValue)
                        FactorElement = null; 
                    else
                        FactorElement = new Hl7.Fhir.Model.FhirDecimal(value);
                    OnPropertyChanged("Factor");
                }
            }
            
            /// <summary>
            /// Total item cost
            /// </summary>
            [FhirElement("net", Order=90)]
            [DataMember]
            public Money Net
            {
                get { return _Net; }
                set { _Net = value; OnPropertyChanged("Net"); }
            }
            
            private Money _Net;
            
            /// <summary>
            /// Applicable note numbers
            /// </summary>
            [FhirElement("noteNumber", Order=100)]
            [Cardinality(Min=0,Max=-1)]
            [DataMember]
            public List<Hl7.Fhir.Model.PositiveInt> NoteNumberElement
            {
                get { if(_NoteNumberElement==null) _NoteNumberElement = new List<Hl7.Fhir.Model.PositiveInt>(); return _NoteNumberElement; }
                set { _NoteNumberElement = value; OnPropertyChanged("NoteNumberElement"); }
            }
            
            private List<Hl7.Fhir.Model.PositiveInt> _NoteNumberElement;
            
            /// <summary>
            /// Applicable note numbers
            /// </summary>
            /// <remarks>This uses the native .NET datatype, rather than the FHIR equivalent</remarks>
            [NotMapped]
            [IgnoreDataMemberAttribute]
            public IEnumerable<int?> NoteNumber
            {
                get { return NoteNumberElement != null ? NoteNumberElement.Select(elem => elem.Value) : null; }
                set
                {
                    if (value == null)
                        NoteNumberElement = null; 
                    else
                        NoteNumberElement = new List<Hl7.Fhir.Model.PositiveInt>(value.Select(elem=>new Hl7.Fhir.Model.PositiveInt(elem)));
                    OnPropertyChanged("NoteNumber");
                }
            }
            
            /// <summary>
            /// Added items adjudication
            /// </summary>
            [FhirElement("adjudication", Order=110)]
            [Cardinality(Min=0,Max=-1)]
            [DataMember]
            public List<Hl7.Fhir.Model.ExplanationOfBenefit.AdjudicationComponent> Adjudication
            {
                get { if(_Adjudication==null) _Adjudication = new List<Hl7.Fhir.Model.ExplanationOfBenefit.AdjudicationComponent>(); return _Adjudication; }
                set { _Adjudication = value; OnPropertyChanged("Adjudication"); }
            }
            
            private List<Hl7.Fhir.Model.ExplanationOfBenefit.AdjudicationComponent> _Adjudication;
            
            public override IDeepCopyable CopyTo(IDeepCopyable other)
            {
                var dest = other as AddedItemDetailSubDetailComponent;
                
                if (dest != null)
                {
                    base.CopyTo(dest);
                    if(ProductOrService != null) dest.ProductOrService = (Hl7.Fhir.Model.CodeableConcept)ProductOrService.DeepCopy();
                    if(Modifier != null) dest.Modifier = new List<Hl7.Fhir.Model.CodeableConcept>(Modifier.DeepCopy());
                    if(Quantity != null) dest.Quantity = (Hl7.Fhir.Model.SimpleQuantity)Quantity.DeepCopy();
                    if(UnitPrice != null) dest.UnitPrice = (Money)UnitPrice.DeepCopy();
                    if(FactorElement != null) dest.FactorElement = (Hl7.Fhir.Model.FhirDecimal)FactorElement.DeepCopy();
                    if(Net != null) dest.Net = (Money)Net.DeepCopy();
                    if(NoteNumberElement != null) dest.NoteNumberElement = new List<Hl7.Fhir.Model.PositiveInt>(NoteNumberElement.DeepCopy());
                    if(Adjudication != null) dest.Adjudication = new List<Hl7.Fhir.Model.ExplanationOfBenefit.AdjudicationComponent>(Adjudication.DeepCopy());
                    return dest;
                }
                else
                	throw new ArgumentException("Can only copy to an object of the same type", "other");
            }
            
            public override IDeepCopyable DeepCopy()
            {
                return CopyTo(new AddedItemDetailSubDetailComponent());
            }
            
            public override bool Matches(IDeepComparable other)
            {
                var otherT = other as AddedItemDetailSubDetailComponent;
                if(otherT == null) return false;
                
                if(!base.Matches(otherT)) return false;
                if( !DeepComparable.Matches(ProductOrService, otherT.ProductOrService)) return false;
                if( !DeepComparable.Matches(Modifier, otherT.Modifier)) return false;
                if( !DeepComparable.Matches(Quantity, otherT.Quantity)) return false;
                if( !DeepComparable.Matches(UnitPrice, otherT.UnitPrice)) return false;
                if( !DeepComparable.Matches(FactorElement, otherT.FactorElement)) return false;
                if( !DeepComparable.Matches(Net, otherT.Net)) return false;
                if( !DeepComparable.Matches(NoteNumberElement, otherT.NoteNumberElement)) return false;
                if( !DeepComparable.Matches(Adjudication, otherT.Adjudication)) return false;
                
                return true;
            }
            
            public override bool IsExactly(IDeepComparable other)
            {
                var otherT = other as AddedItemDetailSubDetailComponent;
                if(otherT == null) return false;
                
                if(!base.IsExactly(otherT)) return false;
                if( !DeepComparable.IsExactly(ProductOrService, otherT.ProductOrService)) return false;
                if( !DeepComparable.IsExactly(Modifier, otherT.Modifier)) return false;
                if( !DeepComparable.IsExactly(Quantity, otherT.Quantity)) return false;
                if( !DeepComparable.IsExactly(UnitPrice, otherT.UnitPrice)) return false;
                if( !DeepComparable.IsExactly(FactorElement, otherT.FactorElement)) return false;
                if( !DeepComparable.IsExactly(Net, otherT.Net)) return false;
                if( !DeepComparable.IsExactly(NoteNumberElement, otherT.NoteNumberElement)) return false;
                if( !DeepComparable.IsExactly(Adjudication, otherT.Adjudication)) return false;
                
                return true;
            }


            [NotMapped]
            public override IEnumerable<Base> Children
            {
                get
                {
                    foreach (var item in base.Children) yield return item;
                    if (ProductOrService != null) yield return ProductOrService;
                    foreach (var elem in Modifier) { if (elem != null) yield return elem; }
                    if (Quantity != null) yield return Quantity;
                    if (UnitPrice != null) yield return UnitPrice;
                    if (FactorElement != null) yield return FactorElement;
                    if (Net != null) yield return Net;
                    foreach (var elem in NoteNumberElement) { if (elem != null) yield return elem; }
                    foreach (var elem in Adjudication) { if (elem != null) yield return elem; }
                }
            }

            [NotMapped]
            internal override IEnumerable<ElementValue> NamedChildren
            {
                get
                {
                    foreach (var item in base.NamedChildren) yield return item;
<<<<<<< HEAD
                    if (ProductOrService != null) yield return new ElementValue("productOrService", false, ProductOrService);
                    foreach (var elem in Modifier) { if (elem != null) yield return new ElementValue("modifier", true, elem); }
                    if (Quantity != null) yield return new ElementValue("quantity", false, Quantity);
                    if (UnitPrice != null) yield return new ElementValue("unitPrice", false, UnitPrice);
                    if (FactorElement != null) yield return new ElementValue("factor", false, FactorElement);
                    if (Net != null) yield return new ElementValue("net", false, Net);
                    foreach (var elem in NoteNumberElement) { if (elem != null) yield return new ElementValue("noteNumber", true, elem); }
                    foreach (var elem in Adjudication) { if (elem != null) yield return new ElementValue("adjudication", true, elem); }
=======
                    if (Billcode != null) yield return new ElementValue("billcode", Billcode);
                    foreach (var elem in Modifier) { if (elem != null) yield return new ElementValue("modifier", elem); }
                    if (Quantity != null) yield return new ElementValue("quantity", Quantity);
                    if (UnitPrice != null) yield return new ElementValue("unitPrice", UnitPrice);
                    if (FactorElement != null) yield return new ElementValue("factor", FactorElement);
                    if (Net != null) yield return new ElementValue("net", Net);
                    foreach (var elem in NoteNumberElement) { if (elem != null) yield return new ElementValue("noteNumber", elem); }
                    foreach (var elem in Adjudication) { if (elem != null) yield return new ElementValue("adjudication", elem); }
>>>>>>> 824431c8
                }
            }

            
        }
        
        
        [FhirType("TotalComponent")]
        [DataContract]
        public partial class TotalComponent : Hl7.Fhir.Model.BackboneElement, System.ComponentModel.INotifyPropertyChanged, IBackboneElement
        {
            [NotMapped]
            public override string TypeName { get { return "TotalComponent"; } }
            
            /// <summary>
            /// Type of adjudication information
            /// </summary>
            [FhirElement("category", InSummary=true, Order=40)]
            [Cardinality(Min=1,Max=1)]
            [DataMember]
            public Hl7.Fhir.Model.CodeableConcept Category
            {
                get { return _Category; }
                set { _Category = value; OnPropertyChanged("Category"); }
            }
            
            private Hl7.Fhir.Model.CodeableConcept _Category;
            
            /// <summary>
            /// Financial total for the category
            /// </summary>
            [FhirElement("amount", InSummary=true, Order=50)]
            [Cardinality(Min=1,Max=1)]
            [DataMember]
            public Money Amount
            {
                get { return _Amount; }
                set { _Amount = value; OnPropertyChanged("Amount"); }
            }
            
            private Money _Amount;
            
            public override IDeepCopyable CopyTo(IDeepCopyable other)
            {
                var dest = other as TotalComponent;
                
                if (dest != null)
                {
                    base.CopyTo(dest);
                    if(Category != null) dest.Category = (Hl7.Fhir.Model.CodeableConcept)Category.DeepCopy();
                    if(Amount != null) dest.Amount = (Money)Amount.DeepCopy();
                    return dest;
                }
                else
                	throw new ArgumentException("Can only copy to an object of the same type", "other");
            }
            
            public override IDeepCopyable DeepCopy()
            {
                return CopyTo(new TotalComponent());
            }
            
            public override bool Matches(IDeepComparable other)
            {
                var otherT = other as TotalComponent;
                if(otherT == null) return false;
                
                if(!base.Matches(otherT)) return false;
                if( !DeepComparable.Matches(Category, otherT.Category)) return false;
                if( !DeepComparable.Matches(Amount, otherT.Amount)) return false;
                
                return true;
            }
            
            public override bool IsExactly(IDeepComparable other)
            {
                var otherT = other as TotalComponent;
                if(otherT == null) return false;
                
                if(!base.IsExactly(otherT)) return false;
                if( !DeepComparable.IsExactly(Category, otherT.Category)) return false;
                if( !DeepComparable.IsExactly(Amount, otherT.Amount)) return false;
                
                return true;
            }


            [NotMapped]
            public override IEnumerable<Base> Children
            {
                get
                {
                    foreach (var item in base.Children) yield return item;
                    if (Category != null) yield return Category;
                    if (Amount != null) yield return Amount;
                }
            }

            [NotMapped]
            internal override IEnumerable<ElementValue> NamedChildren
            {
                get
                {
                    foreach (var item in base.NamedChildren) yield return item;
                    if (Category != null) yield return new ElementValue("category", Category);
                    if (Amount != null) yield return new ElementValue("amount", Amount);
                }
            }

            
        }
        
        
        [FhirType("PaymentComponent")]
        [DataContract]
        public partial class PaymentComponent : Hl7.Fhir.Model.BackboneElement, System.ComponentModel.INotifyPropertyChanged, IBackboneElement
        {
            [NotMapped]
            public override string TypeName { get { return "PaymentComponent"; } }
            
            /// <summary>
            /// Partial or complete payment
            /// </summary>
            [FhirElement("type", Order=40)]
            [DataMember]
            public Hl7.Fhir.Model.CodeableConcept Type
            {
                get { return _Type; }
                set { _Type = value; OnPropertyChanged("Type"); }
            }
            
            private Hl7.Fhir.Model.CodeableConcept _Type;
            
            /// <summary>
            /// Payment adjustment for non-claim issues
            /// </summary>
            [FhirElement("adjustment", Order=50)]
            [DataMember]
            public Money Adjustment
            {
                get { return _Adjustment; }
                set { _Adjustment = value; OnPropertyChanged("Adjustment"); }
            }
            
            private Money _Adjustment;
            
            /// <summary>
            /// Explanation for the variance
            /// </summary>
            [FhirElement("adjustmentReason", Order=60)]
            [DataMember]
            public Hl7.Fhir.Model.CodeableConcept AdjustmentReason
            {
                get { return _AdjustmentReason; }
                set { _AdjustmentReason = value; OnPropertyChanged("AdjustmentReason"); }
            }
            
            private Hl7.Fhir.Model.CodeableConcept _AdjustmentReason;
            
            /// <summary>
            /// Expected date of payment
            /// </summary>
            [FhirElement("date", Order=70)]
            [DataMember]
            public Hl7.Fhir.Model.Date DateElement
            {
                get { return _DateElement; }
                set { _DateElement = value; OnPropertyChanged("DateElement"); }
            }
            
            private Hl7.Fhir.Model.Date _DateElement;
            
            /// <summary>
            /// Expected date of payment
            /// </summary>
            /// <remarks>This uses the native .NET datatype, rather than the FHIR equivalent</remarks>
            [NotMapped]
            [IgnoreDataMemberAttribute]
            public string Date
            {
                get { return DateElement != null ? DateElement.Value : null; }
                set
                {
                    if (value == null)
                        DateElement = null; 
                    else
                        DateElement = new Hl7.Fhir.Model.Date(value);
                    OnPropertyChanged("Date");
                }
            }
            
            /// <summary>
            /// Payable amount after adjustment
            /// </summary>
            [FhirElement("amount", Order=80)]
            [DataMember]
            public Money Amount
            {
                get { return _Amount; }
                set { _Amount = value; OnPropertyChanged("Amount"); }
            }
            
            private Money _Amount;
            
            /// <summary>
            /// Business identifier for the payment
            /// </summary>
            [FhirElement("identifier", Order=90)]
            [DataMember]
            public Hl7.Fhir.Model.Identifier Identifier
            {
                get { return _Identifier; }
                set { _Identifier = value; OnPropertyChanged("Identifier"); }
            }
            
            private Hl7.Fhir.Model.Identifier _Identifier;
            
            public override IDeepCopyable CopyTo(IDeepCopyable other)
            {
                var dest = other as PaymentComponent;
                
                if (dest != null)
                {
                    base.CopyTo(dest);
                    if(Type != null) dest.Type = (Hl7.Fhir.Model.CodeableConcept)Type.DeepCopy();
                    if(Adjustment != null) dest.Adjustment = (Money)Adjustment.DeepCopy();
                    if(AdjustmentReason != null) dest.AdjustmentReason = (Hl7.Fhir.Model.CodeableConcept)AdjustmentReason.DeepCopy();
                    if(DateElement != null) dest.DateElement = (Hl7.Fhir.Model.Date)DateElement.DeepCopy();
                    if(Amount != null) dest.Amount = (Money)Amount.DeepCopy();
                    if(Identifier != null) dest.Identifier = (Hl7.Fhir.Model.Identifier)Identifier.DeepCopy();
                    return dest;
                }
                else
                	throw new ArgumentException("Can only copy to an object of the same type", "other");
            }
            
            public override IDeepCopyable DeepCopy()
            {
                return CopyTo(new PaymentComponent());
            }
            
            public override bool Matches(IDeepComparable other)
            {
                var otherT = other as PaymentComponent;
                if(otherT == null) return false;
                
                if(!base.Matches(otherT)) return false;
                if( !DeepComparable.Matches(Type, otherT.Type)) return false;
                if( !DeepComparable.Matches(Adjustment, otherT.Adjustment)) return false;
                if( !DeepComparable.Matches(AdjustmentReason, otherT.AdjustmentReason)) return false;
                if( !DeepComparable.Matches(DateElement, otherT.DateElement)) return false;
                if( !DeepComparable.Matches(Amount, otherT.Amount)) return false;
                if( !DeepComparable.Matches(Identifier, otherT.Identifier)) return false;
                
                return true;
            }
            
            public override bool IsExactly(IDeepComparable other)
            {
                var otherT = other as PaymentComponent;
                if(otherT == null) return false;
                
                if(!base.IsExactly(otherT)) return false;
                if( !DeepComparable.IsExactly(Type, otherT.Type)) return false;
                if( !DeepComparable.IsExactly(Adjustment, otherT.Adjustment)) return false;
                if( !DeepComparable.IsExactly(AdjustmentReason, otherT.AdjustmentReason)) return false;
                if( !DeepComparable.IsExactly(DateElement, otherT.DateElement)) return false;
                if( !DeepComparable.IsExactly(Amount, otherT.Amount)) return false;
                if( !DeepComparable.IsExactly(Identifier, otherT.Identifier)) return false;
                
                return true;
            }


            [NotMapped]
            public override IEnumerable<Base> Children
            {
                get
                {
                    foreach (var item in base.Children) yield return item;
                    if (Type != null) yield return Type;
                    if (Adjustment != null) yield return Adjustment;
                    if (AdjustmentReason != null) yield return AdjustmentReason;
                    if (DateElement != null) yield return DateElement;
                    if (Amount != null) yield return Amount;
                    if (Identifier != null) yield return Identifier;
                }
            }

            [NotMapped]
            internal override IEnumerable<ElementValue> NamedChildren
            {
                get
                {
                    foreach (var item in base.NamedChildren) yield return item;
                    if (Type != null) yield return new ElementValue("type", Type);
                    if (Adjustment != null) yield return new ElementValue("adjustment", Adjustment);
                    if (AdjustmentReason != null) yield return new ElementValue("adjustmentReason", AdjustmentReason);
                    if (DateElement != null) yield return new ElementValue("date", DateElement);
                    if (Amount != null) yield return new ElementValue("amount", Amount);
                    if (Identifier != null) yield return new ElementValue("identifier", Identifier);
                }
            }

            
        }
        
        
        [FhirType("NoteComponent")]
        [DataContract]
        public partial class NoteComponent : Hl7.Fhir.Model.BackboneElement, System.ComponentModel.INotifyPropertyChanged, IBackboneElement
        {
            [NotMapped]
            public override string TypeName { get { return "NoteComponent"; } }
            
            /// <summary>
            /// Note instance identifier
            /// </summary>
            [FhirElement("number", Order=40)]
            [DataMember]
            public Hl7.Fhir.Model.PositiveInt NumberElement
            {
                get { return _NumberElement; }
                set { _NumberElement = value; OnPropertyChanged("NumberElement"); }
            }
            
            private Hl7.Fhir.Model.PositiveInt _NumberElement;
            
            /// <summary>
            /// Note instance identifier
            /// </summary>
            /// <remarks>This uses the native .NET datatype, rather than the FHIR equivalent</remarks>
            [NotMapped]
            [IgnoreDataMemberAttribute]
            public int? Number
            {
                get { return NumberElement != null ? NumberElement.Value : null; }
                set
                {
                    if (!value.HasValue)
                        NumberElement = null; 
                    else
                        NumberElement = new Hl7.Fhir.Model.PositiveInt(value);
                    OnPropertyChanged("Number");
                }
            }
            
            /// <summary>
            /// display | print | printoper
            /// </summary>
            [FhirElement("type", Order=50)]
            [DataMember]
            public Code<Hl7.Fhir.Model.NoteType> TypeElement
            {
                get { return _TypeElement; }
                set { _TypeElement = value; OnPropertyChanged("TypeElement"); }
            }
            
            private Code<Hl7.Fhir.Model.NoteType> _TypeElement;
            
            /// <summary>
            /// display | print | printoper
            /// </summary>
            /// <remarks>This uses the native .NET datatype, rather than the FHIR equivalent</remarks>
            [NotMapped]
            [IgnoreDataMemberAttribute]
            public Hl7.Fhir.Model.NoteType? Type
            {
                get { return TypeElement != null ? TypeElement.Value : null; }
                set
                {
                    if (!value.HasValue)
                        TypeElement = null; 
                    else
                        TypeElement = new Code<Hl7.Fhir.Model.NoteType>(value);
                    OnPropertyChanged("Type");
                }
            }
            
            /// <summary>
            /// Note explanatory text
            /// </summary>
            [FhirElement("text", Order=60)]
            [DataMember]
            public Hl7.Fhir.Model.FhirString TextElement
            {
                get { return _TextElement; }
                set { _TextElement = value; OnPropertyChanged("TextElement"); }
            }
            
            private Hl7.Fhir.Model.FhirString _TextElement;
            
            /// <summary>
            /// Note explanatory text
            /// </summary>
            /// <remarks>This uses the native .NET datatype, rather than the FHIR equivalent</remarks>
            [NotMapped]
            [IgnoreDataMemberAttribute]
            public string Text
            {
                get { return TextElement != null ? TextElement.Value : null; }
                set
                {
                    if (value == null)
                        TextElement = null; 
                    else
                        TextElement = new Hl7.Fhir.Model.FhirString(value);
                    OnPropertyChanged("Text");
                }
            }
            
            /// <summary>
            /// Language of the text
            /// </summary>
            [FhirElement("language", Order=70)]
            [DataMember]
            public Hl7.Fhir.Model.CodeableConcept Language
            {
                get { return _Language; }
                set { _Language = value; OnPropertyChanged("Language"); }
            }
            
            private Hl7.Fhir.Model.CodeableConcept _Language;
            
            public override IDeepCopyable CopyTo(IDeepCopyable other)
            {
                var dest = other as NoteComponent;
                
                if (dest != null)
                {
                    base.CopyTo(dest);
                    if(NumberElement != null) dest.NumberElement = (Hl7.Fhir.Model.PositiveInt)NumberElement.DeepCopy();
                    if(TypeElement != null) dest.TypeElement = (Code<Hl7.Fhir.Model.NoteType>)TypeElement.DeepCopy();
                    if(TextElement != null) dest.TextElement = (Hl7.Fhir.Model.FhirString)TextElement.DeepCopy();
                    if(Language != null) dest.Language = (Hl7.Fhir.Model.CodeableConcept)Language.DeepCopy();
                    return dest;
                }
                else
                	throw new ArgumentException("Can only copy to an object of the same type", "other");
            }
            
            public override IDeepCopyable DeepCopy()
            {
                return CopyTo(new NoteComponent());
            }
            
            public override bool Matches(IDeepComparable other)
            {
                var otherT = other as NoteComponent;
                if(otherT == null) return false;
                
                if(!base.Matches(otherT)) return false;
                if( !DeepComparable.Matches(NumberElement, otherT.NumberElement)) return false;
                if( !DeepComparable.Matches(TypeElement, otherT.TypeElement)) return false;
                if( !DeepComparable.Matches(TextElement, otherT.TextElement)) return false;
                if( !DeepComparable.Matches(Language, otherT.Language)) return false;
                
                return true;
            }
            
            public override bool IsExactly(IDeepComparable other)
            {
                var otherT = other as NoteComponent;
                if(otherT == null) return false;
                
                if(!base.IsExactly(otherT)) return false;
                if( !DeepComparable.IsExactly(NumberElement, otherT.NumberElement)) return false;
                if( !DeepComparable.IsExactly(TypeElement, otherT.TypeElement)) return false;
                if( !DeepComparable.IsExactly(TextElement, otherT.TextElement)) return false;
                if( !DeepComparable.IsExactly(Language, otherT.Language)) return false;
                
                return true;
            }


            [NotMapped]
            public override IEnumerable<Base> Children
            {
                get
                {
                    foreach (var item in base.Children) yield return item;
                    if (NumberElement != null) yield return NumberElement;
                    if (TypeElement != null) yield return TypeElement;
                    if (TextElement != null) yield return TextElement;
                    if (Language != null) yield return Language;
                }
            }

            [NotMapped]
            internal override IEnumerable<ElementValue> NamedChildren
            {
                get
                {
                    foreach (var item in base.NamedChildren) yield return item;
                    if (NumberElement != null) yield return new ElementValue("number", NumberElement);
                    if (TypeElement != null) yield return new ElementValue("type", TypeElement);
                    if (TextElement != null) yield return new ElementValue("text", TextElement);
                    if (Language != null) yield return new ElementValue("language", Language);
                }
            }

            
        }
        
        
        [FhirType("BenefitBalanceComponent")]
        [DataContract]
        public partial class BenefitBalanceComponent : Hl7.Fhir.Model.BackboneElement, System.ComponentModel.INotifyPropertyChanged, IBackboneElement
        {
            [NotMapped]
            public override string TypeName { get { return "BenefitBalanceComponent"; } }
            
            /// <summary>
            /// Benefit classification
            /// </summary>
            [FhirElement("category", Order=40)]
            [Cardinality(Min=1,Max=1)]
            [DataMember]
            public Hl7.Fhir.Model.CodeableConcept Category
            {
                get { return _Category; }
                set { _Category = value; OnPropertyChanged("Category"); }
            }
            
            private Hl7.Fhir.Model.CodeableConcept _Category;
            
            /// <summary>
            /// Excluded from the plan
            /// </summary>
            [FhirElement("excluded", Order=50)]
            [DataMember]
            public Hl7.Fhir.Model.FhirBoolean ExcludedElement
            {
                get { return _ExcludedElement; }
                set { _ExcludedElement = value; OnPropertyChanged("ExcludedElement"); }
            }
            
            private Hl7.Fhir.Model.FhirBoolean _ExcludedElement;
            
            /// <summary>
            /// Excluded from the plan
            /// </summary>
            /// <remarks>This uses the native .NET datatype, rather than the FHIR equivalent</remarks>
            [NotMapped]
            [IgnoreDataMemberAttribute]
            public bool? Excluded
            {
                get { return ExcludedElement != null ? ExcludedElement.Value : null; }
                set
                {
                    if (!value.HasValue)
                        ExcludedElement = null; 
                    else
                        ExcludedElement = new Hl7.Fhir.Model.FhirBoolean(value);
                    OnPropertyChanged("Excluded");
                }
            }
            
            /// <summary>
            /// Short name for the benefit
            /// </summary>
            [FhirElement("name", Order=60)]
            [DataMember]
            public Hl7.Fhir.Model.FhirString NameElement
            {
                get { return _NameElement; }
                set { _NameElement = value; OnPropertyChanged("NameElement"); }
            }
            
            private Hl7.Fhir.Model.FhirString _NameElement;
            
            /// <summary>
            /// Short name for the benefit
            /// </summary>
            /// <remarks>This uses the native .NET datatype, rather than the FHIR equivalent</remarks>
            [NotMapped]
            [IgnoreDataMemberAttribute]
            public string Name
            {
                get { return NameElement != null ? NameElement.Value : null; }
                set
                {
                    if (value == null)
                        NameElement = null; 
                    else
                        NameElement = new Hl7.Fhir.Model.FhirString(value);
                    OnPropertyChanged("Name");
                }
            }
            
            /// <summary>
            /// Description of the benefit or services covered
            /// </summary>
            [FhirElement("description", Order=70)]
            [DataMember]
            public Hl7.Fhir.Model.FhirString DescriptionElement
            {
                get { return _DescriptionElement; }
                set { _DescriptionElement = value; OnPropertyChanged("DescriptionElement"); }
            }
            
            private Hl7.Fhir.Model.FhirString _DescriptionElement;
            
            /// <summary>
            /// Description of the benefit or services covered
            /// </summary>
            /// <remarks>This uses the native .NET datatype, rather than the FHIR equivalent</remarks>
            [NotMapped]
            [IgnoreDataMemberAttribute]
            public string Description
            {
                get { return DescriptionElement != null ? DescriptionElement.Value : null; }
                set
                {
                    if (value == null)
                        DescriptionElement = null; 
                    else
                        DescriptionElement = new Hl7.Fhir.Model.FhirString(value);
                    OnPropertyChanged("Description");
                }
            }
            
            /// <summary>
            /// In or out of network
            /// </summary>
            [FhirElement("network", Order=80)]
            [DataMember]
            public Hl7.Fhir.Model.CodeableConcept Network
            {
                get { return _Network; }
                set { _Network = value; OnPropertyChanged("Network"); }
            }
            
            private Hl7.Fhir.Model.CodeableConcept _Network;
            
            /// <summary>
            /// Individual or family
            /// </summary>
            [FhirElement("unit", Order=90)]
            [DataMember]
            public Hl7.Fhir.Model.CodeableConcept Unit
            {
                get { return _Unit; }
                set { _Unit = value; OnPropertyChanged("Unit"); }
            }
            
            private Hl7.Fhir.Model.CodeableConcept _Unit;
            
            /// <summary>
            /// Annual or lifetime
            /// </summary>
            [FhirElement("term", Order=100)]
            [DataMember]
            public Hl7.Fhir.Model.CodeableConcept Term
            {
                get { return _Term; }
                set { _Term = value; OnPropertyChanged("Term"); }
            }
            
            private Hl7.Fhir.Model.CodeableConcept _Term;
            
            /// <summary>
            /// Benefit Summary
            /// </summary>
            [FhirElement("financial", Order=110)]
            [Cardinality(Min=0,Max=-1)]
            [DataMember]
            public List<Hl7.Fhir.Model.ExplanationOfBenefit.BenefitComponent> Financial
            {
                get { if(_Financial==null) _Financial = new List<Hl7.Fhir.Model.ExplanationOfBenefit.BenefitComponent>(); return _Financial; }
                set { _Financial = value; OnPropertyChanged("Financial"); }
            }
            
            private List<Hl7.Fhir.Model.ExplanationOfBenefit.BenefitComponent> _Financial;
            
            public override IDeepCopyable CopyTo(IDeepCopyable other)
            {
                var dest = other as BenefitBalanceComponent;
                
                if (dest != null)
                {
                    base.CopyTo(dest);
                    if(Category != null) dest.Category = (Hl7.Fhir.Model.CodeableConcept)Category.DeepCopy();
                    if(ExcludedElement != null) dest.ExcludedElement = (Hl7.Fhir.Model.FhirBoolean)ExcludedElement.DeepCopy();
                    if(NameElement != null) dest.NameElement = (Hl7.Fhir.Model.FhirString)NameElement.DeepCopy();
                    if(DescriptionElement != null) dest.DescriptionElement = (Hl7.Fhir.Model.FhirString)DescriptionElement.DeepCopy();
                    if(Network != null) dest.Network = (Hl7.Fhir.Model.CodeableConcept)Network.DeepCopy();
                    if(Unit != null) dest.Unit = (Hl7.Fhir.Model.CodeableConcept)Unit.DeepCopy();
                    if(Term != null) dest.Term = (Hl7.Fhir.Model.CodeableConcept)Term.DeepCopy();
                    if(Financial != null) dest.Financial = new List<Hl7.Fhir.Model.ExplanationOfBenefit.BenefitComponent>(Financial.DeepCopy());
                    return dest;
                }
                else
                	throw new ArgumentException("Can only copy to an object of the same type", "other");
            }
            
            public override IDeepCopyable DeepCopy()
            {
                return CopyTo(new BenefitBalanceComponent());
            }
            
            public override bool Matches(IDeepComparable other)
            {
                var otherT = other as BenefitBalanceComponent;
                if(otherT == null) return false;
                
                if(!base.Matches(otherT)) return false;
                if( !DeepComparable.Matches(Category, otherT.Category)) return false;
                if( !DeepComparable.Matches(ExcludedElement, otherT.ExcludedElement)) return false;
                if( !DeepComparable.Matches(NameElement, otherT.NameElement)) return false;
                if( !DeepComparable.Matches(DescriptionElement, otherT.DescriptionElement)) return false;
                if( !DeepComparable.Matches(Network, otherT.Network)) return false;
                if( !DeepComparable.Matches(Unit, otherT.Unit)) return false;
                if( !DeepComparable.Matches(Term, otherT.Term)) return false;
                if( !DeepComparable.Matches(Financial, otherT.Financial)) return false;
                
                return true;
            }
            
            public override bool IsExactly(IDeepComparable other)
            {
                var otherT = other as BenefitBalanceComponent;
                if(otherT == null) return false;
                
                if(!base.IsExactly(otherT)) return false;
                if( !DeepComparable.IsExactly(Category, otherT.Category)) return false;
                if( !DeepComparable.IsExactly(ExcludedElement, otherT.ExcludedElement)) return false;
                if( !DeepComparable.IsExactly(NameElement, otherT.NameElement)) return false;
                if( !DeepComparable.IsExactly(DescriptionElement, otherT.DescriptionElement)) return false;
                if( !DeepComparable.IsExactly(Network, otherT.Network)) return false;
                if( !DeepComparable.IsExactly(Unit, otherT.Unit)) return false;
                if( !DeepComparable.IsExactly(Term, otherT.Term)) return false;
                if( !DeepComparable.IsExactly(Financial, otherT.Financial)) return false;
                
                return true;
            }


            [NotMapped]
            public override IEnumerable<Base> Children
            {
                get
                {
                    foreach (var item in base.Children) yield return item;
                    if (Category != null) yield return Category;
                    if (ExcludedElement != null) yield return ExcludedElement;
                    if (NameElement != null) yield return NameElement;
                    if (DescriptionElement != null) yield return DescriptionElement;
                    if (Network != null) yield return Network;
                    if (Unit != null) yield return Unit;
                    if (Term != null) yield return Term;
                    foreach (var elem in Financial) { if (elem != null) yield return elem; }
                }
            }

            [NotMapped]
            internal override IEnumerable<ElementValue> NamedChildren
            {
                get
                {
                    foreach (var item in base.NamedChildren) yield return item;
                    if (Category != null) yield return new ElementValue("category", Category);
                    if (ExcludedElement != null) yield return new ElementValue("excluded", ExcludedElement);
                    if (NameElement != null) yield return new ElementValue("name", NameElement);
                    if (DescriptionElement != null) yield return new ElementValue("description", DescriptionElement);
                    if (Network != null) yield return new ElementValue("network", Network);
                    if (Unit != null) yield return new ElementValue("unit", Unit);
                    if (Term != null) yield return new ElementValue("term", Term);
                    foreach (var elem in Financial) { if (elem != null) yield return new ElementValue("financial", elem); }
                }
            }

            
        }
        
        
        [FhirType("BenefitComponent")]
        [DataContract]
        public partial class BenefitComponent : Hl7.Fhir.Model.BackboneElement, System.ComponentModel.INotifyPropertyChanged, IBackboneElement
        {
            [NotMapped]
            public override string TypeName { get { return "BenefitComponent"; } }
            
            /// <summary>
            /// Benefit classification
            /// </summary>
            [FhirElement("type", Order=40)]
            [Cardinality(Min=1,Max=1)]
            [DataMember]
            public Hl7.Fhir.Model.CodeableConcept Type
            {
                get { return _Type; }
                set { _Type = value; OnPropertyChanged("Type"); }
            }
            
            private Hl7.Fhir.Model.CodeableConcept _Type;
            
            /// <summary>
            /// Benefits allowed
            /// </summary>
            [FhirElement("allowed", Order=50, Choice=ChoiceType.DatatypeChoice)]
            [CLSCompliant(false)]
			[AllowedTypes(typeof(Hl7.Fhir.Model.UnsignedInt),typeof(Hl7.Fhir.Model.FhirString),typeof(Money))]
            [DataMember]
            public Hl7.Fhir.Model.Element Allowed
            {
                get { return _Allowed; }
                set { _Allowed = value; OnPropertyChanged("Allowed"); }
            }
            
            private Hl7.Fhir.Model.Element _Allowed;
            
            /// <summary>
            /// Benefits used
            /// </summary>
            [FhirElement("used", Order=60, Choice=ChoiceType.DatatypeChoice)]
            [CLSCompliant(false)]
			[AllowedTypes(typeof(Hl7.Fhir.Model.UnsignedInt),typeof(Money))]
            [DataMember]
            public Hl7.Fhir.Model.Element Used
            {
                get { return _Used; }
                set { _Used = value; OnPropertyChanged("Used"); }
            }
            
            private Hl7.Fhir.Model.Element _Used;
            
            public override IDeepCopyable CopyTo(IDeepCopyable other)
            {
                var dest = other as BenefitComponent;
                
                if (dest != null)
                {
                    base.CopyTo(dest);
                    if(Type != null) dest.Type = (Hl7.Fhir.Model.CodeableConcept)Type.DeepCopy();
                    if(Allowed != null) dest.Allowed = (Hl7.Fhir.Model.Element)Allowed.DeepCopy();
                    if(Used != null) dest.Used = (Hl7.Fhir.Model.Element)Used.DeepCopy();
                    return dest;
                }
                else
                	throw new ArgumentException("Can only copy to an object of the same type", "other");
            }
            
            public override IDeepCopyable DeepCopy()
            {
                return CopyTo(new BenefitComponent());
            }
            
            public override bool Matches(IDeepComparable other)
            {
                var otherT = other as BenefitComponent;
                if(otherT == null) return false;
                
                if(!base.Matches(otherT)) return false;
                if( !DeepComparable.Matches(Type, otherT.Type)) return false;
                if( !DeepComparable.Matches(Allowed, otherT.Allowed)) return false;
                if( !DeepComparable.Matches(Used, otherT.Used)) return false;
                
                return true;
            }
            
            public override bool IsExactly(IDeepComparable other)
            {
                var otherT = other as BenefitComponent;
                if(otherT == null) return false;
                
                if(!base.IsExactly(otherT)) return false;
                if( !DeepComparable.IsExactly(Type, otherT.Type)) return false;
                if( !DeepComparable.IsExactly(Allowed, otherT.Allowed)) return false;
                if( !DeepComparable.IsExactly(Used, otherT.Used)) return false;
                
                return true;
            }


            [NotMapped]
            public override IEnumerable<Base> Children
            {
                get
                {
                    foreach (var item in base.Children) yield return item;
                    if (Type != null) yield return Type;
                    if (Allowed != null) yield return Allowed;
                    if (Used != null) yield return Used;
                }
            }

            [NotMapped]
            internal override IEnumerable<ElementValue> NamedChildren
            {
                get
                {
                    foreach (var item in base.NamedChildren) yield return item;
                    if (Type != null) yield return new ElementValue("type", Type);
                    if (Allowed != null) yield return new ElementValue("allowed", Allowed);
                    if (Used != null) yield return new ElementValue("used", Used);
                }
            }

            
        }
        
        
        /// <summary>
        /// Business Identifier for the resource
        /// </summary>
        [FhirElement("identifier", Order=90)]
        [Cardinality(Min=0,Max=-1)]
        [DataMember]
        public List<Hl7.Fhir.Model.Identifier> Identifier
        {
            get { if(_Identifier==null) _Identifier = new List<Hl7.Fhir.Model.Identifier>(); return _Identifier; }
            set { _Identifier = value; OnPropertyChanged("Identifier"); }
        }
        
        private List<Hl7.Fhir.Model.Identifier> _Identifier;
        
        /// <summary>
        /// active | cancelled | draft | entered-in-error
        /// </summary>
        [FhirElement("status", InSummary=true, Order=100)]
        [Cardinality(Min=1,Max=1)]
        [DataMember]
        public Code<Hl7.Fhir.Model.ExplanationOfBenefit.ExplanationOfBenefitStatus> StatusElement
        {
            get { return _StatusElement; }
            set { _StatusElement = value; OnPropertyChanged("StatusElement"); }
        }
        
        private Code<Hl7.Fhir.Model.ExplanationOfBenefit.ExplanationOfBenefitStatus> _StatusElement;
        
        /// <summary>
        /// active | cancelled | draft | entered-in-error
        /// </summary>
        /// <remarks>This uses the native .NET datatype, rather than the FHIR equivalent</remarks>
        [NotMapped]
        [IgnoreDataMemberAttribute]
        public Hl7.Fhir.Model.ExplanationOfBenefit.ExplanationOfBenefitStatus? Status
        {
            get { return StatusElement != null ? StatusElement.Value : null; }
            set
            {
                if (!value.HasValue)
                  StatusElement = null; 
                else
                  StatusElement = new Code<Hl7.Fhir.Model.ExplanationOfBenefit.ExplanationOfBenefitStatus>(value);
                OnPropertyChanged("Status");
            }
        }
        
        /// <summary>
        /// Category or discipline
        /// </summary>
        [FhirElement("type", InSummary=true, Order=110)]
        [Cardinality(Min=1,Max=1)]
        [DataMember]
        public Hl7.Fhir.Model.CodeableConcept Type
        {
            get { return _Type; }
            set { _Type = value; OnPropertyChanged("Type"); }
        }
        
        private Hl7.Fhir.Model.CodeableConcept _Type;
        
        /// <summary>
        /// More granular claim type
        /// </summary>
        [FhirElement("subType", Order=120)]
        [DataMember]
        public Hl7.Fhir.Model.CodeableConcept SubType
        {
            get { return _SubType; }
            set { _SubType = value; OnPropertyChanged("SubType"); }
        }
        
        private Hl7.Fhir.Model.CodeableConcept _SubType;
        
        /// <summary>
        /// claim | preauthorization | predetermination
        /// </summary>
        [FhirElement("use", InSummary=true, Order=130)]
        [Cardinality(Min=1,Max=1)]
        [DataMember]
        public Code<Hl7.Fhir.Model.Use> UseElement
        {
            get { return _UseElement; }
            set { _UseElement = value; OnPropertyChanged("UseElement"); }
        }
        
        private Code<Hl7.Fhir.Model.Use> _UseElement;
        
        /// <summary>
        /// claim | preauthorization | predetermination
        /// </summary>
        /// <remarks>This uses the native .NET datatype, rather than the FHIR equivalent</remarks>
        [NotMapped]
        [IgnoreDataMemberAttribute]
        public Hl7.Fhir.Model.Use? Use
        {
            get { return UseElement != null ? UseElement.Value : null; }
            set
            {
                if (!value.HasValue)
                  UseElement = null; 
                else
                  UseElement = new Code<Hl7.Fhir.Model.Use>(value);
                OnPropertyChanged("Use");
            }
        }
        
        /// <summary>
        /// The recipient of the products and services
        /// </summary>
        [FhirElement("patient", InSummary=true, Order=140)]
        [CLSCompliant(false)]
		[References("Patient")]
        [Cardinality(Min=1,Max=1)]
        [DataMember]
        public Hl7.Fhir.Model.ResourceReference Patient
        {
            get { return _Patient; }
            set { _Patient = value; OnPropertyChanged("Patient"); }
        }
        
        private Hl7.Fhir.Model.ResourceReference _Patient;
        
        /// <summary>
        /// Relevant time frame for the claim
        /// </summary>
        [FhirElement("billablePeriod", InSummary=true, Order=150)]
        [DataMember]
        public Hl7.Fhir.Model.Period BillablePeriod
        {
            get { return _BillablePeriod; }
            set { _BillablePeriod = value; OnPropertyChanged("BillablePeriod"); }
        }
        
        private Hl7.Fhir.Model.Period _BillablePeriod;
        
        /// <summary>
        /// Response creation date
        /// </summary>
        [FhirElement("created", InSummary=true, Order=160)]
        [Cardinality(Min=1,Max=1)]
        [DataMember]
        public Hl7.Fhir.Model.FhirDateTime CreatedElement
        {
            get { return _CreatedElement; }
            set { _CreatedElement = value; OnPropertyChanged("CreatedElement"); }
        }
        
        private Hl7.Fhir.Model.FhirDateTime _CreatedElement;
        
        /// <summary>
        /// Response creation date
        /// </summary>
        /// <remarks>This uses the native .NET datatype, rather than the FHIR equivalent</remarks>
        [NotMapped]
        [IgnoreDataMemberAttribute]
        public string Created
        {
            get { return CreatedElement != null ? CreatedElement.Value : null; }
            set
            {
                if (value == null)
                  CreatedElement = null; 
                else
                  CreatedElement = new Hl7.Fhir.Model.FhirDateTime(value);
                OnPropertyChanged("Created");
            }
        }
        
        /// <summary>
        /// Author of the claim
        /// </summary>
        [FhirElement("enterer", Order=170)]
        [CLSCompliant(false)]
		[References("Practitioner","PractitionerRole")]
        [DataMember]
        public Hl7.Fhir.Model.ResourceReference Enterer
        {
            get { return _Enterer; }
            set { _Enterer = value; OnPropertyChanged("Enterer"); }
        }
        
        private Hl7.Fhir.Model.ResourceReference _Enterer;
        
        /// <summary>
        /// Party responsible for reimbursement
        /// </summary>
        [FhirElement("insurer", InSummary=true, Order=180)]
        [CLSCompliant(false)]
		[References("Organization")]
        [Cardinality(Min=1,Max=1)]
        [DataMember]
        public Hl7.Fhir.Model.ResourceReference Insurer
        {
            get { return _Insurer; }
            set { _Insurer = value; OnPropertyChanged("Insurer"); }
        }
        
        private Hl7.Fhir.Model.ResourceReference _Insurer;
        
        /// <summary>
        /// Party responsible for the claim
        /// </summary>
        [FhirElement("provider", InSummary=true, Order=190)]
        [CLSCompliant(false)]
		[References("Practitioner","PractitionerRole","Organization")]
        [Cardinality(Min=1,Max=1)]
        [DataMember]
        public Hl7.Fhir.Model.ResourceReference Provider
        {
            get { return _Provider; }
            set { _Provider = value; OnPropertyChanged("Provider"); }
        }
        
        private Hl7.Fhir.Model.ResourceReference _Provider;
        
        /// <summary>
        /// Desired processing urgency
        /// </summary>
        [FhirElement("priority", Order=200)]
        [DataMember]
        public Hl7.Fhir.Model.CodeableConcept Priority
        {
            get { return _Priority; }
            set { _Priority = value; OnPropertyChanged("Priority"); }
        }
        
        private Hl7.Fhir.Model.CodeableConcept _Priority;
        
        /// <summary>
        /// For whom to reserve funds
        /// </summary>
        [FhirElement("fundsReserveRequested", Order=210)]
        [DataMember]
        public Hl7.Fhir.Model.CodeableConcept FundsReserveRequested
        {
            get { return _FundsReserveRequested; }
            set { _FundsReserveRequested = value; OnPropertyChanged("FundsReserveRequested"); }
        }
        
        private Hl7.Fhir.Model.CodeableConcept _FundsReserveRequested;
        
        /// <summary>
        /// Funds reserved status
        /// </summary>
        [FhirElement("fundsReserve", Order=220)]
        [DataMember]
        public Hl7.Fhir.Model.CodeableConcept FundsReserve
        {
            get { return _FundsReserve; }
            set { _FundsReserve = value; OnPropertyChanged("FundsReserve"); }
        }
        
        private Hl7.Fhir.Model.CodeableConcept _FundsReserve;
        
        /// <summary>
        /// Prior or corollary claims
        /// </summary>
        [FhirElement("related", Order=230)]
        [Cardinality(Min=0,Max=-1)]
        [DataMember]
        public List<Hl7.Fhir.Model.ExplanationOfBenefit.RelatedClaimComponent> Related
        {
            get { if(_Related==null) _Related = new List<Hl7.Fhir.Model.ExplanationOfBenefit.RelatedClaimComponent>(); return _Related; }
            set { _Related = value; OnPropertyChanged("Related"); }
        }
        
        private List<Hl7.Fhir.Model.ExplanationOfBenefit.RelatedClaimComponent> _Related;
        
        /// <summary>
        /// Prescription authorizing services or products
        /// </summary>
        [FhirElement("prescription", Order=240)]
        [CLSCompliant(false)]
		[References("MedicationRequest","VisionPrescription")]
        [DataMember]
        public Hl7.Fhir.Model.ResourceReference Prescription
        {
            get { return _Prescription; }
            set { _Prescription = value; OnPropertyChanged("Prescription"); }
        }
        
        private Hl7.Fhir.Model.ResourceReference _Prescription;
        
        /// <summary>
        /// Original prescription if superceded by fulfiller
        /// </summary>
        [FhirElement("originalPrescription", Order=250)]
        [CLSCompliant(false)]
		[References("MedicationRequest")]
        [DataMember]
        public Hl7.Fhir.Model.ResourceReference OriginalPrescription
        {
            get { return _OriginalPrescription; }
            set { _OriginalPrescription = value; OnPropertyChanged("OriginalPrescription"); }
        }
        
        private Hl7.Fhir.Model.ResourceReference _OriginalPrescription;
        
        /// <summary>
        /// Recipient of benefits payable
        /// </summary>
        [FhirElement("payee", Order=260)]
        [DataMember]
        public Hl7.Fhir.Model.ExplanationOfBenefit.PayeeComponent Payee
        {
            get { return _Payee; }
            set { _Payee = value; OnPropertyChanged("Payee"); }
        }
        
        private Hl7.Fhir.Model.ExplanationOfBenefit.PayeeComponent _Payee;
        
        /// <summary>
        /// Treatment Referral
        /// </summary>
        [FhirElement("referral", Order=270)]
        [CLSCompliant(false)]
		[References("ServiceRequest")]
        [DataMember]
        public Hl7.Fhir.Model.ResourceReference Referral
        {
            get { return _Referral; }
            set { _Referral = value; OnPropertyChanged("Referral"); }
        }
        
        private Hl7.Fhir.Model.ResourceReference _Referral;
        
        /// <summary>
        /// Servicing Facility
        /// </summary>
        [FhirElement("facility", Order=280)]
        [CLSCompliant(false)]
		[References("Location")]
        [DataMember]
        public Hl7.Fhir.Model.ResourceReference Facility
        {
            get { return _Facility; }
            set { _Facility = value; OnPropertyChanged("Facility"); }
        }
        
        private Hl7.Fhir.Model.ResourceReference _Facility;
        
        /// <summary>
        /// Claim reference
        /// </summary>
        [FhirElement("claim", Order=290)]
        [CLSCompliant(false)]
		[References("Claim")]
        [DataMember]
        public Hl7.Fhir.Model.ResourceReference Claim
        {
            get { return _Claim; }
            set { _Claim = value; OnPropertyChanged("Claim"); }
        }
        
        private Hl7.Fhir.Model.ResourceReference _Claim;
        
        /// <summary>
        /// Claim response reference
        /// </summary>
        [FhirElement("claimResponse", Order=300)]
        [CLSCompliant(false)]
		[References("ClaimResponse")]
        [DataMember]
        public Hl7.Fhir.Model.ResourceReference ClaimResponse
        {
            get { return _ClaimResponse; }
            set { _ClaimResponse = value; OnPropertyChanged("ClaimResponse"); }
        }
        
        private Hl7.Fhir.Model.ResourceReference _ClaimResponse;
        
        /// <summary>
        /// queued | complete | error | partial
        /// </summary>
        [FhirElement("outcome", InSummary=true, Order=310)]
        [Cardinality(Min=1,Max=1)]
        [DataMember]
        public Code<Hl7.Fhir.Model.ClaimProcessingCodes> OutcomeElement
        {
            get { return _OutcomeElement; }
            set { _OutcomeElement = value; OnPropertyChanged("OutcomeElement"); }
        }
        
        private Code<Hl7.Fhir.Model.ClaimProcessingCodes> _OutcomeElement;
        
        /// <summary>
        /// queued | complete | error | partial
        /// </summary>
        /// <remarks>This uses the native .NET datatype, rather than the FHIR equivalent</remarks>
        [NotMapped]
        [IgnoreDataMemberAttribute]
        public Hl7.Fhir.Model.ClaimProcessingCodes? Outcome
        {
            get { return OutcomeElement != null ? OutcomeElement.Value : null; }
            set
            {
                if (!value.HasValue)
                  OutcomeElement = null; 
                else
                  OutcomeElement = new Code<Hl7.Fhir.Model.ClaimProcessingCodes>(value);
                OnPropertyChanged("Outcome");
            }
        }
        
        /// <summary>
        /// Disposition Message
        /// </summary>
        [FhirElement("disposition", Order=320)]
        [DataMember]
        public Hl7.Fhir.Model.FhirString DispositionElement
        {
            get { return _DispositionElement; }
            set { _DispositionElement = value; OnPropertyChanged("DispositionElement"); }
        }
        
        private Hl7.Fhir.Model.FhirString _DispositionElement;
        
        /// <summary>
        /// Disposition Message
        /// </summary>
        /// <remarks>This uses the native .NET datatype, rather than the FHIR equivalent</remarks>
        [NotMapped]
        [IgnoreDataMemberAttribute]
        public string Disposition
        {
            get { return DispositionElement != null ? DispositionElement.Value : null; }
            set
            {
                if (value == null)
                  DispositionElement = null; 
                else
                  DispositionElement = new Hl7.Fhir.Model.FhirString(value);
                OnPropertyChanged("Disposition");
            }
        }
        
        /// <summary>
        /// Preauthorization reference
        /// </summary>
        [FhirElement("preAuthRef", Order=330)]
        [Cardinality(Min=0,Max=-1)]
        [DataMember]
        public List<Hl7.Fhir.Model.FhirString> PreAuthRefElement
        {
            get { if(_PreAuthRefElement==null) _PreAuthRefElement = new List<Hl7.Fhir.Model.FhirString>(); return _PreAuthRefElement; }
            set { _PreAuthRefElement = value; OnPropertyChanged("PreAuthRefElement"); }
        }
        
        private List<Hl7.Fhir.Model.FhirString> _PreAuthRefElement;
        
        /// <summary>
        /// Preauthorization reference
        /// </summary>
        /// <remarks>This uses the native .NET datatype, rather than the FHIR equivalent</remarks>
        [NotMapped]
        [IgnoreDataMemberAttribute]
        public IEnumerable<string> PreAuthRef
        {
            get { return PreAuthRefElement != null ? PreAuthRefElement.Select(elem => elem.Value) : null; }
            set
            {
                if (value == null)
                  PreAuthRefElement = null; 
                else
                  PreAuthRefElement = new List<Hl7.Fhir.Model.FhirString>(value.Select(elem=>new Hl7.Fhir.Model.FhirString(elem)));
                OnPropertyChanged("PreAuthRef");
            }
        }
        
        /// <summary>
        /// Preauthorization in-effect period
        /// </summary>
        [FhirElement("preAuthRefPeriod", Order=340)]
        [Cardinality(Min=0,Max=-1)]
        [DataMember]
        public List<Hl7.Fhir.Model.Period> PreAuthRefPeriod
        {
            get { if(_PreAuthRefPeriod==null) _PreAuthRefPeriod = new List<Hl7.Fhir.Model.Period>(); return _PreAuthRefPeriod; }
            set { _PreAuthRefPeriod = value; OnPropertyChanged("PreAuthRefPeriod"); }
        }
        
        private List<Hl7.Fhir.Model.Period> _PreAuthRefPeriod;
        
        /// <summary>
        /// Care Team members
        /// </summary>
        [FhirElement("careTeam", Order=350)]
        [Cardinality(Min=0,Max=-1)]
        [DataMember]
        public List<Hl7.Fhir.Model.ExplanationOfBenefit.CareTeamComponent> CareTeam
        {
            get { if(_CareTeam==null) _CareTeam = new List<Hl7.Fhir.Model.ExplanationOfBenefit.CareTeamComponent>(); return _CareTeam; }
            set { _CareTeam = value; OnPropertyChanged("CareTeam"); }
        }
        
        private List<Hl7.Fhir.Model.ExplanationOfBenefit.CareTeamComponent> _CareTeam;
        
        /// <summary>
        /// Supporting information
        /// </summary>
        [FhirElement("supportingInfo", Order=360)]
        [Cardinality(Min=0,Max=-1)]
        [DataMember]
        public List<Hl7.Fhir.Model.ExplanationOfBenefit.SupportingInformationComponent> SupportingInfo
        {
            get { if(_SupportingInfo==null) _SupportingInfo = new List<Hl7.Fhir.Model.ExplanationOfBenefit.SupportingInformationComponent>(); return _SupportingInfo; }
            set { _SupportingInfo = value; OnPropertyChanged("SupportingInfo"); }
        }
        
        private List<Hl7.Fhir.Model.ExplanationOfBenefit.SupportingInformationComponent> _SupportingInfo;
        
        /// <summary>
        /// Pertinent diagnosis information
        /// </summary>
        [FhirElement("diagnosis", Order=370)]
        [Cardinality(Min=0,Max=-1)]
        [DataMember]
        public List<Hl7.Fhir.Model.ExplanationOfBenefit.DiagnosisComponent> Diagnosis
        {
            get { if(_Diagnosis==null) _Diagnosis = new List<Hl7.Fhir.Model.ExplanationOfBenefit.DiagnosisComponent>(); return _Diagnosis; }
            set { _Diagnosis = value; OnPropertyChanged("Diagnosis"); }
        }
        
        private List<Hl7.Fhir.Model.ExplanationOfBenefit.DiagnosisComponent> _Diagnosis;
        
        /// <summary>
        /// Clinical procedures performed
        /// </summary>
        [FhirElement("procedure", Order=380)]
        [Cardinality(Min=0,Max=-1)]
        [DataMember]
        public List<Hl7.Fhir.Model.ExplanationOfBenefit.ProcedureComponent> Procedure
        {
            get { if(_Procedure==null) _Procedure = new List<Hl7.Fhir.Model.ExplanationOfBenefit.ProcedureComponent>(); return _Procedure; }
            set { _Procedure = value; OnPropertyChanged("Procedure"); }
        }
        
        private List<Hl7.Fhir.Model.ExplanationOfBenefit.ProcedureComponent> _Procedure;
        
        /// <summary>
        /// Precedence (primary, secondary, etc.)
        /// </summary>
        [FhirElement("precedence", Order=390)]
        [DataMember]
        public Hl7.Fhir.Model.PositiveInt PrecedenceElement
        {
            get { return _PrecedenceElement; }
            set { _PrecedenceElement = value; OnPropertyChanged("PrecedenceElement"); }
        }
        
        private Hl7.Fhir.Model.PositiveInt _PrecedenceElement;
        
        /// <summary>
        /// Precedence (primary, secondary, etc.)
        /// </summary>
        /// <remarks>This uses the native .NET datatype, rather than the FHIR equivalent</remarks>
        [NotMapped]
        [IgnoreDataMemberAttribute]
        public int? Precedence
        {
            get { return PrecedenceElement != null ? PrecedenceElement.Value : null; }
            set
            {
                if (!value.HasValue)
                  PrecedenceElement = null; 
                else
                  PrecedenceElement = new Hl7.Fhir.Model.PositiveInt(value);
                OnPropertyChanged("Precedence");
            }
        }
        
        /// <summary>
        /// Patient insurance information
        /// </summary>
        [FhirElement("insurance", InSummary=true, Order=400)]
        [Cardinality(Min=1,Max=-1)]
        [DataMember]
        public List<Hl7.Fhir.Model.ExplanationOfBenefit.InsuranceComponent> Insurance
        {
            get { if(_Insurance==null) _Insurance = new List<Hl7.Fhir.Model.ExplanationOfBenefit.InsuranceComponent>(); return _Insurance; }
            set { _Insurance = value; OnPropertyChanged("Insurance"); }
        }
        
        private List<Hl7.Fhir.Model.ExplanationOfBenefit.InsuranceComponent> _Insurance;
        
        /// <summary>
        /// Details of the event
        /// </summary>
        [FhirElement("accident", Order=410)]
        [DataMember]
        public Hl7.Fhir.Model.ExplanationOfBenefit.AccidentComponent Accident
        {
            get { return _Accident; }
            set { _Accident = value; OnPropertyChanged("Accident"); }
        }
        
        private Hl7.Fhir.Model.ExplanationOfBenefit.AccidentComponent _Accident;
        
        /// <summary>
        /// Product or service provided
        /// </summary>
        [FhirElement("item", Order=420)]
        [Cardinality(Min=0,Max=-1)]
        [DataMember]
        public List<Hl7.Fhir.Model.ExplanationOfBenefit.ItemComponent> Item
        {
            get { if(_Item==null) _Item = new List<Hl7.Fhir.Model.ExplanationOfBenefit.ItemComponent>(); return _Item; }
            set { _Item = value; OnPropertyChanged("Item"); }
        }
        
        private List<Hl7.Fhir.Model.ExplanationOfBenefit.ItemComponent> _Item;
        
        /// <summary>
        /// Insurer added line items
        /// </summary>
        [FhirElement("addItem", Order=430)]
        [Cardinality(Min=0,Max=-1)]
        [DataMember]
        public List<Hl7.Fhir.Model.ExplanationOfBenefit.AddedItemComponent> AddItem
        {
            get { if(_AddItem==null) _AddItem = new List<Hl7.Fhir.Model.ExplanationOfBenefit.AddedItemComponent>(); return _AddItem; }
            set { _AddItem = value; OnPropertyChanged("AddItem"); }
        }
        
        private List<Hl7.Fhir.Model.ExplanationOfBenefit.AddedItemComponent> _AddItem;
        
        /// <summary>
        /// Header-level adjudication
        /// </summary>
        [FhirElement("adjudication", Order=440)]
        [Cardinality(Min=0,Max=-1)]
        [DataMember]
        public List<Hl7.Fhir.Model.ExplanationOfBenefit.AdjudicationComponent> Adjudication
        {
            get { if(_Adjudication==null) _Adjudication = new List<Hl7.Fhir.Model.ExplanationOfBenefit.AdjudicationComponent>(); return _Adjudication; }
            set { _Adjudication = value; OnPropertyChanged("Adjudication"); }
        }
        
        private List<Hl7.Fhir.Model.ExplanationOfBenefit.AdjudicationComponent> _Adjudication;
        
        /// <summary>
        /// Adjudication totals
        /// </summary>
        [FhirElement("total", InSummary=true, Order=450)]
        [Cardinality(Min=0,Max=-1)]
        [DataMember]
        public List<Hl7.Fhir.Model.ExplanationOfBenefit.TotalComponent> Total
        {
            get { if(_Total==null) _Total = new List<Hl7.Fhir.Model.ExplanationOfBenefit.TotalComponent>(); return _Total; }
            set { _Total = value; OnPropertyChanged("Total"); }
        }
        
        private List<Hl7.Fhir.Model.ExplanationOfBenefit.TotalComponent> _Total;
        
        /// <summary>
        /// Payment Details
        /// </summary>
        [FhirElement("payment", Order=460)]
        [DataMember]
        public Hl7.Fhir.Model.ExplanationOfBenefit.PaymentComponent Payment
        {
            get { return _Payment; }
            set { _Payment = value; OnPropertyChanged("Payment"); }
        }
        
        private Hl7.Fhir.Model.ExplanationOfBenefit.PaymentComponent _Payment;
        
        /// <summary>
        /// Printed form identifier
        /// </summary>
        [FhirElement("formCode", Order=470)]
        [DataMember]
        public Hl7.Fhir.Model.CodeableConcept FormCode
        {
            get { return _FormCode; }
            set { _FormCode = value; OnPropertyChanged("FormCode"); }
        }
        
        private Hl7.Fhir.Model.CodeableConcept _FormCode;
        
        /// <summary>
        /// Printed reference or actual form
        /// </summary>
        [FhirElement("form", Order=480)]
        [DataMember]
        public Hl7.Fhir.Model.Attachment Form
        {
            get { return _Form; }
            set { _Form = value; OnPropertyChanged("Form"); }
        }
        
        private Hl7.Fhir.Model.Attachment _Form;
        
        /// <summary>
        /// Note concerning adjudication
        /// </summary>
        [FhirElement("processNote", Order=490)]
        [Cardinality(Min=0,Max=-1)]
        [DataMember]
        public List<Hl7.Fhir.Model.ExplanationOfBenefit.NoteComponent> ProcessNote
        {
            get { if(_ProcessNote==null) _ProcessNote = new List<Hl7.Fhir.Model.ExplanationOfBenefit.NoteComponent>(); return _ProcessNote; }
            set { _ProcessNote = value; OnPropertyChanged("ProcessNote"); }
        }
        
        private List<Hl7.Fhir.Model.ExplanationOfBenefit.NoteComponent> _ProcessNote;
        
        /// <summary>
        /// When the benefits are applicable
        /// </summary>
        [FhirElement("benefitPeriod", Order=500)]
        [DataMember]
        public Hl7.Fhir.Model.Period BenefitPeriod
        {
            get { return _BenefitPeriod; }
            set { _BenefitPeriod = value; OnPropertyChanged("BenefitPeriod"); }
        }
        
        private Hl7.Fhir.Model.Period _BenefitPeriod;
        
        /// <summary>
        /// Balance by Benefit Category
        /// </summary>
        [FhirElement("benefitBalance", Order=510)]
        [Cardinality(Min=0,Max=-1)]
        [DataMember]
        public List<Hl7.Fhir.Model.ExplanationOfBenefit.BenefitBalanceComponent> BenefitBalance
        {
            get { if(_BenefitBalance==null) _BenefitBalance = new List<Hl7.Fhir.Model.ExplanationOfBenefit.BenefitBalanceComponent>(); return _BenefitBalance; }
            set { _BenefitBalance = value; OnPropertyChanged("BenefitBalance"); }
        }
        
        private List<Hl7.Fhir.Model.ExplanationOfBenefit.BenefitBalanceComponent> _BenefitBalance;
        

        public override void AddDefaultConstraints()
        {
            base.AddDefaultConstraints();

        }

        public override IDeepCopyable CopyTo(IDeepCopyable other)
        {
            var dest = other as ExplanationOfBenefit;
            
            if (dest != null)
            {
                base.CopyTo(dest);
                if(Identifier != null) dest.Identifier = new List<Hl7.Fhir.Model.Identifier>(Identifier.DeepCopy());
                if(StatusElement != null) dest.StatusElement = (Code<Hl7.Fhir.Model.ExplanationOfBenefit.ExplanationOfBenefitStatus>)StatusElement.DeepCopy();
                if(Type != null) dest.Type = (Hl7.Fhir.Model.CodeableConcept)Type.DeepCopy();
                if(SubType != null) dest.SubType = (Hl7.Fhir.Model.CodeableConcept)SubType.DeepCopy();
                if(UseElement != null) dest.UseElement = (Code<Hl7.Fhir.Model.Use>)UseElement.DeepCopy();
                if(Patient != null) dest.Patient = (Hl7.Fhir.Model.ResourceReference)Patient.DeepCopy();
                if(BillablePeriod != null) dest.BillablePeriod = (Hl7.Fhir.Model.Period)BillablePeriod.DeepCopy();
                if(CreatedElement != null) dest.CreatedElement = (Hl7.Fhir.Model.FhirDateTime)CreatedElement.DeepCopy();
                if(Enterer != null) dest.Enterer = (Hl7.Fhir.Model.ResourceReference)Enterer.DeepCopy();
                if(Insurer != null) dest.Insurer = (Hl7.Fhir.Model.ResourceReference)Insurer.DeepCopy();
                if(Provider != null) dest.Provider = (Hl7.Fhir.Model.ResourceReference)Provider.DeepCopy();
                if(Priority != null) dest.Priority = (Hl7.Fhir.Model.CodeableConcept)Priority.DeepCopy();
                if(FundsReserveRequested != null) dest.FundsReserveRequested = (Hl7.Fhir.Model.CodeableConcept)FundsReserveRequested.DeepCopy();
                if(FundsReserve != null) dest.FundsReserve = (Hl7.Fhir.Model.CodeableConcept)FundsReserve.DeepCopy();
                if(Related != null) dest.Related = new List<Hl7.Fhir.Model.ExplanationOfBenefit.RelatedClaimComponent>(Related.DeepCopy());
                if(Prescription != null) dest.Prescription = (Hl7.Fhir.Model.ResourceReference)Prescription.DeepCopy();
                if(OriginalPrescription != null) dest.OriginalPrescription = (Hl7.Fhir.Model.ResourceReference)OriginalPrescription.DeepCopy();
                if(Payee != null) dest.Payee = (Hl7.Fhir.Model.ExplanationOfBenefit.PayeeComponent)Payee.DeepCopy();
                if(Referral != null) dest.Referral = (Hl7.Fhir.Model.ResourceReference)Referral.DeepCopy();
                if(Facility != null) dest.Facility = (Hl7.Fhir.Model.ResourceReference)Facility.DeepCopy();
                if(Claim != null) dest.Claim = (Hl7.Fhir.Model.ResourceReference)Claim.DeepCopy();
                if(ClaimResponse != null) dest.ClaimResponse = (Hl7.Fhir.Model.ResourceReference)ClaimResponse.DeepCopy();
                if(OutcomeElement != null) dest.OutcomeElement = (Code<Hl7.Fhir.Model.ClaimProcessingCodes>)OutcomeElement.DeepCopy();
                if(DispositionElement != null) dest.DispositionElement = (Hl7.Fhir.Model.FhirString)DispositionElement.DeepCopy();
                if(PreAuthRefElement != null) dest.PreAuthRefElement = new List<Hl7.Fhir.Model.FhirString>(PreAuthRefElement.DeepCopy());
                if(PreAuthRefPeriod != null) dest.PreAuthRefPeriod = new List<Hl7.Fhir.Model.Period>(PreAuthRefPeriod.DeepCopy());
                if(CareTeam != null) dest.CareTeam = new List<Hl7.Fhir.Model.ExplanationOfBenefit.CareTeamComponent>(CareTeam.DeepCopy());
                if(SupportingInfo != null) dest.SupportingInfo = new List<Hl7.Fhir.Model.ExplanationOfBenefit.SupportingInformationComponent>(SupportingInfo.DeepCopy());
                if(Diagnosis != null) dest.Diagnosis = new List<Hl7.Fhir.Model.ExplanationOfBenefit.DiagnosisComponent>(Diagnosis.DeepCopy());
                if(Procedure != null) dest.Procedure = new List<Hl7.Fhir.Model.ExplanationOfBenefit.ProcedureComponent>(Procedure.DeepCopy());
                if(PrecedenceElement != null) dest.PrecedenceElement = (Hl7.Fhir.Model.PositiveInt)PrecedenceElement.DeepCopy();
                if(Insurance != null) dest.Insurance = new List<Hl7.Fhir.Model.ExplanationOfBenefit.InsuranceComponent>(Insurance.DeepCopy());
                if(Accident != null) dest.Accident = (Hl7.Fhir.Model.ExplanationOfBenefit.AccidentComponent)Accident.DeepCopy();
                if(Item != null) dest.Item = new List<Hl7.Fhir.Model.ExplanationOfBenefit.ItemComponent>(Item.DeepCopy());
                if(AddItem != null) dest.AddItem = new List<Hl7.Fhir.Model.ExplanationOfBenefit.AddedItemComponent>(AddItem.DeepCopy());
                if(Adjudication != null) dest.Adjudication = new List<Hl7.Fhir.Model.ExplanationOfBenefit.AdjudicationComponent>(Adjudication.DeepCopy());
                if(Total != null) dest.Total = new List<Hl7.Fhir.Model.ExplanationOfBenefit.TotalComponent>(Total.DeepCopy());
                if(Payment != null) dest.Payment = (Hl7.Fhir.Model.ExplanationOfBenefit.PaymentComponent)Payment.DeepCopy();
                if(FormCode != null) dest.FormCode = (Hl7.Fhir.Model.CodeableConcept)FormCode.DeepCopy();
                if(Form != null) dest.Form = (Hl7.Fhir.Model.Attachment)Form.DeepCopy();
                if(ProcessNote != null) dest.ProcessNote = new List<Hl7.Fhir.Model.ExplanationOfBenefit.NoteComponent>(ProcessNote.DeepCopy());
                if(BenefitPeriod != null) dest.BenefitPeriod = (Hl7.Fhir.Model.Period)BenefitPeriod.DeepCopy();
                if(BenefitBalance != null) dest.BenefitBalance = new List<Hl7.Fhir.Model.ExplanationOfBenefit.BenefitBalanceComponent>(BenefitBalance.DeepCopy());
                return dest;
            }
            else
            	throw new ArgumentException("Can only copy to an object of the same type", "other");
        }
        
        public override IDeepCopyable DeepCopy()
        {
            return CopyTo(new ExplanationOfBenefit());
        }
        
        public override bool Matches(IDeepComparable other)
        {
            var otherT = other as ExplanationOfBenefit;
            if(otherT == null) return false;
            
            if(!base.Matches(otherT)) return false;
            if( !DeepComparable.Matches(Identifier, otherT.Identifier)) return false;
            if( !DeepComparable.Matches(StatusElement, otherT.StatusElement)) return false;
            if( !DeepComparable.Matches(Type, otherT.Type)) return false;
            if( !DeepComparable.Matches(SubType, otherT.SubType)) return false;
            if( !DeepComparable.Matches(UseElement, otherT.UseElement)) return false;
            if( !DeepComparable.Matches(Patient, otherT.Patient)) return false;
            if( !DeepComparable.Matches(BillablePeriod, otherT.BillablePeriod)) return false;
            if( !DeepComparable.Matches(CreatedElement, otherT.CreatedElement)) return false;
            if( !DeepComparable.Matches(Enterer, otherT.Enterer)) return false;
            if( !DeepComparable.Matches(Insurer, otherT.Insurer)) return false;
            if( !DeepComparable.Matches(Provider, otherT.Provider)) return false;
            if( !DeepComparable.Matches(Priority, otherT.Priority)) return false;
            if( !DeepComparable.Matches(FundsReserveRequested, otherT.FundsReserveRequested)) return false;
            if( !DeepComparable.Matches(FundsReserve, otherT.FundsReserve)) return false;
            if( !DeepComparable.Matches(Related, otherT.Related)) return false;
            if( !DeepComparable.Matches(Prescription, otherT.Prescription)) return false;
            if( !DeepComparable.Matches(OriginalPrescription, otherT.OriginalPrescription)) return false;
            if( !DeepComparable.Matches(Payee, otherT.Payee)) return false;
            if( !DeepComparable.Matches(Referral, otherT.Referral)) return false;
            if( !DeepComparable.Matches(Facility, otherT.Facility)) return false;
            if( !DeepComparable.Matches(Claim, otherT.Claim)) return false;
            if( !DeepComparable.Matches(ClaimResponse, otherT.ClaimResponse)) return false;
            if( !DeepComparable.Matches(OutcomeElement, otherT.OutcomeElement)) return false;
            if( !DeepComparable.Matches(DispositionElement, otherT.DispositionElement)) return false;
            if( !DeepComparable.Matches(PreAuthRefElement, otherT.PreAuthRefElement)) return false;
            if( !DeepComparable.Matches(PreAuthRefPeriod, otherT.PreAuthRefPeriod)) return false;
            if( !DeepComparable.Matches(CareTeam, otherT.CareTeam)) return false;
            if( !DeepComparable.Matches(SupportingInfo, otherT.SupportingInfo)) return false;
            if( !DeepComparable.Matches(Diagnosis, otherT.Diagnosis)) return false;
            if( !DeepComparable.Matches(Procedure, otherT.Procedure)) return false;
            if( !DeepComparable.Matches(PrecedenceElement, otherT.PrecedenceElement)) return false;
            if( !DeepComparable.Matches(Insurance, otherT.Insurance)) return false;
            if( !DeepComparable.Matches(Accident, otherT.Accident)) return false;
            if( !DeepComparable.Matches(Item, otherT.Item)) return false;
            if( !DeepComparable.Matches(AddItem, otherT.AddItem)) return false;
            if( !DeepComparable.Matches(Adjudication, otherT.Adjudication)) return false;
            if( !DeepComparable.Matches(Total, otherT.Total)) return false;
            if( !DeepComparable.Matches(Payment, otherT.Payment)) return false;
            if( !DeepComparable.Matches(FormCode, otherT.FormCode)) return false;
            if( !DeepComparable.Matches(Form, otherT.Form)) return false;
            if( !DeepComparable.Matches(ProcessNote, otherT.ProcessNote)) return false;
            if( !DeepComparable.Matches(BenefitPeriod, otherT.BenefitPeriod)) return false;
            if( !DeepComparable.Matches(BenefitBalance, otherT.BenefitBalance)) return false;
            
            return true;
        }
        
        public override bool IsExactly(IDeepComparable other)
        {
            var otherT = other as ExplanationOfBenefit;
            if(otherT == null) return false;
            
            if(!base.IsExactly(otherT)) return false;
            if( !DeepComparable.IsExactly(Identifier, otherT.Identifier)) return false;
            if( !DeepComparable.IsExactly(StatusElement, otherT.StatusElement)) return false;
            if( !DeepComparable.IsExactly(Type, otherT.Type)) return false;
            if( !DeepComparable.IsExactly(SubType, otherT.SubType)) return false;
            if( !DeepComparable.IsExactly(UseElement, otherT.UseElement)) return false;
            if( !DeepComparable.IsExactly(Patient, otherT.Patient)) return false;
            if( !DeepComparable.IsExactly(BillablePeriod, otherT.BillablePeriod)) return false;
            if( !DeepComparable.IsExactly(CreatedElement, otherT.CreatedElement)) return false;
            if( !DeepComparable.IsExactly(Enterer, otherT.Enterer)) return false;
            if( !DeepComparable.IsExactly(Insurer, otherT.Insurer)) return false;
            if( !DeepComparable.IsExactly(Provider, otherT.Provider)) return false;
            if( !DeepComparable.IsExactly(Priority, otherT.Priority)) return false;
            if( !DeepComparable.IsExactly(FundsReserveRequested, otherT.FundsReserveRequested)) return false;
            if( !DeepComparable.IsExactly(FundsReserve, otherT.FundsReserve)) return false;
            if( !DeepComparable.IsExactly(Related, otherT.Related)) return false;
            if( !DeepComparable.IsExactly(Prescription, otherT.Prescription)) return false;
            if( !DeepComparable.IsExactly(OriginalPrescription, otherT.OriginalPrescription)) return false;
            if( !DeepComparable.IsExactly(Payee, otherT.Payee)) return false;
            if( !DeepComparable.IsExactly(Referral, otherT.Referral)) return false;
            if( !DeepComparable.IsExactly(Facility, otherT.Facility)) return false;
            if( !DeepComparable.IsExactly(Claim, otherT.Claim)) return false;
            if( !DeepComparable.IsExactly(ClaimResponse, otherT.ClaimResponse)) return false;
            if( !DeepComparable.IsExactly(OutcomeElement, otherT.OutcomeElement)) return false;
            if( !DeepComparable.IsExactly(DispositionElement, otherT.DispositionElement)) return false;
            if( !DeepComparable.IsExactly(PreAuthRefElement, otherT.PreAuthRefElement)) return false;
            if( !DeepComparable.IsExactly(PreAuthRefPeriod, otherT.PreAuthRefPeriod)) return false;
            if( !DeepComparable.IsExactly(CareTeam, otherT.CareTeam)) return false;
            if( !DeepComparable.IsExactly(SupportingInfo, otherT.SupportingInfo)) return false;
            if( !DeepComparable.IsExactly(Diagnosis, otherT.Diagnosis)) return false;
            if( !DeepComparable.IsExactly(Procedure, otherT.Procedure)) return false;
            if( !DeepComparable.IsExactly(PrecedenceElement, otherT.PrecedenceElement)) return false;
            if( !DeepComparable.IsExactly(Insurance, otherT.Insurance)) return false;
            if( !DeepComparable.IsExactly(Accident, otherT.Accident)) return false;
            if( !DeepComparable.IsExactly(Item, otherT.Item)) return false;
            if( !DeepComparable.IsExactly(AddItem, otherT.AddItem)) return false;
            if( !DeepComparable.IsExactly(Adjudication, otherT.Adjudication)) return false;
            if( !DeepComparable.IsExactly(Total, otherT.Total)) return false;
            if( !DeepComparable.IsExactly(Payment, otherT.Payment)) return false;
            if( !DeepComparable.IsExactly(FormCode, otherT.FormCode)) return false;
            if( !DeepComparable.IsExactly(Form, otherT.Form)) return false;
            if( !DeepComparable.IsExactly(ProcessNote, otherT.ProcessNote)) return false;
            if( !DeepComparable.IsExactly(BenefitPeriod, otherT.BenefitPeriod)) return false;
            if( !DeepComparable.IsExactly(BenefitBalance, otherT.BenefitBalance)) return false;
            
            return true;
        }

        [NotMapped]
        public override IEnumerable<Base> Children
        {
            get
            {
                foreach (var item in base.Children) yield return item;
				foreach (var elem in Identifier) { if (elem != null) yield return elem; }
				if (StatusElement != null) yield return StatusElement;
				if (Type != null) yield return Type;
				if (SubType != null) yield return SubType;
				if (UseElement != null) yield return UseElement;
				if (Patient != null) yield return Patient;
				if (BillablePeriod != null) yield return BillablePeriod;
				if (CreatedElement != null) yield return CreatedElement;
				if (Enterer != null) yield return Enterer;
				if (Insurer != null) yield return Insurer;
				if (Provider != null) yield return Provider;
				if (Priority != null) yield return Priority;
				if (FundsReserveRequested != null) yield return FundsReserveRequested;
				if (FundsReserve != null) yield return FundsReserve;
				foreach (var elem in Related) { if (elem != null) yield return elem; }
				if (Prescription != null) yield return Prescription;
				if (OriginalPrescription != null) yield return OriginalPrescription;
				if (Payee != null) yield return Payee;
				if (Referral != null) yield return Referral;
				if (Facility != null) yield return Facility;
				if (Claim != null) yield return Claim;
				if (ClaimResponse != null) yield return ClaimResponse;
				if (OutcomeElement != null) yield return OutcomeElement;
				if (DispositionElement != null) yield return DispositionElement;
				foreach (var elem in PreAuthRefElement) { if (elem != null) yield return elem; }
				foreach (var elem in PreAuthRefPeriod) { if (elem != null) yield return elem; }
				foreach (var elem in CareTeam) { if (elem != null) yield return elem; }
				foreach (var elem in SupportingInfo) { if (elem != null) yield return elem; }
				foreach (var elem in Diagnosis) { if (elem != null) yield return elem; }
				foreach (var elem in Procedure) { if (elem != null) yield return elem; }
				if (PrecedenceElement != null) yield return PrecedenceElement;
				foreach (var elem in Insurance) { if (elem != null) yield return elem; }
				if (Accident != null) yield return Accident;
				foreach (var elem in Item) { if (elem != null) yield return elem; }
				foreach (var elem in AddItem) { if (elem != null) yield return elem; }
				foreach (var elem in Adjudication) { if (elem != null) yield return elem; }
				foreach (var elem in Total) { if (elem != null) yield return elem; }
				if (Payment != null) yield return Payment;
				if (FormCode != null) yield return FormCode;
				if (Form != null) yield return Form;
				foreach (var elem in ProcessNote) { if (elem != null) yield return elem; }
				if (BenefitPeriod != null) yield return BenefitPeriod;
				foreach (var elem in BenefitBalance) { if (elem != null) yield return elem; }
            }
        }

        [NotMapped]
        internal override IEnumerable<ElementValue> NamedChildren
        {
            get
            {
                foreach (var item in base.NamedChildren) yield return item;
<<<<<<< HEAD
                foreach (var elem in Identifier) { if (elem != null) yield return new ElementValue("identifier", true, elem); }
                if (StatusElement != null) yield return new ElementValue("status", false, StatusElement);
                if (Type != null) yield return new ElementValue("type", false, Type);
                if (SubType != null) yield return new ElementValue("subType", false, SubType);
                if (UseElement != null) yield return new ElementValue("use", false, UseElement);
                if (Patient != null) yield return new ElementValue("patient", false, Patient);
                if (BillablePeriod != null) yield return new ElementValue("billablePeriod", false, BillablePeriod);
                if (CreatedElement != null) yield return new ElementValue("created", false, CreatedElement);
                if (Enterer != null) yield return new ElementValue("enterer", false, Enterer);
                if (Insurer != null) yield return new ElementValue("insurer", false, Insurer);
                if (Provider != null) yield return new ElementValue("provider", false, Provider);
                if (Priority != null) yield return new ElementValue("priority", false, Priority);
                if (FundsReserveRequested != null) yield return new ElementValue("fundsReserveRequested", false, FundsReserveRequested);
                if (FundsReserve != null) yield return new ElementValue("fundsReserve", false, FundsReserve);
                foreach (var elem in Related) { if (elem != null) yield return new ElementValue("related", true, elem); }
                if (Prescription != null) yield return new ElementValue("prescription", false, Prescription);
                if (OriginalPrescription != null) yield return new ElementValue("originalPrescription", false, OriginalPrescription);
                if (Payee != null) yield return new ElementValue("payee", false, Payee);
                if (Referral != null) yield return new ElementValue("referral", false, Referral);
                if (Facility != null) yield return new ElementValue("facility", false, Facility);
                if (Claim != null) yield return new ElementValue("claim", false, Claim);
                if (ClaimResponse != null) yield return new ElementValue("claimResponse", false, ClaimResponse);
                if (OutcomeElement != null) yield return new ElementValue("outcome", false, OutcomeElement);
                if (DispositionElement != null) yield return new ElementValue("disposition", false, DispositionElement);
                foreach (var elem in PreAuthRefElement) { if (elem != null) yield return new ElementValue("preAuthRef", true, elem); }
                foreach (var elem in PreAuthRefPeriod) { if (elem != null) yield return new ElementValue("preAuthRefPeriod", true, elem); }
                foreach (var elem in CareTeam) { if (elem != null) yield return new ElementValue("careTeam", true, elem); }
                foreach (var elem in SupportingInfo) { if (elem != null) yield return new ElementValue("supportingInfo", true, elem); }
                foreach (var elem in Diagnosis) { if (elem != null) yield return new ElementValue("diagnosis", true, elem); }
                foreach (var elem in Procedure) { if (elem != null) yield return new ElementValue("procedure", true, elem); }
                if (PrecedenceElement != null) yield return new ElementValue("precedence", false, PrecedenceElement);
                foreach (var elem in Insurance) { if (elem != null) yield return new ElementValue("insurance", true, elem); }
                if (Accident != null) yield return new ElementValue("accident", false, Accident);
                foreach (var elem in Item) { if (elem != null) yield return new ElementValue("item", true, elem); }
                foreach (var elem in AddItem) { if (elem != null) yield return new ElementValue("addItem", true, elem); }
                foreach (var elem in Adjudication) { if (elem != null) yield return new ElementValue("adjudication", true, elem); }
                foreach (var elem in Total) { if (elem != null) yield return new ElementValue("total", true, elem); }
                if (Payment != null) yield return new ElementValue("payment", false, Payment);
                if (FormCode != null) yield return new ElementValue("formCode", false, FormCode);
                if (Form != null) yield return new ElementValue("form", false, Form);
                foreach (var elem in ProcessNote) { if (elem != null) yield return new ElementValue("processNote", true, elem); }
                if (BenefitPeriod != null) yield return new ElementValue("benefitPeriod", false, BenefitPeriod);
                foreach (var elem in BenefitBalance) { if (elem != null) yield return new ElementValue("benefitBalance", true, elem); }
=======
                foreach (var elem in Identifier) { if (elem != null) yield return new ElementValue("identifier", elem); }
                if (StatusElement != null) yield return new ElementValue("status", StatusElement);
                if (Type != null) yield return new ElementValue("type", Type);
                if (SubType != null) yield return new ElementValue("subType", SubType);
                if (UseElement != null) yield return new ElementValue("use", UseElement);
                if (Patient != null) yield return new ElementValue("patient", Patient);
                if (BillablePeriod != null) yield return new ElementValue("billablePeriod", BillablePeriod);
                if (CreatedElement != null) yield return new ElementValue("created", CreatedElement);
                if (Enterer != null) yield return new ElementValue("enterer", Enterer);
                if (Insurer != null) yield return new ElementValue("insurer", Insurer);
                if (Provider != null) yield return new ElementValue("provider", Provider);
                if (Referral != null) yield return new ElementValue("referral", Referral);
                if (Facility != null) yield return new ElementValue("facility", Facility);
                if (Claim != null) yield return new ElementValue("claim", Claim);
                if (ClaimResponse != null) yield return new ElementValue("claimResponse", ClaimResponse);
                if (OutcomeElement != null) yield return new ElementValue("outcome", OutcomeElement);
                if (DispositionElement != null) yield return new ElementValue("disposition", DispositionElement);
                foreach (var elem in Related) { if (elem != null) yield return new ElementValue("related", elem); }
                if (Prescription != null) yield return new ElementValue("prescription", Prescription);
                if (OriginalPrescription != null) yield return new ElementValue("originalPrescription", OriginalPrescription);
                if (Payee != null) yield return new ElementValue("payee", Payee);
                foreach (var elem in Information) { if (elem != null) yield return new ElementValue("information", elem); }
                foreach (var elem in CareTeam) { if (elem != null) yield return new ElementValue("careTeam", elem); }
                foreach (var elem in Diagnosis) { if (elem != null) yield return new ElementValue("diagnosis", elem); }
                foreach (var elem in Procedure) { if (elem != null) yield return new ElementValue("procedure", elem); }
                if (PrecedenceElement != null) yield return new ElementValue("precedence", PrecedenceElement);
                foreach (var elem in Insurance) { if (elem != null) yield return new ElementValue("insurance", elem); }
                if (Accident != null) yield return new ElementValue("accident", Accident);
                foreach (var elem in Item) { if (elem != null) yield return new ElementValue("item", elem); }
                foreach (var elem in AddItem) { if (elem != null) yield return new ElementValue("addItem", elem); }
                foreach (var elem in Total) { if (elem != null) yield return new ElementValue("total", elem); }
                if (Payment != null) yield return new ElementValue("payment", Payment);
                if (Form != null) yield return new ElementValue("form", Form);
                foreach (var elem in ProcessNote) { if (elem != null) yield return new ElementValue("processNote", elem); }
                foreach (var elem in BenefitBalance) { if (elem != null) yield return new ElementValue("benefitBalance", elem); }
>>>>>>> 824431c8
            }
        }

    }
    
}<|MERGE_RESOLUTION|>--- conflicted
+++ resolved
@@ -90,7 +90,7 @@
 
         [FhirType("RelatedClaimComponent")]
         [DataContract]
-        public partial class RelatedClaimComponent : Hl7.Fhir.Model.BackboneElement, System.ComponentModel.INotifyPropertyChanged, IBackboneElement
+        public partial class RelatedClaimComponent : Hl7.Fhir.Model.BackboneElement, System.ComponentModel.INotifyPropertyChanged
         {
             [NotMapped]
             public override string TypeName { get { return "RelatedClaimComponent"; } }
@@ -214,7 +214,7 @@
         
         [FhirType("PayeeComponent")]
         [DataContract]
-        public partial class PayeeComponent : Hl7.Fhir.Model.BackboneElement, System.ComponentModel.INotifyPropertyChanged, IBackboneElement
+        public partial class PayeeComponent : Hl7.Fhir.Model.BackboneElement, System.ComponentModel.INotifyPropertyChanged
         {
             [NotMapped]
             public override string TypeName { get { return "PayeeComponent"; } }
@@ -309,14 +309,8 @@
                 get
                 {
                     foreach (var item in base.NamedChildren) yield return item;
-<<<<<<< HEAD
-                    if (Type != null) yield return new ElementValue("type", false, Type);
-                    if (Party != null) yield return new ElementValue("party", false, Party);
-=======
                     if (Type != null) yield return new ElementValue("type", Type);
-                    if (Resource != null) yield return new ElementValue("resource", Resource);
                     if (Party != null) yield return new ElementValue("party", Party);
->>>>>>> 824431c8
                 }
             }
 
@@ -326,11 +320,7 @@
         
         [FhirType("CareTeamComponent")]
         [DataContract]
-<<<<<<< HEAD
         public partial class CareTeamComponent : Hl7.Fhir.Model.BackboneElement, System.ComponentModel.INotifyPropertyChanged
-=======
-        public partial class SupportingInformationComponent : Hl7.Fhir.Model.BackboneElement, System.ComponentModel.INotifyPropertyChanged, IBackboneElement
->>>>>>> 824431c8
         {
             [NotMapped]
             public override string TypeName { get { return "CareTeamComponent"; } }
@@ -516,20 +506,11 @@
                 get
                 {
                     foreach (var item in base.NamedChildren) yield return item;
-<<<<<<< HEAD
-                    if (SequenceElement != null) yield return new ElementValue("sequence", false, SequenceElement);
-                    if (Provider != null) yield return new ElementValue("provider", false, Provider);
-                    if (ResponsibleElement != null) yield return new ElementValue("responsible", false, ResponsibleElement);
-                    if (Role != null) yield return new ElementValue("role", false, Role);
-                    if (Qualification != null) yield return new ElementValue("qualification", false, Qualification);
-=======
                     if (SequenceElement != null) yield return new ElementValue("sequence", SequenceElement);
-                    if (Category != null) yield return new ElementValue("category", Category);
-                    if (Code != null) yield return new ElementValue("code", Code);
-                    if (Timing != null) yield return new ElementValue("timing", Timing);
-                    if (Value != null) yield return new ElementValue("value", Value);
-                    if (Reason != null) yield return new ElementValue("reason", Reason);
->>>>>>> 824431c8
+                    if (Provider != null) yield return new ElementValue("provider", Provider);
+                    if (ResponsibleElement != null) yield return new ElementValue("responsible", ResponsibleElement);
+                    if (Role != null) yield return new ElementValue("role", Role);
+                    if (Qualification != null) yield return new ElementValue("qualification", Qualification);
                 }
             }
 
@@ -539,11 +520,7 @@
         
         [FhirType("SupportingInformationComponent")]
         [DataContract]
-<<<<<<< HEAD
         public partial class SupportingInformationComponent : Hl7.Fhir.Model.BackboneElement, System.ComponentModel.INotifyPropertyChanged
-=======
-        public partial class CareTeamComponent : Hl7.Fhir.Model.BackboneElement, System.ComponentModel.INotifyPropertyChanged, IBackboneElement
->>>>>>> 824431c8
         {
             [NotMapped]
             public override string TypeName { get { return "SupportingInformationComponent"; } }
@@ -729,20 +706,12 @@
                 get
                 {
                     foreach (var item in base.NamedChildren) yield return item;
-<<<<<<< HEAD
-                    if (SequenceElement != null) yield return new ElementValue("sequence", false, SequenceElement);
-                    if (Category != null) yield return new ElementValue("category", false, Category);
-                    if (Code != null) yield return new ElementValue("code", false, Code);
-                    if (Timing != null) yield return new ElementValue("timing", false, Timing);
-                    if (Value != null) yield return new ElementValue("value", false, Value);
-                    if (Reason != null) yield return new ElementValue("reason", false, Reason);
-=======
                     if (SequenceElement != null) yield return new ElementValue("sequence", SequenceElement);
-                    if (Provider != null) yield return new ElementValue("provider", Provider);
-                    if (ResponsibleElement != null) yield return new ElementValue("responsible", ResponsibleElement);
-                    if (Role != null) yield return new ElementValue("role", Role);
-                    if (Qualification != null) yield return new ElementValue("qualification", Qualification);
->>>>>>> 824431c8
+                    if (Category != null) yield return new ElementValue("category", Category);
+                    if (Code != null) yield return new ElementValue("code", Code);
+                    if (Timing != null) yield return new ElementValue("timing", Timing);
+                    if (Value != null) yield return new ElementValue("value", Value);
+                    if (Reason != null) yield return new ElementValue("reason", Reason);
                 }
             }
 
@@ -752,7 +721,7 @@
         
         [FhirType("DiagnosisComponent")]
         [DataContract]
-        public partial class DiagnosisComponent : Hl7.Fhir.Model.BackboneElement, System.ComponentModel.INotifyPropertyChanged, IBackboneElement
+        public partial class DiagnosisComponent : Hl7.Fhir.Model.BackboneElement, System.ComponentModel.INotifyPropertyChanged
         {
             [NotMapped]
             public override string TypeName { get { return "DiagnosisComponent"; } }
@@ -934,7 +903,7 @@
         
         [FhirType("ProcedureComponent")]
         [DataContract]
-        public partial class ProcedureComponent : Hl7.Fhir.Model.BackboneElement, System.ComponentModel.INotifyPropertyChanged, IBackboneElement
+        public partial class ProcedureComponent : Hl7.Fhir.Model.BackboneElement, System.ComponentModel.INotifyPropertyChanged
         {
             [NotMapped]
             public override string TypeName { get { return "ProcedureComponent"; } }
@@ -1124,17 +1093,11 @@
                 get
                 {
                     foreach (var item in base.NamedChildren) yield return item;
-<<<<<<< HEAD
-                    if (SequenceElement != null) yield return new ElementValue("sequence", false, SequenceElement);
-                    foreach (var elem in Type) { if (elem != null) yield return new ElementValue("type", true, elem); }
-                    if (DateElement != null) yield return new ElementValue("date", false, DateElement);
-                    if (Procedure != null) yield return new ElementValue("procedure", false, Procedure);
-                    foreach (var elem in Udi) { if (elem != null) yield return new ElementValue("udi", true, elem); }
-=======
                     if (SequenceElement != null) yield return new ElementValue("sequence", SequenceElement);
+                    foreach (var elem in Type) { if (elem != null) yield return new ElementValue("type", elem); }
                     if (DateElement != null) yield return new ElementValue("date", DateElement);
                     if (Procedure != null) yield return new ElementValue("procedure", Procedure);
->>>>>>> 824431c8
+                    foreach (var elem in Udi) { if (elem != null) yield return new ElementValue("udi", elem); }
                 }
             }
 
@@ -1144,7 +1107,7 @@
         
         [FhirType("InsuranceComponent")]
         [DataContract]
-        public partial class InsuranceComponent : Hl7.Fhir.Model.BackboneElement, System.ComponentModel.INotifyPropertyChanged, IBackboneElement
+        public partial class InsuranceComponent : Hl7.Fhir.Model.BackboneElement, System.ComponentModel.INotifyPropertyChanged
         {
             [NotMapped]
             public override string TypeName { get { return "InsuranceComponent"; } }
@@ -1297,14 +1260,9 @@
                 get
                 {
                     foreach (var item in base.NamedChildren) yield return item;
-<<<<<<< HEAD
-                    if (FocalElement != null) yield return new ElementValue("focal", false, FocalElement);
-                    if (Coverage != null) yield return new ElementValue("coverage", false, Coverage);
-                    foreach (var elem in PreAuthRefElement) { if (elem != null) yield return new ElementValue("preAuthRef", true, elem); }
-=======
                     if (FocalElement != null) yield return new ElementValue("focal", FocalElement);
                     if (Coverage != null) yield return new ElementValue("coverage", Coverage);
->>>>>>> 824431c8
+                    foreach (var elem in PreAuthRefElement) { if (elem != null) yield return new ElementValue("preAuthRef", elem); }
                 }
             }
 
@@ -1314,7 +1272,7 @@
         
         [FhirType("AccidentComponent")]
         [DataContract]
-        public partial class AccidentComponent : Hl7.Fhir.Model.BackboneElement, System.ComponentModel.INotifyPropertyChanged, IBackboneElement
+        public partial class AccidentComponent : Hl7.Fhir.Model.BackboneElement, System.ComponentModel.INotifyPropertyChanged
         {
             [NotMapped]
             public override string TypeName { get { return "AccidentComponent"; } }
@@ -1457,7 +1415,7 @@
         
         [FhirType("ItemComponent")]
         [DataContract]
-        public partial class ItemComponent : Hl7.Fhir.Model.BackboneElement, System.ComponentModel.INotifyPropertyChanged, IBackboneElement
+        public partial class ItemComponent : Hl7.Fhir.Model.BackboneElement, System.ComponentModel.INotifyPropertyChanged
         {
             [NotMapped]
             public override string TypeName { get { return "ItemComponent"; } }
@@ -2062,31 +2020,6 @@
                 get
                 {
                     foreach (var item in base.NamedChildren) yield return item;
-<<<<<<< HEAD
-                    if (SequenceElement != null) yield return new ElementValue("sequence", false, SequenceElement);
-                    foreach (var elem in CareTeamSequenceElement) { if (elem != null) yield return new ElementValue("careTeamSequence", true, elem); }
-                    foreach (var elem in DiagnosisSequenceElement) { if (elem != null) yield return new ElementValue("diagnosisSequence", true, elem); }
-                    foreach (var elem in ProcedureSequenceElement) { if (elem != null) yield return new ElementValue("procedureSequence", true, elem); }
-                    foreach (var elem in InformationSequenceElement) { if (elem != null) yield return new ElementValue("informationSequence", true, elem); }
-                    if (Revenue != null) yield return new ElementValue("revenue", false, Revenue);
-                    if (Category != null) yield return new ElementValue("category", false, Category);
-                    if (ProductOrService != null) yield return new ElementValue("productOrService", false, ProductOrService);
-                    foreach (var elem in Modifier) { if (elem != null) yield return new ElementValue("modifier", true, elem); }
-                    foreach (var elem in ProgramCode) { if (elem != null) yield return new ElementValue("programCode", true, elem); }
-                    if (Serviced != null) yield return new ElementValue("serviced", false, Serviced);
-                    if (Location != null) yield return new ElementValue("location", false, Location);
-                    if (Quantity != null) yield return new ElementValue("quantity", false, Quantity);
-                    if (UnitPrice != null) yield return new ElementValue("unitPrice", false, UnitPrice);
-                    if (FactorElement != null) yield return new ElementValue("factor", false, FactorElement);
-                    if (Net != null) yield return new ElementValue("net", false, Net);
-                    foreach (var elem in Udi) { if (elem != null) yield return new ElementValue("udi", true, elem); }
-                    if (BodySite != null) yield return new ElementValue("bodySite", false, BodySite);
-                    foreach (var elem in SubSite) { if (elem != null) yield return new ElementValue("subSite", true, elem); }
-                    foreach (var elem in Encounter) { if (elem != null) yield return new ElementValue("encounter", true, elem); }
-                    foreach (var elem in NoteNumberElement) { if (elem != null) yield return new ElementValue("noteNumber", true, elem); }
-                    foreach (var elem in Adjudication) { if (elem != null) yield return new ElementValue("adjudication", true, elem); }
-                    foreach (var elem in Detail) { if (elem != null) yield return new ElementValue("detail", true, elem); }
-=======
                     if (SequenceElement != null) yield return new ElementValue("sequence", SequenceElement);
                     foreach (var elem in CareTeamSequenceElement) { if (elem != null) yield return new ElementValue("careTeamSequence", elem); }
                     foreach (var elem in DiagnosisSequenceElement) { if (elem != null) yield return new ElementValue("diagnosisSequence", elem); }
@@ -2094,7 +2027,7 @@
                     foreach (var elem in InformationSequenceElement) { if (elem != null) yield return new ElementValue("informationSequence", elem); }
                     if (Revenue != null) yield return new ElementValue("revenue", Revenue);
                     if (Category != null) yield return new ElementValue("category", Category);
-                    if (Billcode != null) yield return new ElementValue("billcode", Billcode);
+                    if (ProductOrService != null) yield return new ElementValue("productOrService", ProductOrService);
                     foreach (var elem in Modifier) { if (elem != null) yield return new ElementValue("modifier", elem); }
                     foreach (var elem in ProgramCode) { if (elem != null) yield return new ElementValue("programCode", elem); }
                     if (Serviced != null) yield return new ElementValue("serviced", Serviced);
@@ -2110,7 +2043,6 @@
                     foreach (var elem in NoteNumberElement) { if (elem != null) yield return new ElementValue("noteNumber", elem); }
                     foreach (var elem in Adjudication) { if (elem != null) yield return new ElementValue("adjudication", elem); }
                     foreach (var elem in Detail) { if (elem != null) yield return new ElementValue("detail", elem); }
->>>>>>> 824431c8
                 }
             }
 
@@ -2120,7 +2052,7 @@
         
         [FhirType("AdjudicationComponent")]
         [DataContract]
-        public partial class AdjudicationComponent : Hl7.Fhir.Model.BackboneElement, System.ComponentModel.INotifyPropertyChanged, IBackboneElement
+        public partial class AdjudicationComponent : Hl7.Fhir.Model.BackboneElement, System.ComponentModel.INotifyPropertyChanged
         {
             [NotMapped]
             public override string TypeName { get { return "AdjudicationComponent"; } }
@@ -2280,7 +2212,7 @@
         
         [FhirType("DetailComponent")]
         [DataContract]
-        public partial class DetailComponent : Hl7.Fhir.Model.BackboneElement, System.ComponentModel.INotifyPropertyChanged, IBackboneElement
+        public partial class DetailComponent : Hl7.Fhir.Model.BackboneElement, System.ComponentModel.INotifyPropertyChanged
         {
             [NotMapped]
             public override string TypeName { get { return "DetailComponent"; } }
@@ -2644,26 +2576,10 @@
                 get
                 {
                     foreach (var item in base.NamedChildren) yield return item;
-<<<<<<< HEAD
-                    if (SequenceElement != null) yield return new ElementValue("sequence", false, SequenceElement);
-                    if (Revenue != null) yield return new ElementValue("revenue", false, Revenue);
-                    if (Category != null) yield return new ElementValue("category", false, Category);
-                    if (ProductOrService != null) yield return new ElementValue("productOrService", false, ProductOrService);
-                    foreach (var elem in Modifier) { if (elem != null) yield return new ElementValue("modifier", true, elem); }
-                    foreach (var elem in ProgramCode) { if (elem != null) yield return new ElementValue("programCode", true, elem); }
-                    if (Quantity != null) yield return new ElementValue("quantity", false, Quantity);
-                    if (UnitPrice != null) yield return new ElementValue("unitPrice", false, UnitPrice);
-                    if (FactorElement != null) yield return new ElementValue("factor", false, FactorElement);
-                    if (Net != null) yield return new ElementValue("net", false, Net);
-                    foreach (var elem in Udi) { if (elem != null) yield return new ElementValue("udi", true, elem); }
-                    foreach (var elem in NoteNumberElement) { if (elem != null) yield return new ElementValue("noteNumber", true, elem); }
-                    foreach (var elem in Adjudication) { if (elem != null) yield return new ElementValue("adjudication", true, elem); }
-                    foreach (var elem in SubDetail) { if (elem != null) yield return new ElementValue("subDetail", true, elem); }
-=======
                     if (SequenceElement != null) yield return new ElementValue("sequence", SequenceElement);
                     if (Revenue != null) yield return new ElementValue("revenue", Revenue);
                     if (Category != null) yield return new ElementValue("category", Category);
-                    if (Billcode != null) yield return new ElementValue("billcode", Billcode);
+                    if (ProductOrService != null) yield return new ElementValue("productOrService", ProductOrService);
                     foreach (var elem in Modifier) { if (elem != null) yield return new ElementValue("modifier", elem); }
                     foreach (var elem in ProgramCode) { if (elem != null) yield return new ElementValue("programCode", elem); }
                     if (Quantity != null) yield return new ElementValue("quantity", Quantity);
@@ -2674,7 +2590,6 @@
                     foreach (var elem in NoteNumberElement) { if (elem != null) yield return new ElementValue("noteNumber", elem); }
                     foreach (var elem in Adjudication) { if (elem != null) yield return new ElementValue("adjudication", elem); }
                     foreach (var elem in SubDetail) { if (elem != null) yield return new ElementValue("subDetail", elem); }
->>>>>>> 824431c8
                 }
             }
 
@@ -2684,7 +2599,7 @@
         
         [FhirType("SubDetailComponent")]
         [DataContract]
-        public partial class SubDetailComponent : Hl7.Fhir.Model.BackboneElement, System.ComponentModel.INotifyPropertyChanged, IBackboneElement
+        public partial class SubDetailComponent : Hl7.Fhir.Model.BackboneElement, System.ComponentModel.INotifyPropertyChanged
         {
             [NotMapped]
             public override string TypeName { get { return "SubDetailComponent"; } }
@@ -3030,25 +2945,10 @@
                 get
                 {
                     foreach (var item in base.NamedChildren) yield return item;
-<<<<<<< HEAD
-                    if (SequenceElement != null) yield return new ElementValue("sequence", false, SequenceElement);
-                    if (Revenue != null) yield return new ElementValue("revenue", false, Revenue);
-                    if (Category != null) yield return new ElementValue("category", false, Category);
-                    if (ProductOrService != null) yield return new ElementValue("productOrService", false, ProductOrService);
-                    foreach (var elem in Modifier) { if (elem != null) yield return new ElementValue("modifier", true, elem); }
-                    foreach (var elem in ProgramCode) { if (elem != null) yield return new ElementValue("programCode", true, elem); }
-                    if (Quantity != null) yield return new ElementValue("quantity", false, Quantity);
-                    if (UnitPrice != null) yield return new ElementValue("unitPrice", false, UnitPrice);
-                    if (FactorElement != null) yield return new ElementValue("factor", false, FactorElement);
-                    if (Net != null) yield return new ElementValue("net", false, Net);
-                    foreach (var elem in Udi) { if (elem != null) yield return new ElementValue("udi", true, elem); }
-                    foreach (var elem in NoteNumberElement) { if (elem != null) yield return new ElementValue("noteNumber", true, elem); }
-                    foreach (var elem in Adjudication) { if (elem != null) yield return new ElementValue("adjudication", true, elem); }
-=======
                     if (SequenceElement != null) yield return new ElementValue("sequence", SequenceElement);
                     if (Revenue != null) yield return new ElementValue("revenue", Revenue);
                     if (Category != null) yield return new ElementValue("category", Category);
-                    if (Billcode != null) yield return new ElementValue("billcode", Billcode);
+                    if (ProductOrService != null) yield return new ElementValue("productOrService", ProductOrService);
                     foreach (var elem in Modifier) { if (elem != null) yield return new ElementValue("modifier", elem); }
                     foreach (var elem in ProgramCode) { if (elem != null) yield return new ElementValue("programCode", elem); }
                     if (Quantity != null) yield return new ElementValue("quantity", Quantity);
@@ -3058,7 +2958,6 @@
                     foreach (var elem in Udi) { if (elem != null) yield return new ElementValue("udi", elem); }
                     foreach (var elem in NoteNumberElement) { if (elem != null) yield return new ElementValue("noteNumber", elem); }
                     foreach (var elem in Adjudication) { if (elem != null) yield return new ElementValue("adjudication", elem); }
->>>>>>> 824431c8
                 }
             }
 
@@ -3068,7 +2967,7 @@
         
         [FhirType("AddedItemComponent")]
         [DataContract]
-        public partial class AddedItemComponent : Hl7.Fhir.Model.BackboneElement, System.ComponentModel.INotifyPropertyChanged, IBackboneElement
+        public partial class AddedItemComponent : Hl7.Fhir.Model.BackboneElement, System.ComponentModel.INotifyPropertyChanged
         {
             [NotMapped]
             public override string TypeName { get { return "AddedItemComponent"; } }
@@ -3545,31 +3444,11 @@
                 get
                 {
                     foreach (var item in base.NamedChildren) yield return item;
-<<<<<<< HEAD
-                    foreach (var elem in ItemSequenceElement) { if (elem != null) yield return new ElementValue("itemSequence", true, elem); }
-                    foreach (var elem in DetailSequenceElement) { if (elem != null) yield return new ElementValue("detailSequence", true, elem); }
-                    foreach (var elem in SubDetailSequenceElement) { if (elem != null) yield return new ElementValue("subDetailSequence", true, elem); }
-                    foreach (var elem in Provider) { if (elem != null) yield return new ElementValue("provider", true, elem); }
-                    if (ProductOrService != null) yield return new ElementValue("productOrService", false, ProductOrService);
-                    foreach (var elem in Modifier) { if (elem != null) yield return new ElementValue("modifier", true, elem); }
-                    foreach (var elem in ProgramCode) { if (elem != null) yield return new ElementValue("programCode", true, elem); }
-                    if (Serviced != null) yield return new ElementValue("serviced", false, Serviced);
-                    if (Location != null) yield return new ElementValue("location", false, Location);
-                    if (Quantity != null) yield return new ElementValue("quantity", false, Quantity);
-                    if (UnitPrice != null) yield return new ElementValue("unitPrice", false, UnitPrice);
-                    if (FactorElement != null) yield return new ElementValue("factor", false, FactorElement);
-                    if (Net != null) yield return new ElementValue("net", false, Net);
-                    if (BodySite != null) yield return new ElementValue("bodySite", false, BodySite);
-                    foreach (var elem in SubSite) { if (elem != null) yield return new ElementValue("subSite", true, elem); }
-                    foreach (var elem in NoteNumberElement) { if (elem != null) yield return new ElementValue("noteNumber", true, elem); }
-                    foreach (var elem in Adjudication) { if (elem != null) yield return new ElementValue("adjudication", true, elem); }
-                    foreach (var elem in Detail) { if (elem != null) yield return new ElementValue("detail", true, elem); }
-=======
                     foreach (var elem in ItemSequenceElement) { if (elem != null) yield return new ElementValue("itemSequence", elem); }
                     foreach (var elem in DetailSequenceElement) { if (elem != null) yield return new ElementValue("detailSequence", elem); }
                     foreach (var elem in SubDetailSequenceElement) { if (elem != null) yield return new ElementValue("subDetailSequence", elem); }
                     foreach (var elem in Provider) { if (elem != null) yield return new ElementValue("provider", elem); }
-                    if (Billcode != null) yield return new ElementValue("billcode", Billcode);
+                    if (ProductOrService != null) yield return new ElementValue("productOrService", ProductOrService);
                     foreach (var elem in Modifier) { if (elem != null) yield return new ElementValue("modifier", elem); }
                     foreach (var elem in ProgramCode) { if (elem != null) yield return new ElementValue("programCode", elem); }
                     if (Serviced != null) yield return new ElementValue("serviced", Serviced);
@@ -3583,7 +3462,6 @@
                     foreach (var elem in NoteNumberElement) { if (elem != null) yield return new ElementValue("noteNumber", elem); }
                     foreach (var elem in Adjudication) { if (elem != null) yield return new ElementValue("adjudication", elem); }
                     foreach (var elem in Detail) { if (elem != null) yield return new ElementValue("detail", elem); }
->>>>>>> 824431c8
                 }
             }
 
@@ -3593,7 +3471,7 @@
         
         [FhirType("AddedItemDetailComponent")]
         [DataContract]
-        public partial class AddedItemDetailComponent : Hl7.Fhir.Model.BackboneElement, System.ComponentModel.INotifyPropertyChanged, IBackboneElement
+        public partial class AddedItemDetailComponent : Hl7.Fhir.Model.BackboneElement, System.ComponentModel.INotifyPropertyChanged
         {
             [NotMapped]
             public override string TypeName { get { return "AddedItemDetailComponent"; } }
@@ -3848,18 +3726,7 @@
                 get
                 {
                     foreach (var item in base.NamedChildren) yield return item;
-<<<<<<< HEAD
-                    if (ProductOrService != null) yield return new ElementValue("productOrService", false, ProductOrService);
-                    foreach (var elem in Modifier) { if (elem != null) yield return new ElementValue("modifier", true, elem); }
-                    if (Quantity != null) yield return new ElementValue("quantity", false, Quantity);
-                    if (UnitPrice != null) yield return new ElementValue("unitPrice", false, UnitPrice);
-                    if (FactorElement != null) yield return new ElementValue("factor", false, FactorElement);
-                    if (Net != null) yield return new ElementValue("net", false, Net);
-                    foreach (var elem in NoteNumberElement) { if (elem != null) yield return new ElementValue("noteNumber", true, elem); }
-                    foreach (var elem in Adjudication) { if (elem != null) yield return new ElementValue("adjudication", true, elem); }
-                    foreach (var elem in SubDetail) { if (elem != null) yield return new ElementValue("subDetail", true, elem); }
-=======
-                    if (Billcode != null) yield return new ElementValue("billcode", Billcode);
+                    if (ProductOrService != null) yield return new ElementValue("productOrService", ProductOrService);
                     foreach (var elem in Modifier) { if (elem != null) yield return new ElementValue("modifier", elem); }
                     if (Quantity != null) yield return new ElementValue("quantity", Quantity);
                     if (UnitPrice != null) yield return new ElementValue("unitPrice", UnitPrice);
@@ -3868,7 +3735,6 @@
                     foreach (var elem in NoteNumberElement) { if (elem != null) yield return new ElementValue("noteNumber", elem); }
                     foreach (var elem in Adjudication) { if (elem != null) yield return new ElementValue("adjudication", elem); }
                     foreach (var elem in SubDetail) { if (elem != null) yield return new ElementValue("subDetail", elem); }
->>>>>>> 824431c8
                 }
             }
 
@@ -3878,7 +3744,7 @@
         
         [FhirType("AddedItemDetailSubDetailComponent")]
         [DataContract]
-        public partial class AddedItemDetailSubDetailComponent : Hl7.Fhir.Model.BackboneElement, System.ComponentModel.INotifyPropertyChanged, IBackboneElement
+        public partial class AddedItemDetailSubDetailComponent : Hl7.Fhir.Model.BackboneElement, System.ComponentModel.INotifyPropertyChanged
         {
             [NotMapped]
             public override string TypeName { get { return "AddedItemDetailSubDetailComponent"; } }
@@ -4115,17 +3981,7 @@
                 get
                 {
                     foreach (var item in base.NamedChildren) yield return item;
-<<<<<<< HEAD
-                    if (ProductOrService != null) yield return new ElementValue("productOrService", false, ProductOrService);
-                    foreach (var elem in Modifier) { if (elem != null) yield return new ElementValue("modifier", true, elem); }
-                    if (Quantity != null) yield return new ElementValue("quantity", false, Quantity);
-                    if (UnitPrice != null) yield return new ElementValue("unitPrice", false, UnitPrice);
-                    if (FactorElement != null) yield return new ElementValue("factor", false, FactorElement);
-                    if (Net != null) yield return new ElementValue("net", false, Net);
-                    foreach (var elem in NoteNumberElement) { if (elem != null) yield return new ElementValue("noteNumber", true, elem); }
-                    foreach (var elem in Adjudication) { if (elem != null) yield return new ElementValue("adjudication", true, elem); }
-=======
-                    if (Billcode != null) yield return new ElementValue("billcode", Billcode);
+                    if (ProductOrService != null) yield return new ElementValue("productOrService", ProductOrService);
                     foreach (var elem in Modifier) { if (elem != null) yield return new ElementValue("modifier", elem); }
                     if (Quantity != null) yield return new ElementValue("quantity", Quantity);
                     if (UnitPrice != null) yield return new ElementValue("unitPrice", UnitPrice);
@@ -4133,7 +3989,6 @@
                     if (Net != null) yield return new ElementValue("net", Net);
                     foreach (var elem in NoteNumberElement) { if (elem != null) yield return new ElementValue("noteNumber", elem); }
                     foreach (var elem in Adjudication) { if (elem != null) yield return new ElementValue("adjudication", elem); }
->>>>>>> 824431c8
                 }
             }
 
@@ -4143,7 +3998,7 @@
         
         [FhirType("TotalComponent")]
         [DataContract]
-        public partial class TotalComponent : Hl7.Fhir.Model.BackboneElement, System.ComponentModel.INotifyPropertyChanged, IBackboneElement
+        public partial class TotalComponent : Hl7.Fhir.Model.BackboneElement, System.ComponentModel.INotifyPropertyChanged
         {
             [NotMapped]
             public override string TypeName { get { return "TotalComponent"; } }
@@ -4249,7 +4104,7 @@
         
         [FhirType("PaymentComponent")]
         [DataContract]
-        public partial class PaymentComponent : Hl7.Fhir.Model.BackboneElement, System.ComponentModel.INotifyPropertyChanged, IBackboneElement
+        public partial class PaymentComponent : Hl7.Fhir.Model.BackboneElement, System.ComponentModel.INotifyPropertyChanged
         {
             [NotMapped]
             public override string TypeName { get { return "PaymentComponent"; } }
@@ -4444,7 +4299,7 @@
         
         [FhirType("NoteComponent")]
         [DataContract]
-        public partial class NoteComponent : Hl7.Fhir.Model.BackboneElement, System.ComponentModel.INotifyPropertyChanged, IBackboneElement
+        public partial class NoteComponent : Hl7.Fhir.Model.BackboneElement, System.ComponentModel.INotifyPropertyChanged
         {
             [NotMapped]
             public override string TypeName { get { return "NoteComponent"; } }
@@ -4641,7 +4496,7 @@
         
         [FhirType("BenefitBalanceComponent")]
         [DataContract]
-        public partial class BenefitBalanceComponent : Hl7.Fhir.Model.BackboneElement, System.ComponentModel.INotifyPropertyChanged, IBackboneElement
+        public partial class BenefitBalanceComponent : Hl7.Fhir.Model.BackboneElement, System.ComponentModel.INotifyPropertyChanged
         {
             [NotMapped]
             public override string TypeName { get { return "BenefitBalanceComponent"; } }
@@ -4912,7 +4767,7 @@
         
         [FhirType("BenefitComponent")]
         [DataContract]
-        public partial class BenefitComponent : Hl7.Fhir.Model.BackboneElement, System.ComponentModel.INotifyPropertyChanged, IBackboneElement
+        public partial class BenefitComponent : Hl7.Fhir.Model.BackboneElement, System.ComponentModel.INotifyPropertyChanged
         {
             [NotMapped]
             public override string TypeName { get { return "BenefitComponent"; } }
@@ -6004,51 +5859,6 @@
             get
             {
                 foreach (var item in base.NamedChildren) yield return item;
-<<<<<<< HEAD
-                foreach (var elem in Identifier) { if (elem != null) yield return new ElementValue("identifier", true, elem); }
-                if (StatusElement != null) yield return new ElementValue("status", false, StatusElement);
-                if (Type != null) yield return new ElementValue("type", false, Type);
-                if (SubType != null) yield return new ElementValue("subType", false, SubType);
-                if (UseElement != null) yield return new ElementValue("use", false, UseElement);
-                if (Patient != null) yield return new ElementValue("patient", false, Patient);
-                if (BillablePeriod != null) yield return new ElementValue("billablePeriod", false, BillablePeriod);
-                if (CreatedElement != null) yield return new ElementValue("created", false, CreatedElement);
-                if (Enterer != null) yield return new ElementValue("enterer", false, Enterer);
-                if (Insurer != null) yield return new ElementValue("insurer", false, Insurer);
-                if (Provider != null) yield return new ElementValue("provider", false, Provider);
-                if (Priority != null) yield return new ElementValue("priority", false, Priority);
-                if (FundsReserveRequested != null) yield return new ElementValue("fundsReserveRequested", false, FundsReserveRequested);
-                if (FundsReserve != null) yield return new ElementValue("fundsReserve", false, FundsReserve);
-                foreach (var elem in Related) { if (elem != null) yield return new ElementValue("related", true, elem); }
-                if (Prescription != null) yield return new ElementValue("prescription", false, Prescription);
-                if (OriginalPrescription != null) yield return new ElementValue("originalPrescription", false, OriginalPrescription);
-                if (Payee != null) yield return new ElementValue("payee", false, Payee);
-                if (Referral != null) yield return new ElementValue("referral", false, Referral);
-                if (Facility != null) yield return new ElementValue("facility", false, Facility);
-                if (Claim != null) yield return new ElementValue("claim", false, Claim);
-                if (ClaimResponse != null) yield return new ElementValue("claimResponse", false, ClaimResponse);
-                if (OutcomeElement != null) yield return new ElementValue("outcome", false, OutcomeElement);
-                if (DispositionElement != null) yield return new ElementValue("disposition", false, DispositionElement);
-                foreach (var elem in PreAuthRefElement) { if (elem != null) yield return new ElementValue("preAuthRef", true, elem); }
-                foreach (var elem in PreAuthRefPeriod) { if (elem != null) yield return new ElementValue("preAuthRefPeriod", true, elem); }
-                foreach (var elem in CareTeam) { if (elem != null) yield return new ElementValue("careTeam", true, elem); }
-                foreach (var elem in SupportingInfo) { if (elem != null) yield return new ElementValue("supportingInfo", true, elem); }
-                foreach (var elem in Diagnosis) { if (elem != null) yield return new ElementValue("diagnosis", true, elem); }
-                foreach (var elem in Procedure) { if (elem != null) yield return new ElementValue("procedure", true, elem); }
-                if (PrecedenceElement != null) yield return new ElementValue("precedence", false, PrecedenceElement);
-                foreach (var elem in Insurance) { if (elem != null) yield return new ElementValue("insurance", true, elem); }
-                if (Accident != null) yield return new ElementValue("accident", false, Accident);
-                foreach (var elem in Item) { if (elem != null) yield return new ElementValue("item", true, elem); }
-                foreach (var elem in AddItem) { if (elem != null) yield return new ElementValue("addItem", true, elem); }
-                foreach (var elem in Adjudication) { if (elem != null) yield return new ElementValue("adjudication", true, elem); }
-                foreach (var elem in Total) { if (elem != null) yield return new ElementValue("total", true, elem); }
-                if (Payment != null) yield return new ElementValue("payment", false, Payment);
-                if (FormCode != null) yield return new ElementValue("formCode", false, FormCode);
-                if (Form != null) yield return new ElementValue("form", false, Form);
-                foreach (var elem in ProcessNote) { if (elem != null) yield return new ElementValue("processNote", true, elem); }
-                if (BenefitPeriod != null) yield return new ElementValue("benefitPeriod", false, BenefitPeriod);
-                foreach (var elem in BenefitBalance) { if (elem != null) yield return new ElementValue("benefitBalance", true, elem); }
-=======
                 foreach (var elem in Identifier) { if (elem != null) yield return new ElementValue("identifier", elem); }
                 if (StatusElement != null) yield return new ElementValue("status", StatusElement);
                 if (Type != null) yield return new ElementValue("type", Type);
@@ -6060,18 +5870,23 @@
                 if (Enterer != null) yield return new ElementValue("enterer", Enterer);
                 if (Insurer != null) yield return new ElementValue("insurer", Insurer);
                 if (Provider != null) yield return new ElementValue("provider", Provider);
+                if (Priority != null) yield return new ElementValue("priority", Priority);
+                if (FundsReserveRequested != null) yield return new ElementValue("fundsReserveRequested", FundsReserveRequested);
+                if (FundsReserve != null) yield return new ElementValue("fundsReserve", FundsReserve);
+                foreach (var elem in Related) { if (elem != null) yield return new ElementValue("related", elem); }
+                if (Prescription != null) yield return new ElementValue("prescription", Prescription);
+                if (OriginalPrescription != null) yield return new ElementValue("originalPrescription", OriginalPrescription);
+                if (Payee != null) yield return new ElementValue("payee", Payee);
                 if (Referral != null) yield return new ElementValue("referral", Referral);
                 if (Facility != null) yield return new ElementValue("facility", Facility);
                 if (Claim != null) yield return new ElementValue("claim", Claim);
                 if (ClaimResponse != null) yield return new ElementValue("claimResponse", ClaimResponse);
                 if (OutcomeElement != null) yield return new ElementValue("outcome", OutcomeElement);
                 if (DispositionElement != null) yield return new ElementValue("disposition", DispositionElement);
-                foreach (var elem in Related) { if (elem != null) yield return new ElementValue("related", elem); }
-                if (Prescription != null) yield return new ElementValue("prescription", Prescription);
-                if (OriginalPrescription != null) yield return new ElementValue("originalPrescription", OriginalPrescription);
-                if (Payee != null) yield return new ElementValue("payee", Payee);
-                foreach (var elem in Information) { if (elem != null) yield return new ElementValue("information", elem); }
+                foreach (var elem in PreAuthRefElement) { if (elem != null) yield return new ElementValue("preAuthRef", elem); }
+                foreach (var elem in PreAuthRefPeriod) { if (elem != null) yield return new ElementValue("preAuthRefPeriod", elem); }
                 foreach (var elem in CareTeam) { if (elem != null) yield return new ElementValue("careTeam", elem); }
+                foreach (var elem in SupportingInfo) { if (elem != null) yield return new ElementValue("supportingInfo", elem); }
                 foreach (var elem in Diagnosis) { if (elem != null) yield return new ElementValue("diagnosis", elem); }
                 foreach (var elem in Procedure) { if (elem != null) yield return new ElementValue("procedure", elem); }
                 if (PrecedenceElement != null) yield return new ElementValue("precedence", PrecedenceElement);
@@ -6079,12 +5894,14 @@
                 if (Accident != null) yield return new ElementValue("accident", Accident);
                 foreach (var elem in Item) { if (elem != null) yield return new ElementValue("item", elem); }
                 foreach (var elem in AddItem) { if (elem != null) yield return new ElementValue("addItem", elem); }
+                foreach (var elem in Adjudication) { if (elem != null) yield return new ElementValue("adjudication", elem); }
                 foreach (var elem in Total) { if (elem != null) yield return new ElementValue("total", elem); }
                 if (Payment != null) yield return new ElementValue("payment", Payment);
+                if (FormCode != null) yield return new ElementValue("formCode", FormCode);
                 if (Form != null) yield return new ElementValue("form", Form);
                 foreach (var elem in ProcessNote) { if (elem != null) yield return new ElementValue("processNote", elem); }
+                if (BenefitPeriod != null) yield return new ElementValue("benefitPeriod", BenefitPeriod);
                 foreach (var elem in BenefitBalance) { if (elem != null) yield return new ElementValue("benefitBalance", elem); }
->>>>>>> 824431c8
             }
         }
 
