

//
<<<<<<< HEAD
// Model Generated on Wed, 22 Apr 2020 14:53:13 GMT for FHIR v3.0.2
=======
// Model Generated on Fri, 08 May 2020 16:21:05 GMT for FHIR v3.0.2
>>>>>>> c092781e
//
// Generated Shared Enumeration: ResourceType

// Generated Shared Enumeration: OperationParameterUse
	// Used in model class (type): ParameterDefinition.use

// Generated Shared Enumeration: FilterOperator

// Generated Shared Enumeration: ActionSelectionBehavior

// Generated Shared Enumeration: RequestPriority

// Generated Shared Enumeration: RequestIntent

// Generated Shared Enumeration: AdministrativeGender

// Generated Shared Enumeration: EventStatus

// Generated Shared Enumeration: ActionGroupingBehavior

// Generated Shared Enumeration: ObservationStatus

// Generated Shared Enumeration: ActionPrecheckBehavior

// Generated Shared Enumeration: BindingStrength
	// Used in model class (type): ElementDefinition.binding.strength

// Generated Shared Enumeration: ParticipationStatus

// Generated Shared Enumeration: ListMode

// Generated Shared Enumeration: SearchParamType

// Generated Shared Enumeration: FinancialResourceStatusCodes

// Generated Shared Enumeration: ActionCardinalityBehavior

// Generated Shared Enumeration: ActionConditionKind

// Generated Shared Enumeration: CompartmentType

// Generated Shared Enumeration: ActionParticipantType

// Generated Shared Enumeration: DaysOfWeek
	// Used in model class (type): Timing.repeat.dayOfWeek

// Generated Shared Enumeration: ActionRelationshipType

// Generated Shared Enumeration: DocumentReferenceStatus

// Generated Shared Enumeration: RequestStatus

// Generated Shared Enumeration: CompositionStatus

// Generated Shared Enumeration: ActionRequiredBehavior

// Generated Shared Enumeration: DocumentRelationshipType

// Generated Shared Enumeration: MessageSignificanceCategory

// Generated Shared Enumeration: FHIRAllTypes
	// Used in model class (type): DataRequirement.type
	// Used in model class (type): ParameterDefinition.type

// Generated Shared Enumeration: PublicationStatus

// Generated helper templates
// Generated items
// Hl7.Fhir.Core\Model\Generated\UsageContext.cs
// Hl7.Fhir.Core\Model\Generated\TriggerDefinition.cs
// Hl7.Fhir.Core\Model\Generated\Signature.cs
// Hl7.Fhir.Core\Model\Generated\SampledData.cs
// Hl7.Fhir.Core\Model\Generated\RelatedArtifact.cs
// Hl7.Fhir.Core\Model\Generated\ResourceReference.cs
// Hl7.Fhir.Core\Model\Generated\Ratio.cs
// Hl7.Fhir.Core\Model\Generated\Range.cs
// Hl7.Fhir.Core\Model\Generated\Quantity.cs
// Hl7.Fhir.Core\Model\Generated\Period.cs
// Hl7.Fhir.Core\Model\Generated\ParameterDefinition.cs
// Hl7.Fhir.Core\Model\Generated\Identifier.cs
// Hl7.Fhir.Core\Model\Generated\HumanName.cs
// Hl7.Fhir.Core\Model\Generated\ElementDefinition.cs
// Hl7.Fhir.Core\Model\Generated\Dosage.cs
// Hl7.Fhir.Core\Model\Generated\DataRequirement.cs
// Hl7.Fhir.Core\Model\Generated\Contributor.cs
// Hl7.Fhir.Core\Model\Generated\ContactPoint.cs
// Hl7.Fhir.Core\Model\Generated\ContactDetail.cs
// Hl7.Fhir.Core\Model\Generated\CodeableConcept.cs
// Hl7.Fhir.Core\Model\Generated\Attachment.cs
// Hl7.Fhir.Core\Model\Generated\Annotation.cs
// Hl7.Fhir.Core\Model\Generated\Address.cs<|MERGE_RESOLUTION|>--- conflicted
+++ resolved
@@ -1,11 +1,7 @@
 
 
 //
-<<<<<<< HEAD
-// Model Generated on Wed, 22 Apr 2020 14:53:13 GMT for FHIR v3.0.2
-=======
 // Model Generated on Fri, 08 May 2020 16:21:05 GMT for FHIR v3.0.2
->>>>>>> c092781e
 //
 // Generated Shared Enumeration: ResourceType
 
