--- conflicted
+++ resolved
@@ -57,7 +57,7 @@
         
         [FhirType("ActionComponent")]
         [DataContract]
-        public partial class ActionComponent : Hl7.Fhir.Model.BackboneElement, System.ComponentModel.INotifyPropertyChanged, IBackboneElement
+        public partial class ActionComponent : Hl7.Fhir.Model.BackboneElement, System.ComponentModel.INotifyPropertyChanged
         {
             [NotMapped]
             public override string TypeName { get { return "ActionComponent"; } }
@@ -669,7 +669,7 @@
         
         [FhirType("ConditionComponent")]
         [DataContract]
-        public partial class ConditionComponent : Hl7.Fhir.Model.BackboneElement, System.ComponentModel.INotifyPropertyChanged, IBackboneElement
+        public partial class ConditionComponent : Hl7.Fhir.Model.BackboneElement, System.ComponentModel.INotifyPropertyChanged
         {
             [NotMapped]
             public override string TypeName { get { return "ConditionComponent"; } }
@@ -782,15 +782,8 @@
                 get
                 {
                     foreach (var item in base.NamedChildren) yield return item;
-<<<<<<< HEAD
-                    if (KindElement != null) yield return new ElementValue("kind", false, KindElement);
-                    if (Expression != null) yield return new ElementValue("expression", false, Expression);
-=======
                     if (KindElement != null) yield return new ElementValue("kind", KindElement);
-                    if (DescriptionElement != null) yield return new ElementValue("description", DescriptionElement);
-                    if (LanguageElement != null) yield return new ElementValue("language", LanguageElement);
-                    if (ExpressionElement != null) yield return new ElementValue("expression", ExpressionElement);
->>>>>>> 824431c8
+                    if (Expression != null) yield return new ElementValue("expression", Expression);
                 }
             }
 
@@ -800,7 +793,7 @@
         
         [FhirType("RelatedActionComponent")]
         [DataContract]
-        public partial class RelatedActionComponent : Hl7.Fhir.Model.BackboneElement, System.ComponentModel.INotifyPropertyChanged, IBackboneElement
+        public partial class RelatedActionComponent : Hl7.Fhir.Model.BackboneElement, System.ComponentModel.INotifyPropertyChanged
         {
             [NotMapped]
             public override string TypeName { get { return "RelatedActionComponent"; } }
@@ -1475,26 +1468,6 @@
             get
             {
                 foreach (var item in base.NamedChildren) yield return item;
-<<<<<<< HEAD
-                foreach (var elem in Identifier) { if (elem != null) yield return new ElementValue("identifier", true, elem); }
-                foreach (var elem in InstantiatesCanonicalElement) { if (elem != null) yield return new ElementValue("instantiatesCanonical", true, elem); }
-                foreach (var elem in InstantiatesUriElement) { if (elem != null) yield return new ElementValue("instantiatesUri", true, elem); }
-                foreach (var elem in BasedOn) { if (elem != null) yield return new ElementValue("basedOn", true, elem); }
-                foreach (var elem in Replaces) { if (elem != null) yield return new ElementValue("replaces", true, elem); }
-                if (GroupIdentifier != null) yield return new ElementValue("groupIdentifier", false, GroupIdentifier);
-                if (StatusElement != null) yield return new ElementValue("status", false, StatusElement);
-                if (IntentElement != null) yield return new ElementValue("intent", false, IntentElement);
-                if (PriorityElement != null) yield return new ElementValue("priority", false, PriorityElement);
-                if (Code != null) yield return new ElementValue("code", false, Code);
-                if (Subject != null) yield return new ElementValue("subject", false, Subject);
-                if (Encounter != null) yield return new ElementValue("encounter", false, Encounter);
-                if (AuthoredOnElement != null) yield return new ElementValue("authoredOn", false, AuthoredOnElement);
-                if (Author != null) yield return new ElementValue("author", false, Author);
-                foreach (var elem in ReasonCode) { if (elem != null) yield return new ElementValue("reasonCode", true, elem); }
-                foreach (var elem in ReasonReference) { if (elem != null) yield return new ElementValue("reasonReference", true, elem); }
-                foreach (var elem in Note) { if (elem != null) yield return new ElementValue("note", true, elem); }
-                foreach (var elem in Action) { if (elem != null) yield return new ElementValue("action", true, elem); }
-=======
                 foreach (var elem in Identifier) { if (elem != null) yield return new ElementValue("identifier", elem); }
                 foreach (var elem in InstantiatesCanonicalElement) { if (elem != null) yield return new ElementValue("instantiatesCanonical", elem); }
                 foreach (var elem in InstantiatesUriElement) { if (elem != null) yield return new ElementValue("instantiatesUri", elem); }
@@ -1506,14 +1479,13 @@
                 if (PriorityElement != null) yield return new ElementValue("priority", PriorityElement);
                 if (Code != null) yield return new ElementValue("code", Code);
                 if (Subject != null) yield return new ElementValue("subject", Subject);
-                if (Context != null) yield return new ElementValue("context", Context);
+                if (Encounter != null) yield return new ElementValue("encounter", Encounter);
                 if (AuthoredOnElement != null) yield return new ElementValue("authoredOn", AuthoredOnElement);
                 if (Author != null) yield return new ElementValue("author", Author);
                 foreach (var elem in ReasonCode) { if (elem != null) yield return new ElementValue("reasonCode", elem); }
                 foreach (var elem in ReasonReference) { if (elem != null) yield return new ElementValue("reasonReference", elem); }
                 foreach (var elem in Note) { if (elem != null) yield return new ElementValue("note", elem); }
                 foreach (var elem in Action) { if (elem != null) yield return new ElementValue("action", elem); }
->>>>>>> 824431c8
             }
         }
 
