--- conflicted
+++ resolved
@@ -2,11 +2,7 @@
 
 
 //
-<<<<<<< HEAD
-// Model Generated on Wed, 22 Apr 2020 14:59:41 GMT for FHIR v3.0.2
-=======
 // Model Generated on Fri, 08 May 2020 16:06:17 GMT for FHIR v3.0.2
->>>>>>> c092781e
 //
 // Generated Shared Enumeration: ResourceType
 	// Used in model class (resource): ActivityDefinition.kind
