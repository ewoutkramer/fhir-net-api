--- conflicted
+++ resolved
@@ -57,11 +57,7 @@
         
         [FhirType("ProcessNoteComponent")]
         [DataContract]
-<<<<<<< HEAD
-        public partial class NotesComponent : Hl7.Fhir.Model.BackboneElement, System.ComponentModel.INotifyPropertyChanged, IBackboneElement
-=======
         public partial class ProcessNoteComponent : Hl7.Fhir.Model.BackboneElement, System.ComponentModel.INotifyPropertyChanged
->>>>>>> a220f7af
         {
             [NotMapped]
             public override string TypeName { get { return "ProcessNoteComponent"; } }
@@ -173,8 +169,8 @@
                 get
                 {
                     foreach (var item in base.NamedChildren) yield return item;
-                    if (Type != null) yield return new ElementValue("type", Type);
-                    if (TextElement != null) yield return new ElementValue("text", TextElement);
+                    if (Type != null) yield return new ElementValue("type", false, Type);
+                    if (TextElement != null) yield return new ElementValue("text", false, TextElement);
                 }
             }
 
@@ -534,21 +530,6 @@
             get
             {
                 foreach (var item in base.NamedChildren) yield return item;
-<<<<<<< HEAD
-                foreach (var elem in Identifier) { if (elem != null) yield return new ElementValue("identifier", elem); }
-                if (Request != null) yield return new ElementValue("request", Request);
-                if (Outcome != null) yield return new ElementValue("outcome", Outcome);
-                if (DispositionElement != null) yield return new ElementValue("disposition", DispositionElement);
-                if (Ruleset != null) yield return new ElementValue("ruleset", Ruleset);
-                if (OriginalRuleset != null) yield return new ElementValue("originalRuleset", OriginalRuleset);
-                if (CreatedElement != null) yield return new ElementValue("created", CreatedElement);
-                if (Organization != null) yield return new ElementValue("organization", Organization);
-                if (RequestProvider != null) yield return new ElementValue("requestProvider", RequestProvider);
-                if (RequestOrganization != null) yield return new ElementValue("requestOrganization", RequestOrganization);
-                if (Form != null) yield return new ElementValue("form", Form);
-                foreach (var elem in Notes) { if (elem != null) yield return new ElementValue("notes", elem); }
-                foreach (var elem in Error) { if (elem != null) yield return new ElementValue("error", elem); }
-=======
                 foreach (var elem in Identifier) { if (elem != null) yield return new ElementValue("identifier", true, elem); }
                 if (StatusElement != null) yield return new ElementValue("status", false, StatusElement);
                 if (CreatedElement != null) yield return new ElementValue("created", false, CreatedElement);
@@ -562,7 +543,6 @@
                 foreach (var elem in ProcessNote) { if (elem != null) yield return new ElementValue("processNote", true, elem); }
                 foreach (var elem in Error) { if (elem != null) yield return new ElementValue("error", true, elem); }
                 foreach (var elem in CommunicationRequest) { if (elem != null) yield return new ElementValue("communicationRequest", true, elem); }
->>>>>>> a220f7af
             }
         }
 
