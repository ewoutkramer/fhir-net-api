﻿<#@ template debug="true" hostSpecific="true" #>
<#@ output extension=".cs" #>
<#@ include file="TemplateFileManagerV2.1.ttinclude" #>
<#@ import namespace="System" #>
<#@ import namespace="System.IO" #>
<#@ import namespace="System.Diagnostics" #>
<#@ import namespace="System.Linq" #>
<#@ import namespace="System.Xml.Linq" #>
<#@ import namespace="System.Collections" #>
<#@ import namespace="System.Collections.Generic" #>
<#
	var manager = TemplateFileManager.Create(this);

	// Load in the Source definitions from the XML documents
	System.Xml.XmlDocument docResources = new	System.Xml.XmlDocument();
    docResources.Load(System.IO.Path.GetDirectoryName(this.Host.TemplateFile) + "\\..\\Source\\profiles-resources.xml");
    System.Xml.XmlNamespaceManager nsR = new System.Xml.XmlNamespaceManager(docResources.NameTable);
    nsR.AddNamespace("fhir", "http://hl7.org/fhir");

	System.Xml.XmlDocument docExpansions = new	System.Xml.XmlDocument();
    docExpansions.Load(System.IO.Path.GetDirectoryName(this.Host.TemplateFile) + "\\..\\Source\\expansions.xml");
    System.Xml.XmlNamespaceManager nsE = new System.Xml.XmlNamespaceManager(docExpansions.NameTable);
    nsE.AddNamespace("fhir", "http://hl7.org/fhir");

	System.Xml.XmlDocument docTypes = new	System.Xml.XmlDocument();
    docTypes.Load(System.IO.Path.GetDirectoryName(this.Host.TemplateFile) + "\\..\\Source\\profiles-types.xml");
    System.Xml.XmlNamespaceManager nsT = new System.Xml.XmlNamespaceManager(docTypes.NameTable);
    nsT.AddNamespace("fhir", "http://hl7.org/fhir");

	string fhirVersion = docResources.SelectSingleNode("//fhir:fhirVersion/@value", nsE).Value;
	// string fhirVersion = "1.0.2";
#>
//
// Model Generated on <#= DateTime.Now.ToString("R") #> for FHIR v<#= fhirVersion #>
//
<#
	Dictionary<string, string> enums = new Dictionary<string, string>();
	System.Collections.Generic.List<string> generatedSets = new System.Collections.Generic.List<string>();
	foreach (System.Xml.XmlElement valueset in docExpansions.SelectNodes(
		"/fhir:Bundle/fhir:entry/fhir:resource/fhir:ValueSet", nsE))
    {
		if (valueset != null)
		{
			string enumName = valueset.SelectSingleNode("fhir:name/@value", nsE).InnerText;
			string valuesetDescription = valueset.SelectSingleNode("fhir:description/@value", nsE).InnerText;
			string valuesetUrl = valueset.SelectSingleNode("fhir:url/@value", nsE).Value;
			// reformat the name so that it is a valid .NET enumeration name
			enumName = enumName.Replace(" ", "").Replace("-", "_");

			// Check to see if this is used in more than one resource
			var nodes = docResources.DocumentElement.SelectNodes(
				"/fhir:Bundle/fhir:entry/fhir:resource/fhir:StructureDefinition[fhir:differential/fhir:element[fhir:type/fhir:code/@value = 'code' and fhir:binding[fhir:strength/@value = 'required' and fhir:valueSetReference/fhir:reference/@value = '"+valuesetUrl+"']]]", nsR);
			var nodesTypes = docTypes.DocumentElement.SelectNodes(
				"/fhir:Bundle/fhir:entry/fhir:resource/fhir:StructureDefinition[fhir:differential/fhir:element[fhir:type/fhir:code/@value = 'code' and fhir:binding[fhir:strength/@value = 'required' and fhir:valueSetReference/fhir:reference/@value = '"+valuesetUrl+"']]]", nsT);
			var nodePaths = docResources.DocumentElement.SelectNodes(
				"/fhir:Bundle/fhir:entry/fhir:resource/fhir:StructureDefinition/fhir:differential/fhir:element[fhir:type/fhir:code/@value = 'code' and fhir:binding[fhir:strength/@value = 'required' and fhir:valueSetReference/fhir:reference/@value = '"+valuesetUrl+"']]", nsR);
			var nodePathTypes = docTypes.DocumentElement.SelectNodes(
				"/fhir:Bundle/fhir:entry/fhir:resource/fhir:StructureDefinition/fhir:differential/fhir:element[fhir:type/fhir:code/@value = 'code' and fhir:binding[fhir:strength/@value = 'required' and fhir:valueSetReference/fhir:reference/@value = '"+valuesetUrl+"']]", nsT);
			if (nodes.Count + nodesTypes.Count > 1)
			{
				enums.Add(valuesetUrl, "Hl7.Fhir.Model." + enumName);
				generatedSets.Add(enumName);
				WriteLine("// Generated Shared Enumeration: " + enumName);
				foreach (XmlElement node in nodePaths)
                {
					WriteLine("	// Used in model class (resource): " + node.SelectSingleNode("fhir:path/@value", nsR).Value);
                }
				foreach (XmlElement node in nodePathTypes)
                {
					WriteLine("	// Used in model class (type): " + node.SelectSingleNode("fhir:path/@value", nsR).Value);
                }
				WriteLine("");
            }
		}
    }

	foreach (System.Xml.XmlNode e in docResources.DocumentElement.SelectNodes(
		"/fhir:Bundle/fhir:entry/fhir:resource/fhir:StructureDefinition", nsR))
	//	"/fhir:Bundle/fhir:entry/fhir:resource/fhir:StructureDefinition[fhir:id/@value = 'Communication' or fhir:id/@value = 'Basic' or fhir:id/@value = 'Appointment' or fhir:id/@value = 'Patient']", nsR))
    {
		if (e is System.Xml.XmlElement)
        {
			var resourceName = (e as System.Xml.XmlElement).SelectSingleNode("fhir:name/@value", nsR).Value;
			string resourceDescription = "";
			if ((e as System.Xml.XmlElement).SelectSingleNode("fhir:differential/fhir:element[fhir:path/@value='"+resourceName+"']/fhir:short/@value", nsR) != null)
				resourceDescription = (e as System.Xml.XmlElement).SelectSingleNode("fhir:differential/fhir:element[fhir:path/@value='"+resourceName+"']/fhir:short/@value", nsR).Value;
			if (resourceName == "Resource" 
			//	|| resourceName == "DomainResource"
				)
				continue;
			manager.StartNewFile(resourceName + ".cs");

			string resourceBaseType = "Hl7.Fhir.Model.DomainResource";
			if((e as System.Xml.XmlElement).SelectSingleNode("fhir:baseDefinition/@value", nsR) != null)
            {
				resourceBaseType = (e as System.Xml.XmlElement).SelectSingleNode("fhir:baseDefinition/@value", nsR).Value;
				if (resourceBaseType == "http://hl7.org/fhir/StructureDefinition/Resource")
					resourceBaseType = "Hl7.Fhir.Model.Resource";
				else if (resourceBaseType == "http://hl7.org/fhir/StructureDefinition/Element")
					resourceBaseType = "Hl7.Fhir.Model.Element";
				else if (resourceBaseType == "http://hl7.org/fhir/StructureDefinition/Quantity")
					resourceBaseType = "Hl7.Fhir.Model.Quantity";
				else
					resourceBaseType = "Hl7.Fhir.Model.DomainResource";
				if (resourceBaseType == "Hl7.Fhir.Model.Quantity")
					continue;
            }

			bool abstractType = false;
			if ((e as System.Xml.XmlElement).SelectSingleNode("fhir:abstract[@value='true']", nsR) != null)
				abstractType = true;
#>
using System;
using System.Collections.Generic;
using Hl7.Fhir.Introspection;
using Hl7.Fhir.Validation;
using System.Linq;
using System.Runtime.Serialization;
using System.ComponentModel;

/*
  Copyright (c) 2011+, HL7, Inc.
  All rights reserved.
  
  Redistribution and use in source and binary forms, with or without modification, 
  are permitted provided that the following conditions are met:
  
   * Redistributions of source code must retain the above copyright notice, this 
     list of conditions and the following disclaimer.
   * Redistributions in binary form must reproduce the above copyright notice, 
     this list of conditions and the following disclaimer in the documentation 
     and/or other materials provided with the distribution.
   * Neither the name of HL7 nor the names of its contributors may be used to 
     endorse or promote products derived from this software without specific 
     prior written permission.
  
  THIS SOFTWARE IS PROVIDED BY THE COPYRIGHT HOLDERS AND CONTRIBUTORS "AS IS" AND 
  ANY EXPRESS OR IMPLIED WARRANTIES, INCLUDING, BUT NOT LIMITED TO, THE IMPLIED 
  WARRANTIES OF MERCHANTABILITY AND FITNESS FOR A PARTICULAR PURPOSE ARE DISCLAIMED. 
  IN NO EVENT SHALL THE COPYRIGHT HOLDER OR CONTRIBUTORS BE LIABLE FOR ANY DIRECT, 
  INDIRECT, INCIDENTAL, SPECIAL, EXEMPLARY, OR CONSEQUENTIAL DAMAGES (INCLUDING, BUT 
  NOT LIMITED TO, PROCUREMENT OF SUBSTITUTE GOODS OR SERVICES; LOSS OF USE, DATA, OR 
  PROFITS; OR BUSINESS INTERRUPTION) HOWEVER CAUSED AND ON ANY THEORY OF LIABILITY, 
  WHETHER IN CONTRACT, STRICT LIABILITY, OR TORT (INCLUDING NEGLIGENCE OR OTHERWISE) 
  ARISING IN ANY WAY OUT OF THE USE OF THIS SOFTWARE, EVEN IF ADVISED OF THE 
  POSSIBILITY OF SUCH DAMAGE.
  

*/

//
// Generated for FHIR v<#= fhirVersion #>
//
namespace Hl7.Fhir.Model
{
<# if (!string.IsNullOrEmpty(resourceDescription)) { #>    /// <summary>
    /// <#= resourceDescription #>
    /// </summary>
<# }
if(!abstractType) {
 #>    [FhirType("<#= resourceName #>"<#= resourceBaseType != "Hl7.Fhir.Model.Element" ? ", IsResource=true" : "" #>)]
<# }
#>    [DataContract]
    public<#= abstractType ? " abstract" : "" #> partial class <#= resourceName #> : <#= resourceBaseType #>, System.ComponentModel.INotifyPropertyChanged
    {
<# if (resourceBaseType != "Hl7.Fhir.Model.Element") { #>        [NotMapped]
        public override ResourceType ResourceType { get { return ResourceType.<#= resourceName #>; } }
<# } #>        [NotMapped]
        public override string TypeName { get { return "<#= resourceName #>"; } }
        
<#
			foreach (System.Xml.XmlNode eProp in 
				(e as System.Xml.XmlElement).SelectNodes( //and fhir:min/@value = '1' and fhir:max/@value = '1' 
				"fhir:differential/fhir:element[fhir:type/fhir:code/@value = 'code' and fhir:binding[fhir:strength/@value = 'required']]", nsR))
			{
				if (eProp is System.Xml.XmlElement)
				{
					var n2 = (eProp as System.Xml.XmlElement).SelectSingleNode("fhir:path/@value", nsR);
					// if (n2.Value.EndsWith("language"))
					//	continue;
					// WriteLine("//		" + n2.Value);
					string valuesetUrl = null;
					var n3 = (eProp as System.Xml.XmlElement).SelectSingleNode("fhir:binding/fhir:valueSetUri/@value", nsR);
					if (n3 != null)
                    {
						// WriteLine("//		VSU: " + n3.Value);
						valuesetUrl = n3.Value;
                    }
					var n4 = (eProp as System.Xml.XmlElement).SelectSingleNode("fhir:binding/fhir:valueSetReference/fhir:reference/@value", nsR);
					if (n4 != null)
                    {
						// WriteLine("//		VSR: " + n4.Value);
						valuesetUrl = n4.Value;
                    }
					System.Xml.XmlElement valueset = docExpansions.SelectSingleNode(
						"/fhir:Bundle/fhir:entry/fhir:resource/fhir:ValueSet[fhir:url/@value = '"+valuesetUrl+"']", nsE)
						 as System.Xml.XmlElement;
					if (valueset != null)
                    {
					string enumName = valueset.SelectSingleNode("fhir:name/@value", nsE).InnerText;
					string valuesetDescription = valueset.SelectSingleNode("fhir:description/@value", nsE).InnerText;
					
					// reformat the name so that it is a valid .NET enumeration name
					enumName = enumName.Replace(" ", "").Replace("-", "_");

					if (generatedSets.Contains(enumName))
						continue;
					generatedSets.Add(enumName);
					enums.Add(valuesetUrl, "Hl7.Fhir.Model." + resourceName + "." + enumName);
					if (enumName == "ParameterTypesusedinOperationDefinitions")
                    {
						WriteLine("// TODO: the enumeration ParameterTypesusedinOperationDefinitions contains an expansion that has duplicates");
						continue;
                    }
#>
        /// <summary>
        /// <#= valuesetDescription.Replace("\r\n", "\n").Replace("\n\n", "\n").Replace("\n", "\r\n        /// ") #>
        /// (url: <#= valuesetUrl #>)
        /// </summary>
        [FhirEnumeration("<#= enumName #>")]
        public enum <#= enumName #>
        {
<#
	System.Collections.Generic.List<string> codedValues = new System.Collections.Generic.List<string>();
	
	foreach (System.Xml.XmlElement eval in valueset.SelectNodes("fhir:expansion/fhir:contains", nsE))
    {
		string system = eval.SelectSingleNode("fhir:system/@value", nsE).Value;
		string code = eval.SelectSingleNode("fhir:code/@value", nsE).Value;

		if (codedValues.Contains(system + "#" + code))
			continue;
		codedValues.Add(system + "#" + code);

		string display = eval.SelectSingleNode("fhir:display/@value", nsE).Value;
		string defintion = "MISSING DESCRIPTION";
		if (valueset.SelectSingleNode("fhir:codeSystem[fhir:system/@value = '"+system+"']/fhir:concept[fhir:code/@value = '"+code+"']/fhir:definition/@value", nsE) != null)
			defintion = valueset.SelectSingleNode("fhir:codeSystem[fhir:system/@value = '"+system+"']/fhir:concept[fhir:code/@value = '"+code+"']/fhir:definition/@value", nsE).Value;
		if (defintion == "MISSING DESCRIPTION" && valueset.SelectSingleNode("fhir:codeSystem[fhir:system/@value = '"+system+"']/fhir:concept/fhir:concept[fhir:code/@value = '"+code+"']/fhir:definition/@value", nsE) != null)
			defintion = valueset.SelectSingleNode("fhir:codeSystem[fhir:system/@value = '"+system+"']/fhir:concept/fhir:concept[fhir:code/@value = '"+code+"']/fhir:definition/@value", nsE).Value;
		if (string.IsNullOrEmpty(defintion))
			defintion = "MISSING DESCRIPTION";
#>
            /// <summary>
            /// <#= defintion.Replace("\r\n", "\n").Replace("\n\n", "\n").Replace("\n", "\r\n        /// ").Replace("<", "&lt;").Replace(">", "&gt;") #>
            /// (system: <#= system #>)
            /// </summary>
            [EnumLiteral("<#= code #>"), Description("<#= display #>")]
            <#= ConvertEnumValue(code) #>,
<#
    }
#>
        }

<#					}
                }
			}

			List<PropertyDetails> props = new List<PropertyDetails>();
			foreach (System.Xml.XmlElement snapshotElement in (e as System.Xml.XmlElement).SelectNodes("fhir:differential/fhir:element", nsR))
            {
				PropertyDetails pd = PropertyDetails.Parse(resourceName, snapshotElement, nsR, enums);
				if (pd != null)
					props.Add(pd);
            }

	// This is the generation for the Components of the class
	foreach (System.Xml.XmlElement e2 in (e as System.Xml.XmlElement).SelectNodes("fhir:differential/fhir:element[fhir:type/fhir:code/@value = 'BackboneElement']", nsR))
    {
		System.Xml.XmlAttribute componentElement = e2.SelectSingleNode("fhir:path/@value", nsR) as System.Xml.XmlAttribute;
		string v = componentElement.Value;
		if (v.Contains("."))
        {
			int index = v.LastIndexOf(".");
			v = v.Substring(index+1, 1).ToUpper() + v.Substring(index+2);
        }
		string componentName = v + "Component";
		System.Xml.XmlAttribute componentNameElement = (System.Xml.XmlAttribute)e2.SelectSingleNode("fhir:extension[@url = 'http://hl7.org/fhir/StructureDefinition/structuredefinition-explicit-type-name']/fhir:valueString/@value", nsR);
		if (componentNameElement != null)
        {
			componentName = componentNameElement.Value + "Component";
        }

		List<PropertyDetails> component = new List<PropertyDetails>();
		foreach (System.Xml.XmlElement snapshotElement in (e as System.Xml.XmlElement).SelectNodes("fhir:differential/fhir:element", nsR))
        {
			PropertyDetails pd = PropertyDetails.Parse(componentElement.Value, snapshotElement, nsR, enums);
			if (pd != null)
				component.Add(pd);
        }
#>
        [FhirType("<#= componentName #>")]
        [DataContract]
        public partial class <#= componentName #> : Hl7.Fhir.Model.BackboneElement, System.ComponentModel.INotifyPropertyChanged
        {
            [NotMapped]
            public override string TypeName { get { return "<#= componentName #>"; } }
            
<#
	int nComponentPropNum = 30;
	foreach (PropertyDetails pd in component)
    {
		nComponentPropNum += 10;
#>
            /// <summary>
            /// <#= pd.Summary.Replace("&", "&amp;").Replace("\r\n", "\n").Replace("\n\n", "\n").Replace("\n", "\r\n            /// ") #>
            /// </summary>
            [FhirElement("<#= pd.FhirName #>", <# Write(pd.isSummaryProp ? "InSummary=true, " : ""); #>Order=<#= nComponentPropNum #><#= pd.PropType == "Hl7.Fhir.Model.Element" ? ", Choice=ChoiceType.DatatypeChoice" : pd.PropType == "Hl7.Fhir.Model.Resource" ? ", Choice=ChoiceType.ResourceChoice" : "" #>)]
<# if (pd.PropType == "Hl7.Fhir.Model.ResourceReference" && pd.ReferenceTargets != null) {#>
            [References(<#= pd.ReferenceTargets #>)]
<# }
#>
<# if (!string.IsNullOrEmpty(pd.AllowedTypes)) {#>
            [AllowedTypes(<#= pd.AllowedTypes #>)]
<# }
#>
<# if (pd.CardMax == "*" || pd.CardMin != "0") {#>
            [Cardinality(Min=<#= pd.CardMin #>,Max=<#= pd.CardMax.Replace("*", "-1") #>)]
<# }
#>
            [DataMember]
            public <#= pd.PropTypeWithCard().Replace("Hl7.Fhir.Model.Code<", "Code<") #> <#= pd.Name #>
            {
<#if (pd.IsMultiCard()){#>                get { if(_<#= pd.Name #>==null) _<#= pd.Name #> = new <#= pd.PropTypeWithCard() #>(); return _<#= pd.Name #>; }
<#}else{#>                get { return _<#= pd.Name #>; }
<#}#>                set { _<#= pd.Name #> = value; OnPropertyChanged("<#= pd.Name #>"); }
            }
            
            private <#= pd.PropTypeWithCard().Replace("Hl7.Fhir.Model.Code<", "Code<") #> _<#= pd.Name #>;
            
<#
			if (!string.IsNullOrEmpty(pd.NativeName))
			{
#>
            /// <summary>
            /// <#= pd.Summary.Replace("&", "&amp;").Replace("\r\n", "\n").Replace("\n\n", "\n").Replace("\n", "\r\n        /// ") #>
            /// </summary>
            /// <remarks>This uses the native .NET datatype, rather than the FHIR equivalent</remarks>
<# if (false && pd.CardMax != "1") {#>        [Cardinality(Min=<#= pd.CardMin #>,Max=<#= pd.CardMax.Replace("*", "-1") #>)] 
<# }
#>
            [NotMapped]
            [IgnoreDataMemberAttribute]
            public <#= pd.IsMultiCard() ? "IEnumerable<" + pd.NativeType + ">" : pd.NativeType #> <#= pd.NativeName #>
            {
<#if (pd.IsMultiCard()){#>                get { return <#= pd.Name #> != null ? <#= pd.Name #>.Select(elem => elem.Value) : null; }
<#}else{#>                get { return <#= pd.Name #> != null ? <#= pd.Name #>.Value : null; }
<#}#>
                set
                {
                if (<#= !pd.IsMultiCard() && pd.NativeType.EndsWith("?") ? "!value.HasValue" : "value == null" #>)
                      <#= pd.Name #> = null; 
                    else
                        <#= pd.Name #> = new <#= pd.IsMultiCard() ? "List<" + pd.PropType + ">(value.Select(elem=>new "+pd.PropType+"(elem)))" : pd.PropType.Replace("Hl7.Fhir.Model.Code<", "Code<") + "(value)" #>;
                    OnPropertyChanged("<#= pd.NativeName #>");
                }
            }
            
<#
			}
	    }
#>
            public override IDeepCopyable CopyTo(IDeepCopyable other)
            {
                var dest = other as <#= componentName #>;
                
                if (dest != null)
                {
                    base.CopyTo(dest);
<#
	foreach (PropertyDetails pd in component)
    {
		if (pd.CardMax == "*")
			WriteLine("                    if({0} != null) dest.{0} = new List<{1}>({0}.DeepCopy());", pd.Name, pd.PropType.Replace("Hl7.Fhir.Model.Code<", "Code<"), pd.CardMax);
		else
			WriteLine("                    if({0} != null) dest.{0} = ({1}){0}.DeepCopy();", pd.Name, pd.PropType.Replace("Hl7.Fhir.Model.Code<", "Code<"), pd.CardMax);
    }
#>
                    return dest;
                }
                else
                	throw new ArgumentException("Can only copy to an object of the same type", "other");
            }
            
<# if (!abstractType){
#>            public override IDeepCopyable DeepCopy()
            {
                return CopyTo(new <#= componentName #>());
            }
            
<# } #>            public override bool Matches(IDeepComparable other)
            {
                var otherT = other as <#= componentName #>;
                if(otherT == null) return false;
                
                if(!base.Matches(otherT)) return false;
<#
	foreach (PropertyDetails pd in component)
    {
		if (pd.CardMax == "*")
			WriteLine("                if( !DeepComparable.Matches({0}, otherT.{0})) return false;", pd.Name, pd.PropType, pd.CardMax);
		else
			WriteLine("                if( !DeepComparable.Matches({0}, otherT.{0})) return false;", pd.Name, pd.PropType, pd.CardMax);
    }
#>
                
                return true;
            }
            
            public override bool IsExactly(IDeepComparable other)
            {
                var otherT = other as <#= componentName #>;
                if(otherT == null) return false;
                
                if(!base.IsExactly(otherT)) return false;
<#
	foreach (PropertyDetails pd in component)
    {
		WriteLine("                if( !DeepComparable.IsExactly({0}, otherT.{0})) return false;", pd.Name, pd.PropType, pd.CardMax);
    }
#>
                
                return true;
            }
            
        }
        
        
<#
    }

	// Read each of the properties out
	int nPropNum = 80;
	if (resourceBaseType == "Hl7.Fhir.Model.Resource")
		nPropNum = 40;
	if (resourceBaseType == "Hl7.Fhir.Model.Element")
		nPropNum = 20;

	foreach (PropertyDetails pd in props)
    {
		nPropNum += 10;
#>
        /// <summary>
        /// <#= pd.Summary.Replace("&", "&amp;").Replace("\r\n", "\n").Replace("\n\n", "\n").Replace("\n", "\r\n        /// ") #>
        /// </summary>
        [FhirElement("<#= pd.FhirName #>", <# Write(pd.isSummaryProp ? "InSummary=true, " : ""); #>Order=<#= nPropNum #><#= pd.PropType == "Hl7.Fhir.Model.Element" ? ", Choice=ChoiceType.DatatypeChoice" : pd.PropType == "Hl7.Fhir.Model.Resource" ? ", Choice=ChoiceType.ResourceChoice" : "" #>)]
<# if (pd.PropType == "Hl7.Fhir.Model.ResourceReference") {#>
        [References(<#= pd.ReferenceTargets #>)]
<# }
#>
<# if (!string.IsNullOrEmpty(pd.AllowedTypes)) {#>
        [AllowedTypes(<#= pd.AllowedTypes #>)]
<# }
#>
<# if (pd.CardMax != "1" || pd.CardMin != "0") {#>
        [Cardinality(Min=<#= pd.CardMin #>,Max=<#= pd.CardMax.Replace("*", "-1") #>)]
<# }
#>
        [DataMember]
        public <#= pd.PropTypeWithCard().Replace("Hl7.Fhir.Model.Code<", "Code<") #> <#= pd.Name #>
        {
<#if (pd.IsMultiCard()){#>            get { if(_<#= pd.Name #>==null) _<#= pd.Name #> = new <#= pd.PropTypeWithCard() #>(); return _<#= pd.Name #>; }
<#}else{#>            get { return _<#= pd.Name #>; }
<#}#>            set { _<#= pd.Name #> = value; OnPropertyChanged("<#= pd.Name #>"); }
        }
        
        private <#= pd.PropTypeWithCard().Replace("Hl7.Fhir.Model.Code<", "Code<") #> _<#= pd.Name #>;
        
<#
		if (!string.IsNullOrEmpty(pd.NativeName))
        {
#>
        /// <summary>
        /// <#= pd.Summary.Replace("&", "&amp;").Replace("\r\n", "\n").Replace("\n\n", "\n").Replace("\n", "\r\n        /// ") #>
        /// </summary>
        /// <remarks>This uses the native .NET datatype, rather than the FHIR equivalent</remarks>
<# if (false && pd.CardMax != "1") {#>        [Cardinality(Min=<#= pd.CardMin #>,Max=<#= pd.CardMax.Replace("*", "-1") #>)] 
<# }
#>
        [NotMapped]
        [IgnoreDataMemberAttribute]
        public <#= pd.IsMultiCard() ? "IEnumerable<" + pd.NativeType + ">" : pd.NativeType #> <#= pd.NativeName #>
        {
<#if (pd.IsMultiCard()){#>            get { return <#= pd.Name #> != null ? <#= pd.Name #>.Select(elem => elem.Value) : null; }
<#}else{#>            get { return <#= pd.Name #> != null ? <#= pd.Name #>.Value : null; }
<#}#>
            set
            {
                if (<#= !pd.IsMultiCard() && pd.NativeType.EndsWith("?") ? "!value.HasValue" : "value == null" #>)
                  <#= pd.Name #> = null; 
                else
                  <#= pd.Name #> = new <#= pd.IsMultiCard() ? "List<" + pd.PropType + ">(value.Select(elem=>new "+pd.PropType+"(elem)))" : pd.PropType.Replace("Hl7.Fhir.Model.Code<", "Code<") + "(value)" #>;
                OnPropertyChanged("<#= pd.NativeName #>");
            }
        }
        
<#
        }
    }

#><# if (true) { #>

<#
            foreach (XmlElement node in e.SelectNodes("fhir:differential/fhir:element/fhir:constraint", nsR))
            {
<<<<<<< HEAD
                string expression = node.SelectSingleNode("fhir:extension[@url='http://hl7.org/fhir/StructureDefinition/structuredefinition-expression']/fhir:valueString/@value", nsR).Value;
                string parentPath = node.ParentNode.SelectSingleNode("fhir:path/@value", nsR).Value;
                if (parentPath.Contains("."))
                {
                    // This expression applied to a backbone element, so need to give it scope
                    expression = parentPath.Replace(resourceName + ".", "") + ".all(" + expression + ")";
=======
                string expression = node.SelectSingleNode("fhir:expression/@value", nsR).Value;
				string parentPath = node.ParentNode.SelectSingleNode("fhir:path/@value", nsR).Value;
				if (parentPath.Contains("."))
                {
					// This expression applied to a backbone element, so need to give it scope
					expression = parentPath.Replace(resourceName + ".", "") + ".all(" + expression + ")";
>>>>>>> 062621f6
                }
                string key = node.SelectSingleNode("fhir:key/@value", nsR).Value;
                string severity = node.SelectSingleNode("fhir:severity/@value", nsR).Value;
                string human = node.SelectSingleNode("fhir:human/@value", nsR).Value;
                string xpath = node.SelectSingleNode("fhir:xpath/@value", nsR).Value;
#>        public static ElementDefinition.ConstraintComponent <#= resourceName + "_" + key.Replace("-", "_").ToUpper() #> = new ElementDefinition.ConstraintComponent()
        {
            Expression = "<#= expression.Replace("\"", "\\\"") #>",
            Key = "<#= key #>",
            Severity = <#= severity == "Error" ? "ElementDefinition.ConstraintSeverity.Error" : "ElementDefinition.ConstraintSeverity.Warning" #>,
            Human = "<#= human.Replace("\"", "\\\"") #>",
            Xpath = "<#= xpath.Replace("\"", "\\\"") #>"
        };

<#            }
#>
<#}#>
        public override void AddDefaultConstraints()
        {
            base.AddDefaultConstraints();

<#
            foreach (XmlElement node in e.SelectNodes("fhir:differential/fhir:element/fhir:constraint", nsR))
            {
<<<<<<< HEAD
                string expression = node.SelectSingleNode("fhir:extension[@url='http://hl7.org/fhir/StructureDefinition/structuredefinition-expression']/fhir:valueString/@value", nsR).Value;
                string parentPath = node.ParentNode.SelectSingleNode("fhir:path/@value", nsR).Value;
                if (parentPath.Contains("."))
                {
                    // This expression applied to a backbone element, so need to give it scope
                    expression = parentPath.Replace(resourceName + ".", "") + ".all(" + expression + ")";
=======
                string expression = node.SelectSingleNode("fhir:expression/@value", nsR).Value;
				string parentPath = node.ParentNode.SelectSingleNode("fhir:path/@value", nsR).Value;
				if (parentPath.Contains("."))
                {
					// This expression applied to a backbone element, so need to give it scope
					expression = parentPath.Replace(resourceName + ".", "") + ".all(" + expression + ")";
>>>>>>> 062621f6
                }
                string key = node.SelectSingleNode("fhir:key/@value", nsR).Value;
                string severity = node.SelectSingleNode("fhir:severity/@value", nsR).Value;
                string human = node.SelectSingleNode("fhir:human/@value", nsR).Value;
                string xpath = node.SelectSingleNode("fhir:xpath/@value", nsR).Value;
#>            InvariantConstraints.Add(<#= resourceName + "_" + key.Replace("-", "_").ToUpper() #>);
<#            }
#>        }

        public override IDeepCopyable CopyTo(IDeepCopyable other)
        {
            var dest = other as <#= resourceName #>;
            
            if (dest != null)
            {
                base.CopyTo(dest);
<#
	foreach (PropertyDetails pd in props)
    {
		if (pd.CardMax == "*")
			WriteLine("                if({0} != null) dest.{0} = new List<{1}>({0}.DeepCopy());", pd.Name, pd.PropType.Replace("Hl7.Fhir.Model.Code<", "Code<"), pd.CardMax);
		else
			WriteLine("                if({0} != null) dest.{0} = ({1}){0}.DeepCopy();", pd.Name, pd.PropType.Replace("Hl7.Fhir.Model.Code<", "Code<"), pd.CardMax);
    }
#>
                return dest;
            }
            else
            	throw new ArgumentException("Can only copy to an object of the same type", "other");
        }
        
<# if (!abstractType){
#>        public override IDeepCopyable DeepCopy()
        {
            return CopyTo(new <#= resourceName #>());
        }
        
<# } 
#>        public override bool Matches(IDeepComparable other)
        {
            var otherT = other as <#= resourceName #>;
            if(otherT == null) return false;
            
            if(!base.Matches(otherT)) return false;
<#
	foreach (PropertyDetails pd in props)
    {
		if (pd.CardMax == "*")
			WriteLine("            if( !DeepComparable.Matches({0}, otherT.{0})) return false;", pd.Name, pd.PropType, pd.CardMax);
		else
			WriteLine("            if( !DeepComparable.Matches({0}, otherT.{0})) return false;", pd.Name, pd.PropType, pd.CardMax);
    }
#>
            
            return true;
        }
        
        public override bool IsExactly(IDeepComparable other)
        {
            var otherT = other as <#= resourceName #>;
            if(otherT == null) return false;
            
            if(!base.IsExactly(otherT)) return false;
<#
	foreach (PropertyDetails pd in props)
    {
		WriteLine("            if( !DeepComparable.IsExactly({0}, otherT.{0})) return false;", pd.Name, pd.PropType, pd.CardMax);
    }
#>
            
            return true;
        }
        
    }
    
}
<#
        }
	}
	manager.Process();
#>
<#+

	// convert the name into a valid Enum Value
	string ConvertEnumValue(string name)
	{
		if (name.StartsWith("_"))
			name = name.Substring(1);
		if (name == "=")
			return "Equal";
		if (name == "<")
			return "LessThan";
		if (name == "<=")
			return "LessOrEqual";
		if (name == ">=")
			return "GreaterOrEqual";
		if (name == ">")
			return "GreaterThan";
		string[] bits = name.Split(new char[] {' ', '-'});
		string result = null;
		foreach (var bit in bits)
        {
			result += bit.Substring(0, 1).ToUpper();
			result += bit.Substring(1);
        }
		int IsIntegerValue;
		if (int.TryParse(result, out IsIntegerValue))
			result = "N" + result;
		return result;
	}

	public class PropertyDetails
    {
		public bool isSummaryProp;
		public string Summary = "";
		public string PropType;
		public string FhirName;
		public string Name;
		public string CardMin;
		public string CardMax;
		public string ReferenceTargets;
		public string NativeType;
		public string NativeName;
		public string AllowedTypes;
		public string BackboneComponentType;
		public string CodeRequiredBinding;

		public string PropTypeWithCard()
        {
			if (CardMax == "*")
				return "List<" + PropType + ">";
				return PropType;
		}

		public bool IsMultiCard()
        {
			if (CardMax == "*")
				return true;
			return false;
        }

		public static string ConvertPropertyType(string propType, System.Xml.XmlElement element, System.Xml.XmlNamespaceManager nsR)
        {
			switch (propType)
            {
				case "id" : return "Hl7.Fhir.Model.Id";
				case "Identifier" : return "Hl7.Fhir.Model.Identifier";
				case "CodeableConcept" : return "Hl7.Fhir.Model.CodeableConcept";
				case "Reference" : return "Hl7.Fhir.Model.ResourceReference";
				case "Resource" : return "Hl7.Fhir.Model.Resource"; 
				case "SampledData" : return "Hl7.Fhir.Model.SampledData"; 
				case "code" : return "Hl7.Fhir.Model.Code"; 
				case "Code" : return "Hl7.Fhir.Model.Code"; 
				case "HumanName" : return "Hl7.Fhir.Model.HumanName"; 
				case "ContactPoint" : return "Hl7.Fhir.Model.ContactPoint"; 
				case "Address" : return "Hl7.Fhir.Model.Address"; 
				case "Attachment" : return "Hl7.Fhir.Model.Attachment"; 
				case "Ratio" : return "Hl7.Fhir.Model.Ratio"; 
				case "Timing" : return "Hl7.Fhir.Model.Timing"; 
				case "oid" : return "Hl7.Fhir.Model.Oid";
				case "Annotation" : return "Hl7.Fhir.Model.Annotation";
				case "uri" : return "Hl7.Fhir.Model.FhirUri";
				case "boolean" : return "Hl7.Fhir.Model.FhirBoolean"; 
				case "dateTime" : return "Hl7.Fhir.Model.FhirDateTime"; 
				case "date" : return "Hl7.Fhir.Model.Date"; 
				case "time" : return "Hl7.Fhir.Model.Time";
				case "Period" : return "Hl7.Fhir.Model.Period";
				case "base64Binary" : return "Hl7.Fhir.Model.Base64Binary"; 
				case "Signature" : return "Hl7.Fhir.Model.Signature";
				case "Coding" : return "Hl7.Fhir.Model.Coding";
				case "Meta" : return "Hl7.Fhir.Model.Meta";
				case "decimal" : return "Hl7.Fhir.Model.FhirDecimal"; 
				case "markdown" : return "Hl7.Fhir.Model.Markdown";
				case "xhtml" : return "Hl7.Fhir.Model.Xhtml";
				case "instant" : return "Hl7.Fhir.Model.Instant";
				case "integer" : return "Hl7.Fhir.Model.Integer";
				case "unsignedInt" : return "Hl7.Fhir.Model.UnsignedInt";
				case "positiveInt" : return "Hl7.Fhir.Model.PositiveInt"; 
				case "Range" : return "Hl7.Fhir.Model.Range";
				case "string" : return "Hl7.Fhir.Model.FhirString";
				case "ElementDefinition" : return "Hl7.Fhir.Model.ElementDefinition";
//				case "BackboneElement" : result.PropType = result.BackboneComponentType;
//								break;
				case "Quantity" :
								XmlAttribute typeProfile = (XmlAttribute)element.SelectSingleNode("fhir:type/fhir:profile/@value", nsR);
								if (typeProfile == null)
                                {
									// result.PropType = "Hl7.Fhir.Model.FhirString";
                                }
								else if (typeProfile.Value == "http://hl7.org/fhir/StructureDefinition/SimpleQuantity")
                                {
									return "Hl7.Fhir.Model.SimpleQuantity";
                                }
								else if (typeProfile.Value == "http://hl7.org/fhir/StructureDefinition/Money")
                                {
									return "Hl7.Fhir.Model.Money";
                                }
								else if (typeProfile.Value == "http://hl7.org/fhir/StructureDefinition/Age")
                                {
									return "Hl7.Fhir.Model.Age";
                                }
								else if (typeProfile.Value == "http://hl7.org/fhir/StructureDefinition/Duration")
                                {
									return "Hl7.Fhir.Model.Duration";
                                }
								break;
            }
			return propType;
        }

		public static PropertyDetails Parse(string resourceName, System.Xml.XmlElement element, System.Xml.XmlNamespaceManager nsR, Dictionary<string, string> enums)
        {
			PropertyDetails result = new PropertyDetails();
			if (element.SelectSingleNode("fhir:isSummary[@value = 'true']", nsR) != null)
				result.isSummaryProp = true;
			if (element.SelectSingleNode("fhir:short/@value", nsR) != null)
				result.Summary = element.SelectSingleNode("fhir:short/@value", nsR).Value;
			if (element.SelectSingleNode("fhir:type/fhir:code/@value", nsR) != null)
				result.PropType = element.SelectSingleNode("fhir:type/fhir:code/@value", nsR).Value;
			else
				result.PropType = "BackboneElement";

			// Check for a contentReference to another property
			XmlAttribute attrNameRef = element.SelectSingleNode("fhir:contentReference/@value", nsR) as XmlAttribute;
			if (attrNameRef != null)
            {
				string nameRef = attrNameRef.Value;
				XmlElement elemNameRef = (element.ParentNode as XmlElement).SelectSingleNode("fhir:element[@id = '"+nameRef.Replace("#", "")+"']", nsR) as XmlElement;
				PropertyDetails temp = ParseType(elemNameRef, nsR, enums);
				if (temp != null)
                {
					result.PropType = temp.PropType;
					result.BackboneComponentType = temp.BackboneComponentType;
					result.NativeType = temp.NativeType;
					result.ReferenceTargets = temp.ReferenceTargets;
					result.AllowedTypes = temp.AllowedTypes;
				}
			}

			result.FhirName = element.SelectSingleNode("fhir:path/@value", nsR).Value;
			if (!result.FhirName.Contains(".") || !result.FhirName.StartsWith(resourceName + "."))
				return null;
			string ResourceBase = result.FhirName.Substring(0, result.FhirName.IndexOf("."));
			if (result.PropType == "BackboneElement")
            {
				string v = result.FhirName;
				if (v.Contains("."))
				{
					int index = v.LastIndexOf(".");
					v = v.Substring(index+1, 1).ToUpper() + v.Substring(index+2);
				}
				result.BackboneComponentType = "Hl7.Fhir.Model." + ResourceBase + "." + v + "Component";
				System.Xml.XmlAttribute componentName = (System.Xml.XmlAttribute)element.SelectSingleNode("fhir:extension[@url = 'http://hl7.org/fhir/StructureDefinition/structuredefinition-explicit-type-name']/fhir:valueString/@value", nsR);
				if (componentName != null)
                {
					result.BackboneComponentType = "Hl7.Fhir.Model." + ResourceBase + "." + componentName.Value + "Component";
                }
			}
			result.FhirName = result.FhirName.Substring(resourceName.Length + 1);

			// Strip out any child component props
			if (result.FhirName.Contains("."))
				return null;

			result.Name = result.FhirName.ToUpper().Substring(0,1) + result.FhirName.Substring(1); // convert this to the actual property name

			if (enums.ContainsValue("Hl7.Fhir.Model." + ResourceBase + "." + result.Name))
				result.Name += "_";

			// A property name cannot be the same as the classname, otherwise c# thinks this is a constructor!
			if (result.Name == resourceName)
				result.Name += "_";

			result.CardMin = element.SelectSingleNode("fhir:min/@value", nsR).Value;
			result.CardMax = element.SelectSingleNode("fhir:max/@value", nsR).Value;

			string[] NativeTypes = { "decimal", "dateTime", "time", "integer", "oid", "date", "id", "Code", "code", "instant", "unsignedInt", "positiveInt", "string", "boolean", "uri", "base64Binary" };
			if (NativeTypes.Contains(result.PropType))
            {
				result.NativeName = result.Name;
				result.Name = result.Name + "Element";
				result.NativeType = result.PropType;
            }

			switch (result.PropType)
            {
				case "id" : result.PropType = "Hl7.Fhir.Model.Id";
								result.NativeType = "string";
								break;
				case "Identifier" : result.PropType = "Hl7.Fhir.Model.Identifier"; break;
				case "CodeableConcept" : result.PropType = "Hl7.Fhir.Model.CodeableConcept"; break;
				case "Reference" : result.PropType = "Hl7.Fhir.Model.ResourceReference"; break;
				case "Code" : result.PropType = "Hl7.Fhir.Model.Code"; 
								result.NativeType = "string";
								// If the binding is required, then we can change to the 
								// locally defined enumeration type
								break;
				case "code" : result.PropType = "Hl7.Fhir.Model.Code"; 
								result.NativeType = "string";
								// If the binding is required, then we can change to the 
								// locally defined enumeration type
								break;
				case "HumanName" : result.PropType = "Hl7.Fhir.Model.HumanName"; 
								break;
				case "ContactPoint" : result.PropType = "Hl7.Fhir.Model.ContactPoint"; 
								break;
				case "Address" : result.PropType = "Hl7.Fhir.Model.Address"; 
								break;
				case "Timing" : result.PropType = "Hl7.Fhir.Model.Timing"; 
								break;
				case "Ratio" : result.PropType = "Hl7.Fhir.Model.Ratio"; 
								break;
				case "Meta" : result.PropType = "Hl7.Fhir.Model.Meta"; 
								break;
				case "oid" : result.PropType = "Hl7.Fhir.Model.Oid";
								result.NativeType = "string";
								break;
				case "Attachment" : result.PropType = "Hl7.Fhir.Model.Attachment"; 
								break;
				case "integer" : result.PropType = "Hl7.Fhir.Model.Integer"; 
								result.NativeType = "int?";
								break;
				case "boolean" : result.PropType = "Hl7.Fhir.Model.FhirBoolean"; 
								result.NativeType = "bool?";
								break;
				case "Signature" : result.PropType = "Hl7.Fhir.Model.Signature";
								break;
				case "Period" : result.PropType = "Hl7.Fhir.Model.Period";
								break;
				case "Annotation" : result.PropType = "Hl7.Fhir.Model.Annotation";
								break;
				case "Coding" : result.PropType = "Hl7.Fhir.Model.Coding";
								break;
				case "uri" : result.PropType = "Hl7.Fhir.Model.FhirUri"; 
								result.NativeType = "string";
								break;
				case "base64Binary" : result.PropType = "Hl7.Fhir.Model.Base64Binary"; 
								result.NativeType = "byte[]";
								break;
				case "Resource" : result.PropType = "Hl7.Fhir.Model.Resource"; 
								result.AllowedTypes = "typeof(Hl7.Fhir.Model.Resource)";
								break;
				case "dateTime" : result.PropType = "Hl7.Fhir.Model.FhirDateTime"; 
								result.NativeType = "string";
								break;
				case "date" : result.PropType = "Hl7.Fhir.Model.Date"; 
								result.NativeType = "string";
								break;
				case "time" : result.PropType = "Hl7.Fhir.Model.Time"; 
								result.NativeType = "string";
								break;
				case "instant" : result.PropType = "Hl7.Fhir.Model.Instant"; 
								result.NativeType = "DateTimeOffset?";
								break;
				case "unsignedInt" : result.PropType = "Hl7.Fhir.Model.UnsignedInt"; 
								result.NativeType = "int?";
								break;
				case "positiveInt" : result.PropType = "Hl7.Fhir.Model.PositiveInt"; 
								result.NativeType = "int?";
								break;
				case "decimal" : result.PropType = "Hl7.Fhir.Model.FhirDecimal"; 
								result.NativeType = "decimal?";
								break;
				case "string" : result.PropType = "Hl7.Fhir.Model.FhirString";
								result.NativeType = "string";
								break;
				case "Range" : result.PropType = "Hl7.Fhir.Model.Range";
								break;
				case "markdown" : result.PropType = "Hl7.Fhir.Model.Markdown";
								break;
				case "BackboneElement" : result.PropType = result.BackboneComponentType;
								break;
				case "ElementDefinition" : result.PropType = "Hl7.Fhir.Model.ElementDefinition";
								break;
				case "Quantity" :
								XmlAttribute typeProfile = (XmlAttribute)element.SelectSingleNode("fhir:type/fhir:profile/@value", nsR);
								if (typeProfile == null)
                                {
									// result.PropType = "Hl7.Fhir.Model.FhirString";
                                }
								else if (typeProfile.Value == "http://hl7.org/fhir/StructureDefinition/SimpleQuantity")
                                {
									result.PropType = "Hl7.Fhir.Model.SimpleQuantity";
                                }
								else if (typeProfile.Value == "http://hl7.org/fhir/StructureDefinition/Money")
                                {
									result.PropType = "Hl7.Fhir.Model.Money";
                                }
								else if (typeProfile.Value == "http://hl7.org/fhir/StructureDefinition/Age")
                                {
									result.PropType = "Hl7.Fhir.Model.Age";
                                }
								else if (typeProfile.Value == "http://hl7.org/fhir/StructureDefinition/Duration")
                                {
									result.PropType = "Hl7.Fhir.Model.Duration";
                                }
								break;
            }

			if (result.Name.Contains("[x]"))
            {
				result.PropType = "Hl7.Fhir.Model.Element";
				result.Name = result.Name.Substring(0, result.Name.IndexOf("["));
				result.FhirName = result.FhirName.Substring(0, result.FhirName.IndexOf("["));
				result.AllowedTypes = "";

				foreach (System.Xml.XmlAttribute erp in element.SelectNodes("fhir:type/fhir:code/@value", nsR))
                {
					string allowType = "typeof(" +ConvertPropertyType(erp.Value.Substring(erp.Value.LastIndexOf("/")+1), element, nsR) + ")";
					if (!result.AllowedTypes.Contains(allowType))
                    {
						if (!string.IsNullOrEmpty(result.AllowedTypes))
							result.AllowedTypes += ",";
						result.AllowedTypes += allowType;
                    }
                }
				// result.AllowedTypes = result.ReferenceTargets.Replace("\"Resource\"", "");
            }

			if (result.PropType == "Hl7.Fhir.Model.ResourceReference")
            {
				// Lets find the list of reference types that are permitted:
				foreach (System.Xml.XmlAttribute erp in element.SelectNodes("fhir:type[fhir:code/@value = 'Reference']/fhir:profile/@value", nsR))
                {
					//if (erp.Value == "http://hl7.org/fhir/StructureDefinition/Resource")
					//	continue;
					if (result.ReferenceTargets != null)
						result.ReferenceTargets += ",";
					result.ReferenceTargets += "\"" +erp.Value.Substring(erp.Value.LastIndexOf("/")+1) + "\"";
                }
				if (!string.IsNullOrEmpty(result.ReferenceTargets))
					result.ReferenceTargets = result.ReferenceTargets.Replace("\"Resource\"", "");
            }

			if (result.PropType == "Code" || result.PropType == "Hl7.Fhir.Model.Code")
            {
				// Grab the binding from the element
				if (element.SelectSingleNode("fhir:binding[fhir:strength/@value = 'required']/fhir:valueSetReference/fhir:reference/@value", nsR) != null)
					result.CodeRequiredBinding = element.SelectSingleNode("fhir:binding[fhir:strength/@value = 'required']/fhir:valueSetReference/fhir:reference/@value", nsR).Value;
				if (!string.IsNullOrEmpty(result.CodeRequiredBinding) && result.CodeRequiredBinding != "http://hl7.org/fhir/ValueSet/operation-parameter-type")
                {
					if (!enums.ContainsKey(result.CodeRequiredBinding))
                    {
						result.CodeRequiredBinding = element.SelectSingleNode("fhir:path/@value", nsR).Value;
						if (result.CodeRequiredBinding.Contains(ResourceBase +"."))
							result.CodeRequiredBinding = result.CodeRequiredBinding.Substring(ResourceBase.Length + 1, 1).ToUpper() + result.CodeRequiredBinding.Substring(ResourceBase.Length + 2);
						while (result.CodeRequiredBinding.Contains("."))
						{
							int index = result.CodeRequiredBinding.IndexOf(".");
							result.CodeRequiredBinding = result.CodeRequiredBinding.Substring(0, index) + result.CodeRequiredBinding.Substring(index+1, 1).ToUpper() + result.CodeRequiredBinding.Substring(index+2);
						}
                    }
					else
					{
						result.CodeRequiredBinding = enums[result.CodeRequiredBinding];
                    }
					// result.CodeRequiredBinding = result.CodeRequiredBinding.Substring(ResourceBase.Length);
					result.PropType = result.PropType + "<" + result.CodeRequiredBinding + ">";
					result.NativeType = result.CodeRequiredBinding + "?";
                }
            }

			if (result.NativeName != null && result.NativeName.Contains("[x]"))
            {
				result.NativeName = null;
				result.NativeType = null;
            }

			return result;
        }

		public static PropertyDetails ParseType(System.Xml.XmlElement element, System.Xml.XmlNamespaceManager nsR, Dictionary<string, string> enums)
        {
			PropertyDetails result = new PropertyDetails();
			string ResourceBase = element.SelectSingleNode("fhir:path/@value", nsR).Value;
			if (ResourceBase.Contains("."))
				ResourceBase = ResourceBase.Substring(0, ResourceBase.IndexOf("."));
			if (element.SelectSingleNode("fhir:type/fhir:code/@value", nsR) != null)
				result.PropType = element.SelectSingleNode("fhir:type/fhir:code/@value", nsR).Value;
			else
				result.PropType = "BackboneElement";
			result.FhirName = element.SelectSingleNode("fhir:path/@value", nsR).Value;
		//	if (result.FhirName.StartsWith(ResourceBase + "."))
		//		result.FhirName = result.FhirName.Substring(result.FhirName.IndexOf(".") + 1);
			result.FhirName = result.FhirName.ToUpper().Substring(0,1) + result.FhirName.Substring(1); // convert this to the actual property name

			if (result.PropType == "BackboneElement")
            {
				string v = result.FhirName;
				if (v.Contains("."))
				{
					int index = v.LastIndexOf(".");
					v = v.Substring(index+1, 1).ToUpper() + v.Substring(index+2);
				}
				result.BackboneComponentType = "Hl7.Fhir.Model." + ResourceBase + "." + v + "Component";
				System.Xml.XmlAttribute componentName = (System.Xml.XmlAttribute)element.SelectSingleNode("fhir:extension[@url = 'http://hl7.org/fhir/StructureDefinition/structuredefinition-explicit-type-name']/fhir:valueString/@value", nsR);
				if (componentName != null)
                {
					result.BackboneComponentType = "Hl7.Fhir.Model." + ResourceBase + "." + componentName.Value + "Component";
                }
			}

			// Check for a contentReference to another property
			XmlAttribute attrNameRef = element.SelectSingleNode("fhir:contentReference/@value", nsR) as XmlAttribute;
			if (attrNameRef != null)
            {
				string nameRef = attrNameRef.Value;
				XmlElement elemNameRef = (element.ParentNode as XmlElement).SelectSingleNode("fhir:element[@id = '"+nameRef.Replace("#", "")+"']", nsR) as XmlElement;
				PropertyDetails temp = ParseType(elemNameRef, nsR, enums);
				if (temp != null)
                {
					result.PropType = temp.PropType;
					result.BackboneComponentType = temp.BackboneComponentType;
					result.NativeType = temp.NativeType;
				}
			}

			if (result.PropType == "BackboneElement")
            {
				string v = result.FhirName;
				if (v.Contains("."))
				{
					int index = v.LastIndexOf(".");
					v = v.Substring(index+1, 1).ToUpper() + v.Substring(index+2);
				}
				result.BackboneComponentType = "Hl7.Fhir.Model." + ResourceBase + "." + v + "Component";
				System.Xml.XmlAttribute componentName = (System.Xml.XmlAttribute)element.SelectSingleNode("fhir:extension[@url = 'http://hl7.org/fhir/StructureDefinition/structuredefinition-explicit-type-name']/fhir:valueString/@value", nsR);
				if (componentName != null)
                {
					result.BackboneComponentType = "Hl7.Fhir.Model." + ResourceBase + "." + componentName.Value + "Component";
                }
			}
			string[] NativeTypes = { "decimal", "dateTime", "integer", "oid", "date", "id", "Code", "code", "instant", "unsignedInt", "positiveInt", "string", "boolean", "uri", "base64Binary" };
			if (NativeTypes.Contains(result.PropType))
            {
				result.NativeType = result.PropType;
            }

			switch (result.PropType)
            {
				case "id" : result.PropType = "Hl7.Fhir.Model.Id";
								result.NativeType = "string";
								break;
				case "Identifier" : result.PropType = "Hl7.Fhir.Model.Identifier"; break;
				case "CodeableConcept" : result.PropType = "Hl7.Fhir.Model.CodeableConcept"; break;
				case "Reference" : result.PropType = "Hl7.Fhir.Model.ResourceReference"; break;
				case "Resource" : result.PropType = "Hl7.Fhir.Model.Resource"; 
								result.AllowedTypes = "typeof(Hl7.Fhir.Model.Resource)";
								break;
				case "Code" : result.PropType = "Hl7.Fhir.Model.Code"; 
								result.NativeType = "string";
								// If the binding is required, then we can change to the 
								// locally defined enumeration type
								break;
				case "code" : result.PropType = "Hl7.Fhir.Model.Code"; 
								result.NativeType = "string";
								// If the binding is required, then we can change to the 
								// locally defined enumeration type
								break;
				case "markdown" : result.PropType = "Hl7.Fhir.Model.Markdown";
								break;
				case "HumanName" : result.PropType = "Hl7.Fhir.Model.HumanName"; 
								break;
				case "ContactPoint" : result.PropType = "Hl7.Fhir.Model.ContactPoint"; 
								break;
				case "Address" : result.PropType = "Hl7.Fhir.Model.Address"; 
								break;
				case "Timing" : result.PropType = "Hl7.Fhir.Model.Timing"; 
								break;
				case "Ratio" : result.PropType = "Hl7.Fhir.Model.Ratio"; 
								break;
				case "Meta" : result.PropType = "Hl7.Fhir.Model.Meta"; 
								break;
				case "oid" : result.PropType = "Hl7.Fhir.Model.Oid";
								result.NativeType = "string";
								break;
				case "Attachment" : result.PropType = "Hl7.Fhir.Model.Attachment"; 
								break;
				case "integer" : result.PropType = "Hl7.Fhir.Model.Integer"; 
								result.NativeType = "int?";
								break;
				case "boolean" : result.PropType = "Hl7.Fhir.Model.FhirBoolean"; 
								result.NativeType = "bool?";
								break;
				case "Signature" : result.PropType = "Hl7.Fhir.Model.Signature";
								break;
				case "Period" : result.PropType = "Hl7.Fhir.Model.Period";
								break;
				case "Annotation" : result.PropType = "Hl7.Fhir.Model.Annotation";
								break;
				case "Coding" : result.PropType = "Hl7.Fhir.Model.Coding";
								break;
				case "uri" : result.PropType = "Hl7.Fhir.Model.FhirUri"; 
								result.NativeType = "string";
								break;
				case "base64Binary" : result.PropType = "Hl7.Fhir.Model.Base64Binary"; 
								result.NativeType = "byte[]";
								break;
				case "dateTime" : result.PropType = "Hl7.Fhir.Model.FhirDateTime"; 
								result.NativeType = "string";
								break;
				case "date" : result.PropType = "Hl7.Fhir.Model.Date"; 
								result.NativeType = "string";
								break;
				case "time" : result.PropType = "Hl7.Fhir.Model.Time"; 
								break;
				case "instant" : result.PropType = "Hl7.Fhir.Model.Instant"; 
								result.NativeType = "DateTimeOffset?";
								break;
				case "unsignedInt" : result.PropType = "Hl7.Fhir.Model.UnsignedInt"; 
								result.NativeType = "int?";
								break;
				case "positiveInt" : result.PropType = "Hl7.Fhir.Model.PositiveInt"; 
								result.NativeType = "int?";
								break;
				case "decimal" : result.PropType = "Hl7.Fhir.Model.FhirDecimal"; 
								result.NativeType = "decimal?";
								break;
				case "string" : result.PropType = "Hl7.Fhir.Model.FhirString";
								result.NativeType = "string";
								break;
				case "Range" : result.PropType = "Hl7.Fhir.Model.Range";
								break;
				case "BackboneElement" : result.PropType = result.BackboneComponentType;
								break;
				case "ElementDefinition" : result.PropType = "Hl7.Fhir.Model.ElementDefinition";
								break;
				case "Quantity" :
								XmlAttribute typeProfile = (XmlAttribute)element.SelectSingleNode("fhir:type/fhir:profile/@value", nsR);
								if (typeProfile == null)
                                {
									// result.PropType = "Hl7.Fhir.Model.FhirString";
                                }
								else if (typeProfile.Value == "http://hl7.org/fhir/StructureDefinition/SimpleQuantity")
                                {
									result.PropType = "Hl7.Fhir.Model.SimpleQuantity";
                                }
								else if (typeProfile.Value == "http://hl7.org/fhir/StructureDefinition/Money")
                                {
									result.PropType = "Hl7.Fhir.Model.Money";
                                }
								else if (typeProfile.Value == "http://hl7.org/fhir/StructureDefinition/Age")
                                {
									result.PropType = "Hl7.Fhir.Model.Age";
                                }
								else if (typeProfile.Value == "http://hl7.org/fhir/StructureDefinition/Duration")
                                {
									result.PropType = "Hl7.Fhir.Model.Duration";
                                }
								break;
            }

			if (result.PropType == "Hl7.Fhir.Model.ResourceReference")
            {
				// Lets find the list of reference types that are permitted:
				foreach (System.Xml.XmlAttribute erp in element.SelectNodes("fhir:type[fhir:code/@value = 'Reference']/fhir:profile/@value", nsR))
                {
					//if (erp.Value == "http://hl7.org/fhir/StructureDefinition/Resource")
					//	continue;
					if (result.ReferenceTargets != null)
						result.ReferenceTargets += ",";
					result.ReferenceTargets += "\"" +erp.Value.Substring(erp.Value.LastIndexOf("/")+1) + "\"";
                }
				if (!string.IsNullOrEmpty(result.ReferenceTargets))
					result.ReferenceTargets = result.ReferenceTargets.Replace("\"Resource\"", "");
            }

			if (result.PropType == "Code" || result.PropType == "Hl7.Fhir.Model.Code")
            {
				// Grab the binding from the element
				if (element.SelectSingleNode("fhir:binding[fhir:strength/@value = 'required']/fhir:valueSetReference/fhir:reference/@value", nsR) != null)
					result.CodeRequiredBinding = element.SelectSingleNode("fhir:binding[fhir:strength/@value = 'required']/fhir:valueSetReference/fhir:reference/@value", nsR).Value;
				if (!string.IsNullOrEmpty(result.CodeRequiredBinding) && result.CodeRequiredBinding != "http://hl7.org/fhir/ValueSet/operation-parameter-type")
                {
					if (!enums.ContainsKey(result.CodeRequiredBinding))
                    {
						result.CodeRequiredBinding = element.SelectSingleNode("fhir:path/@value", nsR).Value;
						if (result.CodeRequiredBinding.Contains(ResourceBase +"."))
							result.CodeRequiredBinding = result.CodeRequiredBinding.Substring(ResourceBase.Length + 1, 1).ToUpper() + result.CodeRequiredBinding.Substring(ResourceBase.Length + 2);
						while (result.CodeRequiredBinding.Contains("."))
						{
							int index = result.CodeRequiredBinding.IndexOf(".");
							result.CodeRequiredBinding = result.CodeRequiredBinding.Substring(0, index) + result.CodeRequiredBinding.Substring(index+1, 1).ToUpper() + result.CodeRequiredBinding.Substring(index+2);
						}
                    }
					else
					{
						result.CodeRequiredBinding = enums[result.CodeRequiredBinding];
                    }
					// result.CodeRequiredBinding = result.CodeRequiredBinding.Substring(ResourceBase.Length);
					result.PropType = result.PropType + "<" + result.CodeRequiredBinding + ">";
					result.NativeType = result.CodeRequiredBinding + "?";
                }
            }

			return result;
        }
    }
#><|MERGE_RESOLUTION|>--- conflicted
+++ resolved
@@ -91,9 +91,9 @@
 			manager.StartNewFile(resourceName + ".cs");
 
 			string resourceBaseType = "Hl7.Fhir.Model.DomainResource";
-			if((e as System.Xml.XmlElement).SelectSingleNode("fhir:baseDefinition/@value", nsR) != null)
-            {
-				resourceBaseType = (e as System.Xml.XmlElement).SelectSingleNode("fhir:baseDefinition/@value", nsR).Value;
+			if((e as System.Xml.XmlElement).SelectSingleNode("fhir:base/@value", nsR) != null)
+            {
+				resourceBaseType = (e as System.Xml.XmlElement).SelectSingleNode("fhir:base/@value", nsR).Value;
 				if (resourceBaseType == "http://hl7.org/fhir/StructureDefinition/Resource")
 					resourceBaseType = "Hl7.Fhir.Model.Resource";
 				else if (resourceBaseType == "http://hl7.org/fhir/StructureDefinition/Element")
@@ -348,8 +348,8 @@
 <#}#>
                 set
                 {
-                if (<#= !pd.IsMultiCard() && pd.NativeType.EndsWith("?") ? "!value.HasValue" : "value == null" #>)
-                      <#= pd.Name #> = null; 
+                    if (<#= !pd.IsMultiCard() && pd.NativeType.EndsWith("?") ? "!value.HasValue" : "value == null" #>)
+                        <#= pd.Name #> = null; 
                     else
                         <#= pd.Name #> = new <#= pd.IsMultiCard() ? "List<" + pd.PropType + ">(value.Select(elem=>new "+pd.PropType+"(elem)))" : pd.PropType.Replace("Hl7.Fhir.Model.Code<", "Code<") + "(value)" #>;
                     OnPropertyChanged("<#= pd.NativeName #>");
@@ -498,26 +498,17 @@
         }
     }
 
-#><# if (true) { #>
+#><# if (resourceName != "DomainResource2") { #>
 
 <#
             foreach (XmlElement node in e.SelectNodes("fhir:differential/fhir:element/fhir:constraint", nsR))
             {
-<<<<<<< HEAD
                 string expression = node.SelectSingleNode("fhir:extension[@url='http://hl7.org/fhir/StructureDefinition/structuredefinition-expression']/fhir:valueString/@value", nsR).Value;
                 string parentPath = node.ParentNode.SelectSingleNode("fhir:path/@value", nsR).Value;
                 if (parentPath.Contains("."))
                 {
                     // This expression applied to a backbone element, so need to give it scope
                     expression = parentPath.Replace(resourceName + ".", "") + ".all(" + expression + ")";
-=======
-                string expression = node.SelectSingleNode("fhir:expression/@value", nsR).Value;
-				string parentPath = node.ParentNode.SelectSingleNode("fhir:path/@value", nsR).Value;
-				if (parentPath.Contains("."))
-                {
-					// This expression applied to a backbone element, so need to give it scope
-					expression = parentPath.Replace(resourceName + ".", "") + ".all(" + expression + ")";
->>>>>>> 062621f6
                 }
                 string key = node.SelectSingleNode("fhir:key/@value", nsR).Value;
                 string severity = node.SelectSingleNode("fhir:severity/@value", nsR).Value;
@@ -525,7 +516,7 @@
                 string xpath = node.SelectSingleNode("fhir:xpath/@value", nsR).Value;
 #>        public static ElementDefinition.ConstraintComponent <#= resourceName + "_" + key.Replace("-", "_").ToUpper() #> = new ElementDefinition.ConstraintComponent()
         {
-            Expression = "<#= expression.Replace("\"", "\\\"") #>",
+            Extension = new List<Model.Extension>() { new Model.Extension("http://hl7.org/fhir/StructureDefinition/structuredefinition-expression", new FhirString("<#= expression.Replace("\"", "\\\"") #>"))},
             Key = "<#= key #>",
             Severity = <#= severity == "Error" ? "ElementDefinition.ConstraintSeverity.Error" : "ElementDefinition.ConstraintSeverity.Warning" #>,
             Human = "<#= human.Replace("\"", "\\\"") #>",
@@ -542,21 +533,12 @@
 <#
             foreach (XmlElement node in e.SelectNodes("fhir:differential/fhir:element/fhir:constraint", nsR))
             {
-<<<<<<< HEAD
                 string expression = node.SelectSingleNode("fhir:extension[@url='http://hl7.org/fhir/StructureDefinition/structuredefinition-expression']/fhir:valueString/@value", nsR).Value;
                 string parentPath = node.ParentNode.SelectSingleNode("fhir:path/@value", nsR).Value;
                 if (parentPath.Contains("."))
                 {
                     // This expression applied to a backbone element, so need to give it scope
                     expression = parentPath.Replace(resourceName + ".", "") + ".all(" + expression + ")";
-=======
-                string expression = node.SelectSingleNode("fhir:expression/@value", nsR).Value;
-				string parentPath = node.ParentNode.SelectSingleNode("fhir:path/@value", nsR).Value;
-				if (parentPath.Contains("."))
-                {
-					// This expression applied to a backbone element, so need to give it scope
-					expression = parentPath.Replace(resourceName + ".", "") + ".all(" + expression + ")";
->>>>>>> 062621f6
                 }
                 string key = node.SelectSingleNode("fhir:key/@value", nsR).Value;
                 string severity = node.SelectSingleNode("fhir:severity/@value", nsR).Value;
@@ -779,12 +761,12 @@
 			else
 				result.PropType = "BackboneElement";
 
-			// Check for a contentReference to another property
-			XmlAttribute attrNameRef = element.SelectSingleNode("fhir:contentReference/@value", nsR) as XmlAttribute;
+			// Check for a nameReference to another property
+			XmlAttribute attrNameRef = element.SelectSingleNode("fhir:nameReference/@value", nsR) as XmlAttribute;
 			if (attrNameRef != null)
             {
 				string nameRef = attrNameRef.Value;
-				XmlElement elemNameRef = (element.ParentNode as XmlElement).SelectSingleNode("fhir:element[@id = '"+nameRef.Replace("#", "")+"']", nsR) as XmlElement;
+				XmlElement elemNameRef = (element.ParentNode as XmlElement).SelectSingleNode("fhir:element[fhir:name/@value = '"+nameRef+"']", nsR) as XmlElement;
 				PropertyDetails temp = ParseType(elemNameRef, nsR, enums);
 				if (temp != null)
                 {
@@ -988,7 +970,7 @@
 					result.ReferenceTargets += "\"" +erp.Value.Substring(erp.Value.LastIndexOf("/")+1) + "\"";
                 }
 				if (!string.IsNullOrEmpty(result.ReferenceTargets))
-					result.ReferenceTargets = result.ReferenceTargets.Replace("\"Resource\"", "");
+				result.ReferenceTargets = result.ReferenceTargets.Replace("\"Resource\"", "");
             }
 
 			if (result.PropType == "Code" || result.PropType == "Hl7.Fhir.Model.Code")
@@ -1059,12 +1041,12 @@
                 }
 			}
 
-			// Check for a contentReference to another property
-			XmlAttribute attrNameRef = element.SelectSingleNode("fhir:contentReference/@value", nsR) as XmlAttribute;
+			// Check for a nameReference to another property
+			XmlAttribute attrNameRef = element.SelectSingleNode("fhir:nameReference/@value", nsR) as XmlAttribute;
 			if (attrNameRef != null)
             {
 				string nameRef = attrNameRef.Value;
-				XmlElement elemNameRef = (element.ParentNode as XmlElement).SelectSingleNode("fhir:element[@id = '"+nameRef.Replace("#", "")+"']", nsR) as XmlElement;
+				XmlElement elemNameRef = (element.ParentNode as XmlElement).SelectSingleNode("fhir:element[fhir:name/@value = '"+nameRef+"']", nsR) as XmlElement;
 				PropertyDetails temp = ParseType(elemNameRef, nsR, enums);
 				if (temp != null)
                 {
@@ -1221,7 +1203,7 @@
 					result.ReferenceTargets += "\"" +erp.Value.Substring(erp.Value.LastIndexOf("/")+1) + "\"";
                 }
 				if (!string.IsNullOrEmpty(result.ReferenceTargets))
-					result.ReferenceTargets = result.ReferenceTargets.Replace("\"Resource\"", "");
+				result.ReferenceTargets = result.ReferenceTargets.Replace("\"Resource\"", "");
             }
 
 			if (result.PropType == "Code" || result.PropType == "Hl7.Fhir.Model.Code")
