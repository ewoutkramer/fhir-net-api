﻿using System;
using System.Collections.Generic;
using Hl7.Fhir.Introspection;
using Hl7.Fhir.Validation;
using System.Linq;
using System.Runtime.Serialization;
using Hl7.Fhir.Utility;

/*
  Copyright (c) 2011+, HL7, Inc.
  All rights reserved.
  
  Redistribution and use in source and binary forms, with or without modification, 
  are permitted provided that the following conditions are met:
  
   * Redistributions of source code must retain the above copyright notice, this 
     list of conditions and the following disclaimer.
   * Redistributions in binary form must reproduce the above copyright notice, 
     this list of conditions and the following disclaimer in the documentation 
     and/or other materials provided with the distribution.
   * Neither the name of HL7 nor the names of its contributors may be used to 
     endorse or promote products derived from this software without specific 
     prior written permission.
  
  THIS SOFTWARE IS PROVIDED BY THE COPYRIGHT HOLDERS AND CONTRIBUTORS "AS IS" AND 
  ANY EXPRESS OR IMPLIED WARRANTIES, INCLUDING, BUT NOT LIMITED TO, THE IMPLIED 
  WARRANTIES OF MERCHANTABILITY AND FITNESS FOR A PARTICULAR PURPOSE ARE DISCLAIMED. 
  IN NO EVENT SHALL THE COPYRIGHT HOLDER OR CONTRIBUTORS BE LIABLE FOR ANY DIRECT, 
  INDIRECT, INCIDENTAL, SPECIAL, EXEMPLARY, OR CONSEQUENTIAL DAMAGES (INCLUDING, BUT 
  NOT LIMITED TO, PROCUREMENT OF SUBSTITUTE GOODS OR SERVICES; LOSS OF USE, DATA, OR 
  PROFITS; OR BUSINESS INTERRUPTION) HOWEVER CAUSED AND ON ANY THEORY OF LIABILITY, 
  WHETHER IN CONTRACT, STRICT LIABILITY, OR TORT (INCLUDING NEGLIGENCE OR OTHERWISE) 
  ARISING IN ANY WAY OUT OF THE USE OF THIS SOFTWARE, EVEN IF ADVISED OF THE 
  POSSIBILITY OF SUCH DAMAGE.
  

*/

#pragma warning disable 1591 // suppress XML summary warnings 

//
// Generated for FHIR v3.6.0
//
namespace Hl7.Fhir.Model
{
    /// <summary>
    /// A list that defines a set of documents
    /// </summary>
    [FhirType("DocumentManifest", IsResource=true)]
    [DataContract]
    public partial class DocumentManifest : Hl7.Fhir.Model.DomainResource, System.ComponentModel.INotifyPropertyChanged
    {
        [NotMapped]
        public override ResourceType ResourceType { get { return ResourceType.DocumentManifest; } }
        [NotMapped]
        public override string TypeName { get { return "DocumentManifest"; } }
        
<<<<<<< HEAD
=======
        [FhirType("AgentComponent")]
        [DataContract]
        public partial class AgentComponent : Hl7.Fhir.Model.BackboneElement, System.ComponentModel.INotifyPropertyChanged, IBackboneElement
        {
            [NotMapped]
            public override string TypeName { get { return "AgentComponent"; } }
            
            /// <summary>
            /// How agent participated
            /// </summary>
            [FhirElement("type", InSummary=true, Order=40)]
            [DataMember]
            public Hl7.Fhir.Model.CodeableConcept Type
            {
                get { return _Type; }
                set { _Type = value; OnPropertyChanged("Type"); }
            }
            
            private Hl7.Fhir.Model.CodeableConcept _Type;
            
            /// <summary>
            /// Who and/or what had an agent participation
            /// </summary>
            [FhirElement("who", InSummary=true, Order=50)]
            [CLSCompliant(false)]
			[References("Practitioner","PractitionerRole","Organization","Device","Patient","RelatedPerson")]
            [Cardinality(Min=1,Max=1)]
            [DataMember]
            public Hl7.Fhir.Model.ResourceReference Who
            {
                get { return _Who; }
                set { _Who = value; OnPropertyChanged("Who"); }
            }
            
            private Hl7.Fhir.Model.ResourceReference _Who;
            
            public override IDeepCopyable CopyTo(IDeepCopyable other)
            {
                var dest = other as AgentComponent;
                
                if (dest != null)
                {
                    base.CopyTo(dest);
                    if(Type != null) dest.Type = (Hl7.Fhir.Model.CodeableConcept)Type.DeepCopy();
                    if(Who != null) dest.Who = (Hl7.Fhir.Model.ResourceReference)Who.DeepCopy();
                    return dest;
                }
                else
                	throw new ArgumentException("Can only copy to an object of the same type", "other");
            }
            
            public override IDeepCopyable DeepCopy()
            {
                return CopyTo(new AgentComponent());
            }
            
            public override bool Matches(IDeepComparable other)
            {
                var otherT = other as AgentComponent;
                if(otherT == null) return false;
                
                if(!base.Matches(otherT)) return false;
                if( !DeepComparable.Matches(Type, otherT.Type)) return false;
                if( !DeepComparable.Matches(Who, otherT.Who)) return false;
                
                return true;
            }
            
            public override bool IsExactly(IDeepComparable other)
            {
                var otherT = other as AgentComponent;
                if(otherT == null) return false;
                
                if(!base.IsExactly(otherT)) return false;
                if( !DeepComparable.IsExactly(Type, otherT.Type)) return false;
                if( !DeepComparable.IsExactly(Who, otherT.Who)) return false;
                
                return true;
            }


            [NotMapped]
            public override IEnumerable<Base> Children
            {
                get
                {
                    foreach (var item in base.Children) yield return item;
                    if (Type != null) yield return Type;
                    if (Who != null) yield return Who;
                }
            }

            [NotMapped]
            internal override IEnumerable<ElementValue> NamedChildren
            {
                get
                {
                    foreach (var item in base.NamedChildren) yield return item;
                    if (Type != null) yield return new ElementValue("type", Type);
                    if (Who != null) yield return new ElementValue("who", Who);
                }
            }

            
        }
        
        
>>>>>>> 824431c8
        [FhirType("RelatedComponent")]
        [DataContract]
        public partial class RelatedComponent : Hl7.Fhir.Model.BackboneElement, System.ComponentModel.INotifyPropertyChanged, IBackboneElement
        {
            [NotMapped]
            public override string TypeName { get { return "RelatedComponent"; } }
            
            /// <summary>
            /// Identifiers of things that are related
            /// </summary>
            [FhirElement("identifier", Order=40)]
            [DataMember]
            public Hl7.Fhir.Model.Identifier Identifier
            {
                get { return _Identifier; }
                set { _Identifier = value; OnPropertyChanged("Identifier"); }
            }
            
            private Hl7.Fhir.Model.Identifier _Identifier;
            
            /// <summary>
            /// Related Resource
            /// </summary>
            [FhirElement("ref", Order=50)]
            [CLSCompliant(false)]
			[References()]
            [DataMember]
            public Hl7.Fhir.Model.ResourceReference Ref
            {
                get { return _Ref; }
                set { _Ref = value; OnPropertyChanged("Ref"); }
            }
            
            private Hl7.Fhir.Model.ResourceReference _Ref;
            
            public override IDeepCopyable CopyTo(IDeepCopyable other)
            {
                var dest = other as RelatedComponent;
                
                if (dest != null)
                {
                    base.CopyTo(dest);
                    if(Identifier != null) dest.Identifier = (Hl7.Fhir.Model.Identifier)Identifier.DeepCopy();
                    if(Ref != null) dest.Ref = (Hl7.Fhir.Model.ResourceReference)Ref.DeepCopy();
                    return dest;
                }
                else
                	throw new ArgumentException("Can only copy to an object of the same type", "other");
            }
            
            public override IDeepCopyable DeepCopy()
            {
                return CopyTo(new RelatedComponent());
            }
            
            public override bool Matches(IDeepComparable other)
            {
                var otherT = other as RelatedComponent;
                if(otherT == null) return false;
                
                if(!base.Matches(otherT)) return false;
                if( !DeepComparable.Matches(Identifier, otherT.Identifier)) return false;
                if( !DeepComparable.Matches(Ref, otherT.Ref)) return false;
                
                return true;
            }
            
            public override bool IsExactly(IDeepComparable other)
            {
                var otherT = other as RelatedComponent;
                if(otherT == null) return false;
                
                if(!base.IsExactly(otherT)) return false;
                if( !DeepComparable.IsExactly(Identifier, otherT.Identifier)) return false;
                if( !DeepComparable.IsExactly(Ref, otherT.Ref)) return false;
                
                return true;
            }


            [NotMapped]
            public override IEnumerable<Base> Children
            {
                get
                {
                    foreach (var item in base.Children) yield return item;
                    if (Identifier != null) yield return Identifier;
                    if (Ref != null) yield return Ref;
                }
            }

            [NotMapped]
            internal override IEnumerable<ElementValue> NamedChildren
            {
                get
                {
                    foreach (var item in base.NamedChildren) yield return item;
                    if (Identifier != null) yield return new ElementValue("identifier", Identifier);
                    if (Ref != null) yield return new ElementValue("ref", Ref);
                }
            }

            
        }
        
        
        /// <summary>
        /// Unique Identifier for the set of documents
        /// </summary>
        [FhirElement("masterIdentifier", InSummary=true, Order=90)]
        [DataMember]
        public Hl7.Fhir.Model.Identifier MasterIdentifier
        {
            get { return _MasterIdentifier; }
            set { _MasterIdentifier = value; OnPropertyChanged("MasterIdentifier"); }
        }
        
        private Hl7.Fhir.Model.Identifier _MasterIdentifier;
        
        /// <summary>
        /// Other identifiers for the manifest
        /// </summary>
        [FhirElement("identifier", InSummary=true, Order=100)]
        [Cardinality(Min=0,Max=-1)]
        [DataMember]
        public List<Hl7.Fhir.Model.Identifier> Identifier
        {
            get { if(_Identifier==null) _Identifier = new List<Hl7.Fhir.Model.Identifier>(); return _Identifier; }
            set { _Identifier = value; OnPropertyChanged("Identifier"); }
        }
        
        private List<Hl7.Fhir.Model.Identifier> _Identifier;
        
        /// <summary>
        /// current | superseded | entered-in-error
        /// </summary>
        [FhirElement("status", InSummary=true, Order=110)]
        [Cardinality(Min=1,Max=1)]
        [DataMember]
        public Code<Hl7.Fhir.Model.DocumentReferenceStatus> StatusElement
        {
            get { return _StatusElement; }
            set { _StatusElement = value; OnPropertyChanged("StatusElement"); }
        }
        
        private Code<Hl7.Fhir.Model.DocumentReferenceStatus> _StatusElement;
        
        /// <summary>
        /// current | superseded | entered-in-error
        /// </summary>
        /// <remarks>This uses the native .NET datatype, rather than the FHIR equivalent</remarks>
        [NotMapped]
        [IgnoreDataMemberAttribute]
        public Hl7.Fhir.Model.DocumentReferenceStatus? Status
        {
            get { return StatusElement != null ? StatusElement.Value : null; }
            set
            {
                if (!value.HasValue)
                  StatusElement = null; 
                else
                  StatusElement = new Code<Hl7.Fhir.Model.DocumentReferenceStatus>(value);
                OnPropertyChanged("Status");
            }
        }
        
        /// <summary>
        /// Kind of document set
        /// </summary>
        [FhirElement("type", InSummary=true, Order=120)]
        [DataMember]
        public Hl7.Fhir.Model.CodeableConcept Type
        {
            get { return _Type; }
            set { _Type = value; OnPropertyChanged("Type"); }
        }
        
        private Hl7.Fhir.Model.CodeableConcept _Type;
        
        /// <summary>
        /// The subject of the set of documents
        /// </summary>
        [FhirElement("subject", InSummary=true, Order=130)]
        [CLSCompliant(false)]
		[References("Patient","Practitioner","Group","Device")]
        [DataMember]
        public Hl7.Fhir.Model.ResourceReference Subject
        {
            get { return _Subject; }
            set { _Subject = value; OnPropertyChanged("Subject"); }
        }
        
        private Hl7.Fhir.Model.ResourceReference _Subject;
        
        /// <summary>
        /// When this document manifest created
        /// </summary>
        [FhirElement("created", Order=140)]
        [DataMember]
        public Hl7.Fhir.Model.FhirDateTime CreatedElement
        {
            get { return _CreatedElement; }
            set { _CreatedElement = value; OnPropertyChanged("CreatedElement"); }
        }
        
        private Hl7.Fhir.Model.FhirDateTime _CreatedElement;
        
        /// <summary>
        /// When this document manifest created
        /// </summary>
        /// <remarks>This uses the native .NET datatype, rather than the FHIR equivalent</remarks>
        [NotMapped]
        [IgnoreDataMemberAttribute]
        public string Created
        {
            get { return CreatedElement != null ? CreatedElement.Value : null; }
            set
            {
                if (value == null)
                  CreatedElement = null; 
                else
                  CreatedElement = new Hl7.Fhir.Model.FhirDateTime(value);
                OnPropertyChanged("Created");
            }
        }
        
        /// <summary>
        /// Who and/or what authored the DocumentManifest
        /// </summary>
        [FhirElement("author", InSummary=true, Order=150)]
        [CLSCompliant(false)]
		[References("Practitioner","PractitionerRole","Organization","Device","Patient","RelatedPerson")]
        [Cardinality(Min=0,Max=-1)]
        [DataMember]
        public List<Hl7.Fhir.Model.ResourceReference> Author
        {
            get { if(_Author==null) _Author = new List<Hl7.Fhir.Model.ResourceReference>(); return _Author; }
            set { _Author = value; OnPropertyChanged("Author"); }
        }
        
        private List<Hl7.Fhir.Model.ResourceReference> _Author;
        
        /// <summary>
        /// Intended to get notified about this set of documents
        /// </summary>
        [FhirElement("recipient", Order=160)]
        [CLSCompliant(false)]
		[References("Patient","Practitioner","PractitionerRole","RelatedPerson","Organization")]
        [Cardinality(Min=0,Max=-1)]
        [DataMember]
        public List<Hl7.Fhir.Model.ResourceReference> Recipient
        {
            get { if(_Recipient==null) _Recipient = new List<Hl7.Fhir.Model.ResourceReference>(); return _Recipient; }
            set { _Recipient = value; OnPropertyChanged("Recipient"); }
        }
        
        private List<Hl7.Fhir.Model.ResourceReference> _Recipient;
        
        /// <summary>
        /// The source system/application/software
        /// </summary>
        [FhirElement("source", Order=170)]
        [DataMember]
        public Hl7.Fhir.Model.FhirUri SourceElement
        {
            get { return _SourceElement; }
            set { _SourceElement = value; OnPropertyChanged("SourceElement"); }
        }
        
        private Hl7.Fhir.Model.FhirUri _SourceElement;
        
        /// <summary>
        /// The source system/application/software
        /// </summary>
        /// <remarks>This uses the native .NET datatype, rather than the FHIR equivalent</remarks>
        [NotMapped]
        [IgnoreDataMemberAttribute]
        public string Source
        {
            get { return SourceElement != null ? SourceElement.Value : null; }
            set
            {
                if (value == null)
                  SourceElement = null; 
                else
                  SourceElement = new Hl7.Fhir.Model.FhirUri(value);
                OnPropertyChanged("Source");
            }
        }
        
        /// <summary>
        /// Human-readable description (title)
        /// </summary>
        [FhirElement("description", InSummary=true, Order=180)]
        [DataMember]
        public Hl7.Fhir.Model.FhirString DescriptionElement
        {
            get { return _DescriptionElement; }
            set { _DescriptionElement = value; OnPropertyChanged("DescriptionElement"); }
        }
        
        private Hl7.Fhir.Model.FhirString _DescriptionElement;
        
        /// <summary>
        /// Human-readable description (title)
        /// </summary>
        /// <remarks>This uses the native .NET datatype, rather than the FHIR equivalent</remarks>
        [NotMapped]
        [IgnoreDataMemberAttribute]
        public string Description
        {
            get { return DescriptionElement != null ? DescriptionElement.Value : null; }
            set
            {
                if (value == null)
                  DescriptionElement = null; 
                else
                  DescriptionElement = new Hl7.Fhir.Model.FhirString(value);
                OnPropertyChanged("Description");
            }
        }
        
        /// <summary>
        /// Items in manifest
        /// </summary>
        [FhirElement("content", InSummary=true, Order=190)]
        [CLSCompliant(false)]
		[References()]
        [Cardinality(Min=1,Max=-1)]
        [DataMember]
        public List<Hl7.Fhir.Model.ResourceReference> Content
        {
            get { if(_Content==null) _Content = new List<Hl7.Fhir.Model.ResourceReference>(); return _Content; }
            set { _Content = value; OnPropertyChanged("Content"); }
        }
        
        private List<Hl7.Fhir.Model.ResourceReference> _Content;
        
        /// <summary>
        /// Related things
        /// </summary>
        [FhirElement("related", Order=200)]
        [Cardinality(Min=0,Max=-1)]
        [DataMember]
        public List<Hl7.Fhir.Model.DocumentManifest.RelatedComponent> Related
        {
            get { if(_Related==null) _Related = new List<Hl7.Fhir.Model.DocumentManifest.RelatedComponent>(); return _Related; }
            set { _Related = value; OnPropertyChanged("Related"); }
        }
        
        private List<Hl7.Fhir.Model.DocumentManifest.RelatedComponent> _Related;
        

        public override void AddDefaultConstraints()
        {
            base.AddDefaultConstraints();

        }

        public override IDeepCopyable CopyTo(IDeepCopyable other)
        {
            var dest = other as DocumentManifest;
            
            if (dest != null)
            {
                base.CopyTo(dest);
                if(MasterIdentifier != null) dest.MasterIdentifier = (Hl7.Fhir.Model.Identifier)MasterIdentifier.DeepCopy();
                if(Identifier != null) dest.Identifier = new List<Hl7.Fhir.Model.Identifier>(Identifier.DeepCopy());
                if(StatusElement != null) dest.StatusElement = (Code<Hl7.Fhir.Model.DocumentReferenceStatus>)StatusElement.DeepCopy();
                if(Type != null) dest.Type = (Hl7.Fhir.Model.CodeableConcept)Type.DeepCopy();
                if(Subject != null) dest.Subject = (Hl7.Fhir.Model.ResourceReference)Subject.DeepCopy();
                if(CreatedElement != null) dest.CreatedElement = (Hl7.Fhir.Model.FhirDateTime)CreatedElement.DeepCopy();
                if(Author != null) dest.Author = new List<Hl7.Fhir.Model.ResourceReference>(Author.DeepCopy());
                if(Recipient != null) dest.Recipient = new List<Hl7.Fhir.Model.ResourceReference>(Recipient.DeepCopy());
                if(SourceElement != null) dest.SourceElement = (Hl7.Fhir.Model.FhirUri)SourceElement.DeepCopy();
                if(DescriptionElement != null) dest.DescriptionElement = (Hl7.Fhir.Model.FhirString)DescriptionElement.DeepCopy();
                if(Content != null) dest.Content = new List<Hl7.Fhir.Model.ResourceReference>(Content.DeepCopy());
                if(Related != null) dest.Related = new List<Hl7.Fhir.Model.DocumentManifest.RelatedComponent>(Related.DeepCopy());
                return dest;
            }
            else
            	throw new ArgumentException("Can only copy to an object of the same type", "other");
        }
        
        public override IDeepCopyable DeepCopy()
        {
            return CopyTo(new DocumentManifest());
        }
        
        public override bool Matches(IDeepComparable other)
        {
            var otherT = other as DocumentManifest;
            if(otherT == null) return false;
            
            if(!base.Matches(otherT)) return false;
            if( !DeepComparable.Matches(MasterIdentifier, otherT.MasterIdentifier)) return false;
            if( !DeepComparable.Matches(Identifier, otherT.Identifier)) return false;
            if( !DeepComparable.Matches(StatusElement, otherT.StatusElement)) return false;
            if( !DeepComparable.Matches(Type, otherT.Type)) return false;
            if( !DeepComparable.Matches(Subject, otherT.Subject)) return false;
            if( !DeepComparable.Matches(CreatedElement, otherT.CreatedElement)) return false;
            if( !DeepComparable.Matches(Author, otherT.Author)) return false;
            if( !DeepComparable.Matches(Recipient, otherT.Recipient)) return false;
            if( !DeepComparable.Matches(SourceElement, otherT.SourceElement)) return false;
            if( !DeepComparable.Matches(DescriptionElement, otherT.DescriptionElement)) return false;
            if( !DeepComparable.Matches(Content, otherT.Content)) return false;
            if( !DeepComparable.Matches(Related, otherT.Related)) return false;
            
            return true;
        }
        
        public override bool IsExactly(IDeepComparable other)
        {
            var otherT = other as DocumentManifest;
            if(otherT == null) return false;
            
            if(!base.IsExactly(otherT)) return false;
            if( !DeepComparable.IsExactly(MasterIdentifier, otherT.MasterIdentifier)) return false;
            if( !DeepComparable.IsExactly(Identifier, otherT.Identifier)) return false;
            if( !DeepComparable.IsExactly(StatusElement, otherT.StatusElement)) return false;
            if( !DeepComparable.IsExactly(Type, otherT.Type)) return false;
            if( !DeepComparable.IsExactly(Subject, otherT.Subject)) return false;
            if( !DeepComparable.IsExactly(CreatedElement, otherT.CreatedElement)) return false;
            if( !DeepComparable.IsExactly(Author, otherT.Author)) return false;
            if( !DeepComparable.IsExactly(Recipient, otherT.Recipient)) return false;
            if( !DeepComparable.IsExactly(SourceElement, otherT.SourceElement)) return false;
            if( !DeepComparable.IsExactly(DescriptionElement, otherT.DescriptionElement)) return false;
            if( !DeepComparable.IsExactly(Content, otherT.Content)) return false;
            if( !DeepComparable.IsExactly(Related, otherT.Related)) return false;
            
            return true;
        }

        [NotMapped]
        public override IEnumerable<Base> Children
        {
            get
            {
                foreach (var item in base.Children) yield return item;
				if (MasterIdentifier != null) yield return MasterIdentifier;
				foreach (var elem in Identifier) { if (elem != null) yield return elem; }
				if (StatusElement != null) yield return StatusElement;
				if (Type != null) yield return Type;
				if (Subject != null) yield return Subject;
				if (CreatedElement != null) yield return CreatedElement;
				foreach (var elem in Author) { if (elem != null) yield return elem; }
				foreach (var elem in Recipient) { if (elem != null) yield return elem; }
				if (SourceElement != null) yield return SourceElement;
				if (DescriptionElement != null) yield return DescriptionElement;
				foreach (var elem in Content) { if (elem != null) yield return elem; }
				foreach (var elem in Related) { if (elem != null) yield return elem; }
            }
        }

        [NotMapped]
        internal override IEnumerable<ElementValue> NamedChildren
        {
            get
            {
                foreach (var item in base.NamedChildren) yield return item;
<<<<<<< HEAD
                if (MasterIdentifier != null) yield return new ElementValue("masterIdentifier", false, MasterIdentifier);
                foreach (var elem in Identifier) { if (elem != null) yield return new ElementValue("identifier", true, elem); }
                if (StatusElement != null) yield return new ElementValue("status", false, StatusElement);
                if (Type != null) yield return new ElementValue("type", false, Type);
                if (Subject != null) yield return new ElementValue("subject", false, Subject);
                if (CreatedElement != null) yield return new ElementValue("created", false, CreatedElement);
                foreach (var elem in Author) { if (elem != null) yield return new ElementValue("author", true, elem); }
                foreach (var elem in Recipient) { if (elem != null) yield return new ElementValue("recipient", true, elem); }
                if (SourceElement != null) yield return new ElementValue("source", false, SourceElement);
                if (DescriptionElement != null) yield return new ElementValue("description", false, DescriptionElement);
                foreach (var elem in Content) { if (elem != null) yield return new ElementValue("content", true, elem); }
                foreach (var elem in Related) { if (elem != null) yield return new ElementValue("related", true, elem); }
=======
                if (MasterIdentifier != null) yield return new ElementValue("masterIdentifier", MasterIdentifier);
                foreach (var elem in Identifier) { if (elem != null) yield return new ElementValue("identifier", elem); }
                if (StatusElement != null) yield return new ElementValue("status", StatusElement);
                if (Type != null) yield return new ElementValue("type", Type);
                if (Subject != null) yield return new ElementValue("subject", Subject);
                if (CreatedElement != null) yield return new ElementValue("created", CreatedElement);
                foreach (var elem in Agent) { if (elem != null) yield return new ElementValue("agent", elem); }
                foreach (var elem in Recipient) { if (elem != null) yield return new ElementValue("recipient", elem); }
                if (SourceElement != null) yield return new ElementValue("source", SourceElement);
                if (DescriptionElement != null) yield return new ElementValue("description", DescriptionElement);
                foreach (var elem in Content) { if (elem != null) yield return new ElementValue("content", elem); }
                foreach (var elem in Related) { if (elem != null) yield return new ElementValue("related", elem); }
>>>>>>> 824431c8
            }
        }

    }
    
}<|MERGE_RESOLUTION|>--- conflicted
+++ resolved
@@ -55,119 +55,9 @@
         [NotMapped]
         public override string TypeName { get { return "DocumentManifest"; } }
         
-<<<<<<< HEAD
-=======
-        [FhirType("AgentComponent")]
-        [DataContract]
-        public partial class AgentComponent : Hl7.Fhir.Model.BackboneElement, System.ComponentModel.INotifyPropertyChanged, IBackboneElement
-        {
-            [NotMapped]
-            public override string TypeName { get { return "AgentComponent"; } }
-            
-            /// <summary>
-            /// How agent participated
-            /// </summary>
-            [FhirElement("type", InSummary=true, Order=40)]
-            [DataMember]
-            public Hl7.Fhir.Model.CodeableConcept Type
-            {
-                get { return _Type; }
-                set { _Type = value; OnPropertyChanged("Type"); }
-            }
-            
-            private Hl7.Fhir.Model.CodeableConcept _Type;
-            
-            /// <summary>
-            /// Who and/or what had an agent participation
-            /// </summary>
-            [FhirElement("who", InSummary=true, Order=50)]
-            [CLSCompliant(false)]
-			[References("Practitioner","PractitionerRole","Organization","Device","Patient","RelatedPerson")]
-            [Cardinality(Min=1,Max=1)]
-            [DataMember]
-            public Hl7.Fhir.Model.ResourceReference Who
-            {
-                get { return _Who; }
-                set { _Who = value; OnPropertyChanged("Who"); }
-            }
-            
-            private Hl7.Fhir.Model.ResourceReference _Who;
-            
-            public override IDeepCopyable CopyTo(IDeepCopyable other)
-            {
-                var dest = other as AgentComponent;
-                
-                if (dest != null)
-                {
-                    base.CopyTo(dest);
-                    if(Type != null) dest.Type = (Hl7.Fhir.Model.CodeableConcept)Type.DeepCopy();
-                    if(Who != null) dest.Who = (Hl7.Fhir.Model.ResourceReference)Who.DeepCopy();
-                    return dest;
-                }
-                else
-                	throw new ArgumentException("Can only copy to an object of the same type", "other");
-            }
-            
-            public override IDeepCopyable DeepCopy()
-            {
-                return CopyTo(new AgentComponent());
-            }
-            
-            public override bool Matches(IDeepComparable other)
-            {
-                var otherT = other as AgentComponent;
-                if(otherT == null) return false;
-                
-                if(!base.Matches(otherT)) return false;
-                if( !DeepComparable.Matches(Type, otherT.Type)) return false;
-                if( !DeepComparable.Matches(Who, otherT.Who)) return false;
-                
-                return true;
-            }
-            
-            public override bool IsExactly(IDeepComparable other)
-            {
-                var otherT = other as AgentComponent;
-                if(otherT == null) return false;
-                
-                if(!base.IsExactly(otherT)) return false;
-                if( !DeepComparable.IsExactly(Type, otherT.Type)) return false;
-                if( !DeepComparable.IsExactly(Who, otherT.Who)) return false;
-                
-                return true;
-            }
-
-
-            [NotMapped]
-            public override IEnumerable<Base> Children
-            {
-                get
-                {
-                    foreach (var item in base.Children) yield return item;
-                    if (Type != null) yield return Type;
-                    if (Who != null) yield return Who;
-                }
-            }
-
-            [NotMapped]
-            internal override IEnumerable<ElementValue> NamedChildren
-            {
-                get
-                {
-                    foreach (var item in base.NamedChildren) yield return item;
-                    if (Type != null) yield return new ElementValue("type", Type);
-                    if (Who != null) yield return new ElementValue("who", Who);
-                }
-            }
-
-            
-        }
-        
-        
->>>>>>> 824431c8
         [FhirType("RelatedComponent")]
         [DataContract]
-        public partial class RelatedComponent : Hl7.Fhir.Model.BackboneElement, System.ComponentModel.INotifyPropertyChanged, IBackboneElement
+        public partial class RelatedComponent : Hl7.Fhir.Model.BackboneElement, System.ComponentModel.INotifyPropertyChanged
         {
             [NotMapped]
             public override string TypeName { get { return "RelatedComponent"; } }
@@ -625,33 +515,18 @@
             get
             {
                 foreach (var item in base.NamedChildren) yield return item;
-<<<<<<< HEAD
-                if (MasterIdentifier != null) yield return new ElementValue("masterIdentifier", false, MasterIdentifier);
-                foreach (var elem in Identifier) { if (elem != null) yield return new ElementValue("identifier", true, elem); }
-                if (StatusElement != null) yield return new ElementValue("status", false, StatusElement);
-                if (Type != null) yield return new ElementValue("type", false, Type);
-                if (Subject != null) yield return new ElementValue("subject", false, Subject);
-                if (CreatedElement != null) yield return new ElementValue("created", false, CreatedElement);
-                foreach (var elem in Author) { if (elem != null) yield return new ElementValue("author", true, elem); }
-                foreach (var elem in Recipient) { if (elem != null) yield return new ElementValue("recipient", true, elem); }
-                if (SourceElement != null) yield return new ElementValue("source", false, SourceElement);
-                if (DescriptionElement != null) yield return new ElementValue("description", false, DescriptionElement);
-                foreach (var elem in Content) { if (elem != null) yield return new ElementValue("content", true, elem); }
-                foreach (var elem in Related) { if (elem != null) yield return new ElementValue("related", true, elem); }
-=======
                 if (MasterIdentifier != null) yield return new ElementValue("masterIdentifier", MasterIdentifier);
                 foreach (var elem in Identifier) { if (elem != null) yield return new ElementValue("identifier", elem); }
                 if (StatusElement != null) yield return new ElementValue("status", StatusElement);
                 if (Type != null) yield return new ElementValue("type", Type);
                 if (Subject != null) yield return new ElementValue("subject", Subject);
                 if (CreatedElement != null) yield return new ElementValue("created", CreatedElement);
-                foreach (var elem in Agent) { if (elem != null) yield return new ElementValue("agent", elem); }
+                foreach (var elem in Author) { if (elem != null) yield return new ElementValue("author", elem); }
                 foreach (var elem in Recipient) { if (elem != null) yield return new ElementValue("recipient", elem); }
                 if (SourceElement != null) yield return new ElementValue("source", SourceElement);
                 if (DescriptionElement != null) yield return new ElementValue("description", DescriptionElement);
                 foreach (var elem in Content) { if (elem != null) yield return new ElementValue("content", elem); }
                 foreach (var elem in Related) { if (elem != null) yield return new ElementValue("related", elem); }
->>>>>>> 824431c8
             }
         }
 
