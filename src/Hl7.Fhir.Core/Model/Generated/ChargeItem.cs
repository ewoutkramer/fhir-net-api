﻿using System;
using System.Collections.Generic;
using Hl7.Fhir.Introspection;
using Hl7.Fhir.Validation;
using System.Linq;
using System.Runtime.Serialization;
using Hl7.Fhir.Utility;

/*
  Copyright (c) 2011+, HL7, Inc.
  All rights reserved.
  
  Redistribution and use in source and binary forms, with or without modification, 
  are permitted provided that the following conditions are met:
  
   * Redistributions of source code must retain the above copyright notice, this 
     list of conditions and the following disclaimer.
   * Redistributions in binary form must reproduce the above copyright notice, 
     this list of conditions and the following disclaimer in the documentation 
     and/or other materials provided with the distribution.
   * Neither the name of HL7 nor the names of its contributors may be used to 
     endorse or promote products derived from this software without specific 
     prior written permission.
  
  THIS SOFTWARE IS PROVIDED BY THE COPYRIGHT HOLDERS AND CONTRIBUTORS "AS IS" AND 
  ANY EXPRESS OR IMPLIED WARRANTIES, INCLUDING, BUT NOT LIMITED TO, THE IMPLIED 
  WARRANTIES OF MERCHANTABILITY AND FITNESS FOR A PARTICULAR PURPOSE ARE DISCLAIMED. 
  IN NO EVENT SHALL THE COPYRIGHT HOLDER OR CONTRIBUTORS BE LIABLE FOR ANY DIRECT, 
  INDIRECT, INCIDENTAL, SPECIAL, EXEMPLARY, OR CONSEQUENTIAL DAMAGES (INCLUDING, BUT 
  NOT LIMITED TO, PROCUREMENT OF SUBSTITUTE GOODS OR SERVICES; LOSS OF USE, DATA, OR 
  PROFITS; OR BUSINESS INTERRUPTION) HOWEVER CAUSED AND ON ANY THEORY OF LIABILITY, 
  WHETHER IN CONTRACT, STRICT LIABILITY, OR TORT (INCLUDING NEGLIGENCE OR OTHERWISE) 
  ARISING IN ANY WAY OUT OF THE USE OF THIS SOFTWARE, EVEN IF ADVISED OF THE 
  POSSIBILITY OF SUCH DAMAGE.
  

*/

#pragma warning disable 1591 // suppress XML summary warnings 

//
// Generated for FHIR v4.0.1
//
namespace Hl7.Fhir.Model
{
    /// <summary>
    /// Item containing charge code(s) associated with the provision of healthcare provider products
    /// </summary>
    [FhirType("ChargeItem")]
    [DataContract]
    public partial class ChargeItem : Hl7.Fhir.Model.DomainResource
    {
        public override string TypeName { get { return "ChargeItem"; } }
        
        /// <summary>
        /// Codes identifying the lifecycle stage of a ChargeItem.
        /// (url: http://hl7.org/fhir/ValueSet/chargeitem-status)
        /// </summary>
        [FhirEnumeration("ChargeItemStatus")]
        public enum ChargeItemStatus
        {
            /// <summary>
            /// MISSING DESCRIPTION
            /// (system: http://hl7.org/fhir/chargeitem-status)
            /// </summary>
            [EnumLiteral("planned", "http://hl7.org/fhir/chargeitem-status"), Description("Planned")]
            Planned,
            /// <summary>
            /// MISSING DESCRIPTION
            /// (system: http://hl7.org/fhir/chargeitem-status)
            /// </summary>
            [EnumLiteral("billable", "http://hl7.org/fhir/chargeitem-status"), Description("Billable")]
            Billable,
            /// <summary>
            /// MISSING DESCRIPTION
            /// (system: http://hl7.org/fhir/chargeitem-status)
            /// </summary>
            [EnumLiteral("not-billable", "http://hl7.org/fhir/chargeitem-status"), Description("Not billable")]
            NotBillable,
            /// <summary>
            /// MISSING DESCRIPTION
            /// (system: http://hl7.org/fhir/chargeitem-status)
            /// </summary>
            [EnumLiteral("aborted", "http://hl7.org/fhir/chargeitem-status"), Description("Aborted")]
            Aborted,
            /// <summary>
            /// MISSING DESCRIPTION
            /// (system: http://hl7.org/fhir/chargeitem-status)
            /// </summary>
            [EnumLiteral("billed", "http://hl7.org/fhir/chargeitem-status"), Description("Billed")]
            Billed,
            /// <summary>
            /// MISSING DESCRIPTION
            /// (system: http://hl7.org/fhir/chargeitem-status)
            /// </summary>
            [EnumLiteral("entered-in-error", "http://hl7.org/fhir/chargeitem-status"), Description("Entered in Error")]
            EnteredInError,
            /// <summary>
            /// MISSING DESCRIPTION
            /// (system: http://hl7.org/fhir/chargeitem-status)
            /// </summary>
            [EnumLiteral("unknown", "http://hl7.org/fhir/chargeitem-status"), Description("Unknown")]
            Unknown,
        }

        [FhirType("PerformerComponent", NamedBackboneElement=true)]
        [DataContract]
        public partial class PerformerComponent : Hl7.Fhir.Model.BackboneElement
        {
            public override string TypeName { get { return "PerformerComponent"; } }
            
            /// <summary>
            /// What type of performance was done
            /// </summary>
            [FhirElement("function", Order=40)]
            [DataMember]
            public Hl7.Fhir.Model.CodeableConcept Function
            {
                get { return _Function; }
                set { _Function = value; OnPropertyChanged("Function"); }
            }
            
            private Hl7.Fhir.Model.CodeableConcept _Function;
            
            /// <summary>
            /// Individual who was performing
            /// </summary>
            [FhirElement("actor", Order=50)]
            [CLSCompliant(false)]
			[References("Practitioner","PractitionerRole","Organization","CareTeam","Patient","Device","RelatedPerson")]
            [Cardinality(Min=1,Max=1)]
            [DataMember]
            public Hl7.Fhir.Model.ResourceReference Actor
            {
                get { return _Actor; }
                set { _Actor = value; OnPropertyChanged("Actor"); }
            }
            
            private Hl7.Fhir.Model.ResourceReference _Actor;
            
            public override IDeepCopyable CopyTo(IDeepCopyable other)
            {
                var dest = other as PerformerComponent;
                
                if (dest != null)
                {
                    base.CopyTo(dest);
                    if(Function != null) dest.Function = (Hl7.Fhir.Model.CodeableConcept)Function.DeepCopy();
                    if(Actor != null) dest.Actor = (Hl7.Fhir.Model.ResourceReference)Actor.DeepCopy();
                    return dest;
                }
                else
                	throw new ArgumentException("Can only copy to an object of the same type", "other");
            }
            
            public override IDeepCopyable DeepCopy()
            {
                return CopyTo(new PerformerComponent());
            }
            
            public override bool Matches(IDeepComparable other)
            {
                var otherT = other as PerformerComponent;
                if(otherT == null) return false;
                
                if(!base.Matches(otherT)) return false;
                if( !DeepComparable.Matches(Function, otherT.Function)) return false;
                if( !DeepComparable.Matches(Actor, otherT.Actor)) return false;
                
                return true;
            }
            
            public override bool IsExactly(IDeepComparable other)
            {
                var otherT = other as PerformerComponent;
                if(otherT == null) return false;
                
                if(!base.IsExactly(otherT)) return false;
                if( !DeepComparable.IsExactly(Function, otherT.Function)) return false;
                if( !DeepComparable.IsExactly(Actor, otherT.Actor)) return false;
                
                return true;
            }


            public override IEnumerable<Base> Children
            {
                get
                {
                    foreach (var item in base.Children) yield return item;
                    if (Function != null) yield return Function;
                    if (Actor != null) yield return Actor;
                }
            }

            public override IEnumerable<ElementValue> NamedChildren
            {
                get
                {
                    foreach (var item in base.NamedChildren) yield return item;
                    if (Function != null) yield return new ElementValue("function", Function);
                    if (Actor != null) yield return new ElementValue("actor", Actor);
                }
            }

            
        }
        
        
        /// <summary>
        /// Business Identifier for item
        /// </summary>
        [FhirElement("identifier", InSummary=true, Order=90)]
        [Cardinality(Min=0,Max=-1)]
        [DataMember]
        public List<Hl7.Fhir.Model.Identifier> Identifier
        {
            get { if(_Identifier==null) _Identifier = new List<Hl7.Fhir.Model.Identifier>(); return _Identifier; }
            set { _Identifier = value; OnPropertyChanged("Identifier"); }
        }
        
        private List<Hl7.Fhir.Model.Identifier> _Identifier;
        
        /// <summary>
        /// Defining information about the code of this charge item
        /// </summary>
        [FhirElement("definitionUri", Order=100)]
        [Cardinality(Min=0,Max=-1)]
        [DataMember]
        public List<Hl7.Fhir.Model.FhirUri> DefinitionUriElement
        {
            get { if(_DefinitionUriElement==null) _DefinitionUriElement = new List<Hl7.Fhir.Model.FhirUri>(); return _DefinitionUriElement; }
            set { _DefinitionUriElement = value; OnPropertyChanged("DefinitionUriElement"); }
        }
        
        private List<Hl7.Fhir.Model.FhirUri> _DefinitionUriElement;
        
        /// <summary>
        /// Defining information about the code of this charge item
        /// </summary>
        /// <remarks>This uses the native .NET datatype, rather than the FHIR equivalent</remarks>
        [IgnoreDataMemberAttribute]
        public IEnumerable<string> DefinitionUri
        {
            get { return DefinitionUriElement != null ? DefinitionUriElement.Select(elem => elem.Value) : null; }
            set
            {
                if (value == null)
                  DefinitionUriElement = null; 
                else
                  DefinitionUriElement = new List<Hl7.Fhir.Model.FhirUri>(value.Select(elem=>new Hl7.Fhir.Model.FhirUri(elem)));
                OnPropertyChanged("DefinitionUri");
            }
        }
        
        /// <summary>
        /// Resource defining the code of this ChargeItem
        /// </summary>
        [FhirElement("definitionCanonical", Order=110)]
        [Cardinality(Min=0,Max=-1)]
        [DataMember]
        public List<Hl7.Fhir.Model.Canonical> DefinitionCanonicalElement
        {
            get { if(_DefinitionCanonicalElement==null) _DefinitionCanonicalElement = new List<Hl7.Fhir.Model.Canonical>(); return _DefinitionCanonicalElement; }
            set { _DefinitionCanonicalElement = value; OnPropertyChanged("DefinitionCanonicalElement"); }
        }
        
        private List<Hl7.Fhir.Model.Canonical> _DefinitionCanonicalElement;
        
        /// <summary>
        /// Resource defining the code of this ChargeItem
        /// </summary>
        /// <remarks>This uses the native .NET datatype, rather than the FHIR equivalent</remarks>
        [IgnoreDataMemberAttribute]
        public IEnumerable<string> DefinitionCanonical
        {
            get { return DefinitionCanonicalElement != null ? DefinitionCanonicalElement.Select(elem => elem.Value) : null; }
            set
            {
                if (value == null)
                  DefinitionCanonicalElement = null; 
                else
                  DefinitionCanonicalElement = new List<Hl7.Fhir.Model.Canonical>(value.Select(elem=>new Hl7.Fhir.Model.Canonical(elem)));
                OnPropertyChanged("DefinitionCanonical");
            }
        }
        
        /// <summary>
        /// planned | billable | not-billable | aborted | billed | entered-in-error | unknown
        /// </summary>
        [FhirElement("status", InSummary=true, Order=120)]
        [Cardinality(Min=1,Max=1)]
        [DataMember]
        public Code<Hl7.Fhir.Model.ChargeItem.ChargeItemStatus> StatusElement
        {
            get { return _StatusElement; }
            set { _StatusElement = value; OnPropertyChanged("StatusElement"); }
        }
        
        private Code<Hl7.Fhir.Model.ChargeItem.ChargeItemStatus> _StatusElement;
        
        /// <summary>
        /// planned | billable | not-billable | aborted | billed | entered-in-error | unknown
        /// </summary>
        /// <remarks>This uses the native .NET datatype, rather than the FHIR equivalent</remarks>
        [IgnoreDataMemberAttribute]
        public Hl7.Fhir.Model.ChargeItem.ChargeItemStatus? Status
        {
            get { return StatusElement != null ? StatusElement.Value : null; }
            set
            {
                if (!value.HasValue)
                  StatusElement = null; 
                else
                  StatusElement = new Code<Hl7.Fhir.Model.ChargeItem.ChargeItemStatus>(value);
                OnPropertyChanged("Status");
            }
        }
        
        /// <summary>
        /// Part of referenced ChargeItem
        /// </summary>
        [FhirElement("partOf", Order=130)]
        [CLSCompliant(false)]
		[References("ChargeItem")]
        [Cardinality(Min=0,Max=-1)]
        [DataMember]
        public List<Hl7.Fhir.Model.ResourceReference> PartOf
        {
            get { if(_PartOf==null) _PartOf = new List<Hl7.Fhir.Model.ResourceReference>(); return _PartOf; }
            set { _PartOf = value; OnPropertyChanged("PartOf"); }
        }
        
        private List<Hl7.Fhir.Model.ResourceReference> _PartOf;
        
        /// <summary>
        /// A code that identifies the charge, like a billing code
        /// </summary>
        [FhirElement("code", InSummary=true, Order=140)]
        [Cardinality(Min=1,Max=1)]
        [DataMember]
        public Hl7.Fhir.Model.CodeableConcept Code
        {
            get { return _Code; }
            set { _Code = value; OnPropertyChanged("Code"); }
        }
        
        private Hl7.Fhir.Model.CodeableConcept _Code;
        
        /// <summary>
        /// Individual service was done for/to
        /// </summary>
        [FhirElement("subject", InSummary=true, Order=150)]
        [CLSCompliant(false)]
		[References("Patient","Group")]
        [Cardinality(Min=1,Max=1)]
        [DataMember]
        public Hl7.Fhir.Model.ResourceReference Subject
        {
            get { return _Subject; }
            set { _Subject = value; OnPropertyChanged("Subject"); }
        }
        
        private Hl7.Fhir.Model.ResourceReference _Subject;
        
        /// <summary>
        /// Encounter / Episode associated with event
        /// </summary>
        [FhirElement("context", InSummary=true, Order=160)]
        [CLSCompliant(false)]
		[References("Encounter","EpisodeOfCare")]
        [DataMember]
        public Hl7.Fhir.Model.ResourceReference Context
        {
            get { return _Context; }
            set { _Context = value; OnPropertyChanged("Context"); }
        }
        
        private Hl7.Fhir.Model.ResourceReference _Context;
        
        /// <summary>
        /// When the charged service was applied
        /// </summary>
        [FhirElement("occurrence", InSummary=true, Order=170, Choice=ChoiceType.DatatypeChoice)]
        [CLSCompliant(false)]
		[AllowedTypes(typeof(Hl7.Fhir.Model.FhirDateTime),typeof(Hl7.Fhir.Model.Period),typeof(Hl7.Fhir.Model.Timing))]
        [DataMember]
        public Hl7.Fhir.Model.Element Occurrence
        {
            get { return _Occurrence; }
            set { _Occurrence = value; OnPropertyChanged("Occurrence"); }
        }
        
        private Hl7.Fhir.Model.Element _Occurrence;
        
        /// <summary>
        /// Who performed charged service
        /// </summary>
        [FhirElement("performer", Order=180)]
        [Cardinality(Min=0,Max=-1)]
        [DataMember]
        public List<Hl7.Fhir.Model.ChargeItem.PerformerComponent> Performer
        {
            get { if(_Performer==null) _Performer = new List<Hl7.Fhir.Model.ChargeItem.PerformerComponent>(); return _Performer; }
            set { _Performer = value; OnPropertyChanged("Performer"); }
        }
        
        private List<Hl7.Fhir.Model.ChargeItem.PerformerComponent> _Performer;
        
        /// <summary>
        /// Organization providing the charged service
        /// </summary>
        [FhirElement("performingOrganization", Order=190)]
        [CLSCompliant(false)]
		[References("Organization")]
        [DataMember]
        public Hl7.Fhir.Model.ResourceReference PerformingOrganization
        {
            get { return _PerformingOrganization; }
            set { _PerformingOrganization = value; OnPropertyChanged("PerformingOrganization"); }
        }
        
        private Hl7.Fhir.Model.ResourceReference _PerformingOrganization;
        
        /// <summary>
        /// Organization requesting the charged service
        /// </summary>
        [FhirElement("requestingOrganization", Order=200)]
        [CLSCompliant(false)]
		[References("Organization")]
        [DataMember]
        public Hl7.Fhir.Model.ResourceReference RequestingOrganization
        {
            get { return _RequestingOrganization; }
            set { _RequestingOrganization = value; OnPropertyChanged("RequestingOrganization"); }
        }
        
        private Hl7.Fhir.Model.ResourceReference _RequestingOrganization;
        
        /// <summary>
        /// Organization that has ownership of the (potential, future) revenue
        /// </summary>
        [FhirElement("costCenter", Order=210)]
        [CLSCompliant(false)]
		[References("Organization")]
        [DataMember]
        public Hl7.Fhir.Model.ResourceReference CostCenter
        {
            get { return _CostCenter; }
            set { _CostCenter = value; OnPropertyChanged("CostCenter"); }
        }
        
        private Hl7.Fhir.Model.ResourceReference _CostCenter;
        
        /// <summary>
        /// Quantity of which the charge item has been serviced
        /// </summary>
        [FhirElement("quantity", InSummary=true, Order=220)]
        [DataMember]
        public Hl7.Fhir.Model.Quantity Quantity
        {
            get { return _Quantity; }
            set { _Quantity = value; OnPropertyChanged("Quantity"); }
        }
        
        private Hl7.Fhir.Model.Quantity _Quantity;
        
        /// <summary>
        /// Anatomical location, if relevant
        /// </summary>
        [FhirElement("bodysite", InSummary=true, Order=230)]
        [Cardinality(Min=0,Max=-1)]
        [DataMember]
        public List<Hl7.Fhir.Model.CodeableConcept> Bodysite
        {
            get { if(_Bodysite==null) _Bodysite = new List<Hl7.Fhir.Model.CodeableConcept>(); return _Bodysite; }
            set { _Bodysite = value; OnPropertyChanged("Bodysite"); }
        }
        
        private List<Hl7.Fhir.Model.CodeableConcept> _Bodysite;
        
        /// <summary>
        /// Factor overriding the associated rules
        /// </summary>
        [FhirElement("factorOverride", Order=240)]
        [DataMember]
        public Hl7.Fhir.Model.FhirDecimal FactorOverrideElement
        {
            get { return _FactorOverrideElement; }
            set { _FactorOverrideElement = value; OnPropertyChanged("FactorOverrideElement"); }
        }
        
        private Hl7.Fhir.Model.FhirDecimal _FactorOverrideElement;
        
        /// <summary>
        /// Factor overriding the associated rules
        /// </summary>
        /// <remarks>This uses the native .NET datatype, rather than the FHIR equivalent</remarks>
        [IgnoreDataMemberAttribute]
        public decimal? FactorOverride
        {
            get { return FactorOverrideElement != null ? FactorOverrideElement.Value : null; }
            set
            {
                if (!value.HasValue)
                  FactorOverrideElement = null; 
                else
                  FactorOverrideElement = new Hl7.Fhir.Model.FhirDecimal(value);
                OnPropertyChanged("FactorOverride");
            }
        }
        
        /// <summary>
        /// Price overriding the associated rules
        /// </summary>
        [FhirElement("priceOverride", Order=250)]
        [DataMember]
        public Money PriceOverride
        {
            get { return _PriceOverride; }
            set { _PriceOverride = value; OnPropertyChanged("PriceOverride"); }
        }
        
        private Money _PriceOverride;
        
        /// <summary>
        /// Reason for overriding the list price/factor
        /// </summary>
        [FhirElement("overrideReason", Order=260)]
        [DataMember]
        public Hl7.Fhir.Model.FhirString OverrideReasonElement
        {
            get { return _OverrideReasonElement; }
            set { _OverrideReasonElement = value; OnPropertyChanged("OverrideReasonElement"); }
        }
        
        private Hl7.Fhir.Model.FhirString _OverrideReasonElement;
        
        /// <summary>
        /// Reason for overriding the list price/factor
        /// </summary>
        /// <remarks>This uses the native .NET datatype, rather than the FHIR equivalent</remarks>
        [IgnoreDataMemberAttribute]
        public string OverrideReason
        {
            get { return OverrideReasonElement != null ? OverrideReasonElement.Value : null; }
            set
            {
                if (value == null)
                  OverrideReasonElement = null; 
                else
                  OverrideReasonElement = new Hl7.Fhir.Model.FhirString(value);
                OnPropertyChanged("OverrideReason");
            }
        }
        
        /// <summary>
        /// Individual who was entering
        /// </summary>
        [FhirElement("enterer", InSummary=true, Order=270)]
        [CLSCompliant(false)]
		[References("Practitioner","PractitionerRole","Organization","Patient","Device","RelatedPerson")]
        [DataMember]
        public Hl7.Fhir.Model.ResourceReference Enterer
        {
            get { return _Enterer; }
            set { _Enterer = value; OnPropertyChanged("Enterer"); }
        }
        
        private Hl7.Fhir.Model.ResourceReference _Enterer;
        
        /// <summary>
        /// Date the charge item was entered
        /// </summary>
        [FhirElement("enteredDate", InSummary=true, Order=280)]
        [DataMember]
        public Hl7.Fhir.Model.FhirDateTime EnteredDateElement
        {
            get { return _EnteredDateElement; }
            set { _EnteredDateElement = value; OnPropertyChanged("EnteredDateElement"); }
        }
        
        private Hl7.Fhir.Model.FhirDateTime _EnteredDateElement;
        
        /// <summary>
        /// Date the charge item was entered
        /// </summary>
        /// <remarks>This uses the native .NET datatype, rather than the FHIR equivalent</remarks>
        [IgnoreDataMemberAttribute]
        public string EnteredDate
        {
            get { return EnteredDateElement != null ? EnteredDateElement.Value : null; }
            set
            {
                if (value == null)
                  EnteredDateElement = null; 
                else
                  EnteredDateElement = new Hl7.Fhir.Model.FhirDateTime(value);
                OnPropertyChanged("EnteredDate");
            }
        }
        
        /// <summary>
        /// Why was the charged  service rendered?
        /// </summary>
        [FhirElement("reason", Order=290)]
        [Cardinality(Min=0,Max=-1)]
        [DataMember]
        public List<Hl7.Fhir.Model.CodeableConcept> Reason
        {
            get { if(_Reason==null) _Reason = new List<Hl7.Fhir.Model.CodeableConcept>(); return _Reason; }
            set { _Reason = value; OnPropertyChanged("Reason"); }
        }
        
        private List<Hl7.Fhir.Model.CodeableConcept> _Reason;
        
        /// <summary>
        /// Which rendered service is being charged?
        /// </summary>
        [FhirElement("service", Order=300)]
        [CLSCompliant(false)]
		[References("DiagnosticReport","ImagingStudy","Immunization","MedicationAdministration","MedicationDispense","Observation","Procedure","SupplyDelivery")]
        [Cardinality(Min=0,Max=-1)]
        [DataMember]
        public List<Hl7.Fhir.Model.ResourceReference> Service
        {
            get { if(_Service==null) _Service = new List<Hl7.Fhir.Model.ResourceReference>(); return _Service; }
            set { _Service = value; OnPropertyChanged("Service"); }
        }
        
        private List<Hl7.Fhir.Model.ResourceReference> _Service;
        
        /// <summary>
        /// Product charged
        /// </summary>
        [FhirElement("product", Order=310, Choice=ChoiceType.DatatypeChoice)]
        [CLSCompliant(false)]
		[AllowedTypes(typeof(Hl7.Fhir.Model.ResourceReference),typeof(Hl7.Fhir.Model.CodeableConcept))]
        [DataMember]
        public Hl7.Fhir.Model.Element Product
        {
            get { return _Product; }
            set { _Product = value; OnPropertyChanged("Product"); }
        }
        
        private Hl7.Fhir.Model.Element _Product;
        
        /// <summary>
        /// Account to place this charge
        /// </summary>
        [FhirElement("account", InSummary=true, Order=320)]
        [CLSCompliant(false)]
		[References("Account")]
        [Cardinality(Min=0,Max=-1)]
        [DataMember]
        public List<Hl7.Fhir.Model.ResourceReference> Account
        {
            get { if(_Account==null) _Account = new List<Hl7.Fhir.Model.ResourceReference>(); return _Account; }
            set { _Account = value; OnPropertyChanged("Account"); }
        }
        
        private List<Hl7.Fhir.Model.ResourceReference> _Account;
        
        /// <summary>
        /// Comments made about the ChargeItem
        /// </summary>
        [FhirElement("note", Order=330)]
        [Cardinality(Min=0,Max=-1)]
        [DataMember]
        public List<Hl7.Fhir.Model.Annotation> Note
        {
            get { if(_Note==null) _Note = new List<Hl7.Fhir.Model.Annotation>(); return _Note; }
            set { _Note = value; OnPropertyChanged("Note"); }
        }
        
        private List<Hl7.Fhir.Model.Annotation> _Note;
        
        /// <summary>
        /// Further information supporting this charge
        /// </summary>
        [FhirElement("supportingInformation", Order=340)]
        [CLSCompliant(false)]
		[References()]
        [Cardinality(Min=0,Max=-1)]
        [DataMember]
        public List<Hl7.Fhir.Model.ResourceReference> SupportingInformation
        {
            get { if(_SupportingInformation==null) _SupportingInformation = new List<Hl7.Fhir.Model.ResourceReference>(); return _SupportingInformation; }
            set { _SupportingInformation = value; OnPropertyChanged("SupportingInformation"); }
        }
        
        private List<Hl7.Fhir.Model.ResourceReference> _SupportingInformation;
        


        public override IDeepCopyable CopyTo(IDeepCopyable other)
        {
            var dest = other as ChargeItem;
            
            if (dest != null)
            {
                base.CopyTo(dest);
                if(Identifier != null) dest.Identifier = new List<Hl7.Fhir.Model.Identifier>(Identifier.DeepCopy());
                if(DefinitionUriElement != null) dest.DefinitionUriElement = new List<Hl7.Fhir.Model.FhirUri>(DefinitionUriElement.DeepCopy());
                if(DefinitionCanonicalElement != null) dest.DefinitionCanonicalElement = new List<Hl7.Fhir.Model.Canonical>(DefinitionCanonicalElement.DeepCopy());
                if(StatusElement != null) dest.StatusElement = (Code<Hl7.Fhir.Model.ChargeItem.ChargeItemStatus>)StatusElement.DeepCopy();
                if(PartOf != null) dest.PartOf = new List<Hl7.Fhir.Model.ResourceReference>(PartOf.DeepCopy());
                if(Code != null) dest.Code = (Hl7.Fhir.Model.CodeableConcept)Code.DeepCopy();
                if(Subject != null) dest.Subject = (Hl7.Fhir.Model.ResourceReference)Subject.DeepCopy();
                if(Context != null) dest.Context = (Hl7.Fhir.Model.ResourceReference)Context.DeepCopy();
                if(Occurrence != null) dest.Occurrence = (Hl7.Fhir.Model.Element)Occurrence.DeepCopy();
                if(Performer != null) dest.Performer = new List<Hl7.Fhir.Model.ChargeItem.PerformerComponent>(Performer.DeepCopy());
                if(PerformingOrganization != null) dest.PerformingOrganization = (Hl7.Fhir.Model.ResourceReference)PerformingOrganization.DeepCopy();
                if(RequestingOrganization != null) dest.RequestingOrganization = (Hl7.Fhir.Model.ResourceReference)RequestingOrganization.DeepCopy();
<<<<<<< HEAD
                if(CostCenter != null) dest.CostCenter = (Hl7.Fhir.Model.ResourceReference)CostCenter.DeepCopy();
                if(Quantity != null) dest.Quantity = (Quantity)Quantity.DeepCopy();
=======
                if(Quantity != null) dest.Quantity = (Hl7.Fhir.Model.Quantity)Quantity.DeepCopy();
>>>>>>> 88ba2e81
                if(Bodysite != null) dest.Bodysite = new List<Hl7.Fhir.Model.CodeableConcept>(Bodysite.DeepCopy());
                if(FactorOverrideElement != null) dest.FactorOverrideElement = (Hl7.Fhir.Model.FhirDecimal)FactorOverrideElement.DeepCopy();
                if(PriceOverride != null) dest.PriceOverride = (Money)PriceOverride.DeepCopy();
                if(OverrideReasonElement != null) dest.OverrideReasonElement = (Hl7.Fhir.Model.FhirString)OverrideReasonElement.DeepCopy();
                if(Enterer != null) dest.Enterer = (Hl7.Fhir.Model.ResourceReference)Enterer.DeepCopy();
                if(EnteredDateElement != null) dest.EnteredDateElement = (Hl7.Fhir.Model.FhirDateTime)EnteredDateElement.DeepCopy();
                if(Reason != null) dest.Reason = new List<Hl7.Fhir.Model.CodeableConcept>(Reason.DeepCopy());
                if(Service != null) dest.Service = new List<Hl7.Fhir.Model.ResourceReference>(Service.DeepCopy());
                if(Product != null) dest.Product = (Hl7.Fhir.Model.Element)Product.DeepCopy();
                if(Account != null) dest.Account = new List<Hl7.Fhir.Model.ResourceReference>(Account.DeepCopy());
                if(Note != null) dest.Note = new List<Hl7.Fhir.Model.Annotation>(Note.DeepCopy());
                if(SupportingInformation != null) dest.SupportingInformation = new List<Hl7.Fhir.Model.ResourceReference>(SupportingInformation.DeepCopy());
                return dest;
            }
            else
            	throw new ArgumentException("Can only copy to an object of the same type", "other");
        }
        
        public override IDeepCopyable DeepCopy()
        {
            return CopyTo(new ChargeItem());
        }
        
        public override bool Matches(IDeepComparable other)
        {
            var otherT = other as ChargeItem;
            if(otherT == null) return false;
            
            if(!base.Matches(otherT)) return false;
            if( !DeepComparable.Matches(Identifier, otherT.Identifier)) return false;
            if( !DeepComparable.Matches(DefinitionUriElement, otherT.DefinitionUriElement)) return false;
            if( !DeepComparable.Matches(DefinitionCanonicalElement, otherT.DefinitionCanonicalElement)) return false;
            if( !DeepComparable.Matches(StatusElement, otherT.StatusElement)) return false;
            if( !DeepComparable.Matches(PartOf, otherT.PartOf)) return false;
            if( !DeepComparable.Matches(Code, otherT.Code)) return false;
            if( !DeepComparable.Matches(Subject, otherT.Subject)) return false;
            if( !DeepComparable.Matches(Context, otherT.Context)) return false;
            if( !DeepComparable.Matches(Occurrence, otherT.Occurrence)) return false;
            if( !DeepComparable.Matches(Performer, otherT.Performer)) return false;
            if( !DeepComparable.Matches(PerformingOrganization, otherT.PerformingOrganization)) return false;
            if( !DeepComparable.Matches(RequestingOrganization, otherT.RequestingOrganization)) return false;
            if( !DeepComparable.Matches(CostCenter, otherT.CostCenter)) return false;
            if( !DeepComparable.Matches(Quantity, otherT.Quantity)) return false;
            if( !DeepComparable.Matches(Bodysite, otherT.Bodysite)) return false;
            if( !DeepComparable.Matches(FactorOverrideElement, otherT.FactorOverrideElement)) return false;
            if( !DeepComparable.Matches(PriceOverride, otherT.PriceOverride)) return false;
            if( !DeepComparable.Matches(OverrideReasonElement, otherT.OverrideReasonElement)) return false;
            if( !DeepComparable.Matches(Enterer, otherT.Enterer)) return false;
            if( !DeepComparable.Matches(EnteredDateElement, otherT.EnteredDateElement)) return false;
            if( !DeepComparable.Matches(Reason, otherT.Reason)) return false;
            if( !DeepComparable.Matches(Service, otherT.Service)) return false;
            if( !DeepComparable.Matches(Product, otherT.Product)) return false;
            if( !DeepComparable.Matches(Account, otherT.Account)) return false;
            if( !DeepComparable.Matches(Note, otherT.Note)) return false;
            if( !DeepComparable.Matches(SupportingInformation, otherT.SupportingInformation)) return false;
            
            return true;
        }
        
        public override bool IsExactly(IDeepComparable other)
        {
            var otherT = other as ChargeItem;
            if(otherT == null) return false;
            
            if(!base.IsExactly(otherT)) return false;
            if( !DeepComparable.IsExactly(Identifier, otherT.Identifier)) return false;
            if( !DeepComparable.IsExactly(DefinitionUriElement, otherT.DefinitionUriElement)) return false;
            if( !DeepComparable.IsExactly(DefinitionCanonicalElement, otherT.DefinitionCanonicalElement)) return false;
            if( !DeepComparable.IsExactly(StatusElement, otherT.StatusElement)) return false;
            if( !DeepComparable.IsExactly(PartOf, otherT.PartOf)) return false;
            if( !DeepComparable.IsExactly(Code, otherT.Code)) return false;
            if( !DeepComparable.IsExactly(Subject, otherT.Subject)) return false;
            if( !DeepComparable.IsExactly(Context, otherT.Context)) return false;
            if( !DeepComparable.IsExactly(Occurrence, otherT.Occurrence)) return false;
            if( !DeepComparable.IsExactly(Performer, otherT.Performer)) return false;
            if( !DeepComparable.IsExactly(PerformingOrganization, otherT.PerformingOrganization)) return false;
            if( !DeepComparable.IsExactly(RequestingOrganization, otherT.RequestingOrganization)) return false;
            if( !DeepComparable.IsExactly(CostCenter, otherT.CostCenter)) return false;
            if( !DeepComparable.IsExactly(Quantity, otherT.Quantity)) return false;
            if( !DeepComparable.IsExactly(Bodysite, otherT.Bodysite)) return false;
            if( !DeepComparable.IsExactly(FactorOverrideElement, otherT.FactorOverrideElement)) return false;
            if( !DeepComparable.IsExactly(PriceOverride, otherT.PriceOverride)) return false;
            if( !DeepComparable.IsExactly(OverrideReasonElement, otherT.OverrideReasonElement)) return false;
            if( !DeepComparable.IsExactly(Enterer, otherT.Enterer)) return false;
            if( !DeepComparable.IsExactly(EnteredDateElement, otherT.EnteredDateElement)) return false;
            if( !DeepComparable.IsExactly(Reason, otherT.Reason)) return false;
            if( !DeepComparable.IsExactly(Service, otherT.Service)) return false;
            if( !DeepComparable.IsExactly(Product, otherT.Product)) return false;
            if( !DeepComparable.IsExactly(Account, otherT.Account)) return false;
            if( !DeepComparable.IsExactly(Note, otherT.Note)) return false;
            if( !DeepComparable.IsExactly(SupportingInformation, otherT.SupportingInformation)) return false;
            
            return true;
        }

        public override IEnumerable<Base> Children
        {
            get
            {
                foreach (var item in base.Children) yield return item;
				foreach (var elem in Identifier) { if (elem != null) yield return elem; }
				foreach (var elem in DefinitionUriElement) { if (elem != null) yield return elem; }
				foreach (var elem in DefinitionCanonicalElement) { if (elem != null) yield return elem; }
				if (StatusElement != null) yield return StatusElement;
				foreach (var elem in PartOf) { if (elem != null) yield return elem; }
				if (Code != null) yield return Code;
				if (Subject != null) yield return Subject;
				if (Context != null) yield return Context;
				if (Occurrence != null) yield return Occurrence;
				foreach (var elem in Performer) { if (elem != null) yield return elem; }
				if (PerformingOrganization != null) yield return PerformingOrganization;
				if (RequestingOrganization != null) yield return RequestingOrganization;
				if (CostCenter != null) yield return CostCenter;
				if (Quantity != null) yield return Quantity;
				foreach (var elem in Bodysite) { if (elem != null) yield return elem; }
				if (FactorOverrideElement != null) yield return FactorOverrideElement;
				if (PriceOverride != null) yield return PriceOverride;
				if (OverrideReasonElement != null) yield return OverrideReasonElement;
				if (Enterer != null) yield return Enterer;
				if (EnteredDateElement != null) yield return EnteredDateElement;
				foreach (var elem in Reason) { if (elem != null) yield return elem; }
				foreach (var elem in Service) { if (elem != null) yield return elem; }
				if (Product != null) yield return Product;
				foreach (var elem in Account) { if (elem != null) yield return elem; }
				foreach (var elem in Note) { if (elem != null) yield return elem; }
				foreach (var elem in SupportingInformation) { if (elem != null) yield return elem; }
            }
        }

        public override IEnumerable<ElementValue> NamedChildren
        {
            get
            {
                foreach (var item in base.NamedChildren) yield return item;
                foreach (var elem in Identifier) { if (elem != null) yield return new ElementValue("identifier", elem); }
                foreach (var elem in DefinitionUriElement) { if (elem != null) yield return new ElementValue("definitionUri", elem); }
                foreach (var elem in DefinitionCanonicalElement) { if (elem != null) yield return new ElementValue("definitionCanonical", elem); }
                if (StatusElement != null) yield return new ElementValue("status", StatusElement);
                foreach (var elem in PartOf) { if (elem != null) yield return new ElementValue("partOf", elem); }
                if (Code != null) yield return new ElementValue("code", Code);
                if (Subject != null) yield return new ElementValue("subject", Subject);
                if (Context != null) yield return new ElementValue("context", Context);
                if (Occurrence != null) yield return new ElementValue("occurrence", Occurrence);
                foreach (var elem in Performer) { if (elem != null) yield return new ElementValue("performer", elem); }
                if (PerformingOrganization != null) yield return new ElementValue("performingOrganization", PerformingOrganization);
                if (RequestingOrganization != null) yield return new ElementValue("requestingOrganization", RequestingOrganization);
                if (CostCenter != null) yield return new ElementValue("costCenter", CostCenter);
                if (Quantity != null) yield return new ElementValue("quantity", Quantity);
                foreach (var elem in Bodysite) { if (elem != null) yield return new ElementValue("bodysite", elem); }
                if (FactorOverrideElement != null) yield return new ElementValue("factorOverride", FactorOverrideElement);
                if (PriceOverride != null) yield return new ElementValue("priceOverride", PriceOverride);
                if (OverrideReasonElement != null) yield return new ElementValue("overrideReason", OverrideReasonElement);
                if (Enterer != null) yield return new ElementValue("enterer", Enterer);
                if (EnteredDateElement != null) yield return new ElementValue("enteredDate", EnteredDateElement);
                foreach (var elem in Reason) { if (elem != null) yield return new ElementValue("reason", elem); }
                foreach (var elem in Service) { if (elem != null) yield return new ElementValue("service", elem); }
                if (Product != null) yield return new ElementValue("product", Product);
                foreach (var elem in Account) { if (elem != null) yield return new ElementValue("account", elem); }
                foreach (var elem in Note) { if (elem != null) yield return new ElementValue("note", elem); }
                foreach (var elem in SupportingInformation) { if (elem != null) yield return new ElementValue("supportingInformation", elem); }
            }
        }

    }
    
}<|MERGE_RESOLUTION|>--- conflicted
+++ resolved
@@ -712,12 +712,8 @@
                 if(Performer != null) dest.Performer = new List<Hl7.Fhir.Model.ChargeItem.PerformerComponent>(Performer.DeepCopy());
                 if(PerformingOrganization != null) dest.PerformingOrganization = (Hl7.Fhir.Model.ResourceReference)PerformingOrganization.DeepCopy();
                 if(RequestingOrganization != null) dest.RequestingOrganization = (Hl7.Fhir.Model.ResourceReference)RequestingOrganization.DeepCopy();
-<<<<<<< HEAD
                 if(CostCenter != null) dest.CostCenter = (Hl7.Fhir.Model.ResourceReference)CostCenter.DeepCopy();
-                if(Quantity != null) dest.Quantity = (Quantity)Quantity.DeepCopy();
-=======
                 if(Quantity != null) dest.Quantity = (Hl7.Fhir.Model.Quantity)Quantity.DeepCopy();
->>>>>>> 88ba2e81
                 if(Bodysite != null) dest.Bodysite = new List<Hl7.Fhir.Model.CodeableConcept>(Bodysite.DeepCopy());
                 if(FactorOverrideElement != null) dest.FactorOverrideElement = (Hl7.Fhir.Model.FhirDecimal)FactorOverrideElement.DeepCopy();
                 if(PriceOverride != null) dest.PriceOverride = (Money)PriceOverride.DeepCopy();
