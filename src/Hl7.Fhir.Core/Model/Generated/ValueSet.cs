﻿using System;
using System.Collections.Generic;
using Hl7.Fhir.Introspection;
using Hl7.Fhir.Validation;
using System.Linq;
using System.Runtime.Serialization;
using System.ComponentModel;

/*
  Copyright (c) 2011+, HL7, Inc.
  All rights reserved.
  
  Redistribution and use in source and binary forms, with or without modification, 
  are permitted provided that the following conditions are met:
  
   * Redistributions of source code must retain the above copyright notice, this 
     list of conditions and the following disclaimer.
   * Redistributions in binary form must reproduce the above copyright notice, 
     this list of conditions and the following disclaimer in the documentation 
     and/or other materials provided with the distribution.
   * Neither the name of HL7 nor the names of its contributors may be used to 
     endorse or promote products derived from this software without specific 
     prior written permission.
  
  THIS SOFTWARE IS PROVIDED BY THE COPYRIGHT HOLDERS AND CONTRIBUTORS "AS IS" AND 
  ANY EXPRESS OR IMPLIED WARRANTIES, INCLUDING, BUT NOT LIMITED TO, THE IMPLIED 
  WARRANTIES OF MERCHANTABILITY AND FITNESS FOR A PARTICULAR PURPOSE ARE DISCLAIMED. 
  IN NO EVENT SHALL THE COPYRIGHT HOLDER OR CONTRIBUTORS BE LIABLE FOR ANY DIRECT, 
  INDIRECT, INCIDENTAL, SPECIAL, EXEMPLARY, OR CONSEQUENTIAL DAMAGES (INCLUDING, BUT 
  NOT LIMITED TO, PROCUREMENT OF SUBSTITUTE GOODS OR SERVICES; LOSS OF USE, DATA, OR 
  PROFITS; OR BUSINESS INTERRUPTION) HOWEVER CAUSED AND ON ANY THEORY OF LIABILITY, 
  WHETHER IN CONTRACT, STRICT LIABILITY, OR TORT (INCLUDING NEGLIGENCE OR OTHERWISE) 
  ARISING IN ANY WAY OUT OF THE USE OF THIS SOFTWARE, EVEN IF ADVISED OF THE 
  POSSIBILITY OF SUCH DAMAGE.
  

*/

//
// Generated for FHIR v1.6.0
//
namespace Hl7.Fhir.Model
{
    /// <summary>
    /// A set of codes drawn from one or more code systems
    /// </summary>
    [FhirType("ValueSet", IsResource=true)]
    [DataContract]
    public partial class ValueSet : Hl7.Fhir.Model.DomainResource, System.ComponentModel.INotifyPropertyChanged
    {
        [NotMapped]
        public override ResourceType ResourceType { get { return ResourceType.ValueSet; } }
        [NotMapped]
        public override string TypeName { get { return "ValueSet"; } }
        
        [FhirType("ContactComponent")]
        [DataContract]
        public partial class ContactComponent : Hl7.Fhir.Model.BackboneElement, System.ComponentModel.INotifyPropertyChanged
        {
            [NotMapped]
            public override string TypeName { get { return "ContactComponent"; } }
            
            /// <summary>
            /// Name of an individual to contact
            /// </summary>
            [FhirElement("name", InSummary=true, Order=40)]
            [DataMember]
            public Hl7.Fhir.Model.FhirString NameElement
            {
                get { return _NameElement; }
                set { _NameElement = value; OnPropertyChanged("NameElement"); }
            }
            
            private Hl7.Fhir.Model.FhirString _NameElement;
            
            /// <summary>
            /// Name of an individual to contact
            /// </summary>
            /// <remarks>This uses the native .NET datatype, rather than the FHIR equivalent</remarks>
            [NotMapped]
            [IgnoreDataMemberAttribute]
            public string Name
            {
                get { return NameElement != null ? NameElement.Value : null; }
                set
                {
                if (value == null)
                      NameElement = null; 
                    else
                        NameElement = new Hl7.Fhir.Model.FhirString(value);
                    OnPropertyChanged("Name");
                }
            }
            
            /// <summary>
            /// Contact details for individual or publisher
            /// </summary>
            [FhirElement("telecom", InSummary=true, Order=50)]
            [Cardinality(Min=0,Max=-1)]
            [DataMember]
            public List<Hl7.Fhir.Model.ContactPoint> Telecom
            {
                get { if(_Telecom==null) _Telecom = new List<Hl7.Fhir.Model.ContactPoint>(); return _Telecom; }
                set { _Telecom = value; OnPropertyChanged("Telecom"); }
            }
            
            private List<Hl7.Fhir.Model.ContactPoint> _Telecom;
            
            public override IDeepCopyable CopyTo(IDeepCopyable other)
            {
                var dest = other as ContactComponent;
                
                if (dest != null)
                {
                    base.CopyTo(dest);
                    if(NameElement != null) dest.NameElement = (Hl7.Fhir.Model.FhirString)NameElement.DeepCopy();
                    if(Telecom != null) dest.Telecom = new List<Hl7.Fhir.Model.ContactPoint>(Telecom.DeepCopy());
                    return dest;
                }
                else
                	throw new ArgumentException("Can only copy to an object of the same type", "other");
            }
            
            public override IDeepCopyable DeepCopy()
            {
                return CopyTo(new ContactComponent());
            }
            
            public override bool Matches(IDeepComparable other)
            {
                var otherT = other as ContactComponent;
                if(otherT == null) return false;
                
                if(!base.Matches(otherT)) return false;
                if( !DeepComparable.Matches(NameElement, otherT.NameElement)) return false;
                if( !DeepComparable.Matches(Telecom, otherT.Telecom)) return false;
                
                return true;
            }
            
            public override bool IsExactly(IDeepComparable other)
            {
                var otherT = other as ContactComponent;
                if(otherT == null) return false;
                
                if(!base.IsExactly(otherT)) return false;
                if( !DeepComparable.IsExactly(NameElement, otherT.NameElement)) return false;
                if( !DeepComparable.IsExactly(Telecom, otherT.Telecom)) return false;
                
                return true;
            }
            
        }
        
        
        [FhirType("ComposeComponent")]
        [DataContract]
        public partial class ComposeComponent : Hl7.Fhir.Model.BackboneElement, System.ComponentModel.INotifyPropertyChanged
        {
            [NotMapped]
            public override string TypeName { get { return "ComposeComponent"; } }
            
            /// <summary>
            /// Import the contents of another value set
            /// </summary>
            [FhirElement("import", InSummary=true, Order=40)]
            [Cardinality(Min=0,Max=-1)]
            [DataMember]
            public List<Hl7.Fhir.Model.FhirUri> ImportElement
            {
                get { if(_ImportElement==null) _ImportElement = new List<Hl7.Fhir.Model.FhirUri>(); return _ImportElement; }
                set { _ImportElement = value; OnPropertyChanged("ImportElement"); }
            }
            
            private List<Hl7.Fhir.Model.FhirUri> _ImportElement;
            
            /// <summary>
            /// Import the contents of another value set
            /// </summary>
            /// <remarks>This uses the native .NET datatype, rather than the FHIR equivalent</remarks>
            [NotMapped]
            [IgnoreDataMemberAttribute]
            public IEnumerable<string> Import
            {
                get { return ImportElement != null ? ImportElement.Select(elem => elem.Value) : null; }
                set
                {
                if (value == null)
                      ImportElement = null; 
                    else
                        ImportElement = new List<Hl7.Fhir.Model.FhirUri>(value.Select(elem=>new Hl7.Fhir.Model.FhirUri(elem)));
                    OnPropertyChanged("Import");
                }
            }
            
            /// <summary>
            /// Include one or more codes from a code system
            /// </summary>
            [FhirElement("include", InSummary=true, Order=50)]
            [Cardinality(Min=0,Max=-1)]
            [DataMember]
            public List<Hl7.Fhir.Model.ValueSet.ConceptSetComponent> Include
            {
                get { if(_Include==null) _Include = new List<Hl7.Fhir.Model.ValueSet.ConceptSetComponent>(); return _Include; }
                set { _Include = value; OnPropertyChanged("Include"); }
            }
            
            private List<Hl7.Fhir.Model.ValueSet.ConceptSetComponent> _Include;
            
            /// <summary>
            /// Explicitly exclude codes
            /// </summary>
            [FhirElement("exclude", Order=60)]
            [Cardinality(Min=0,Max=-1)]
            [DataMember]
            public List<Hl7.Fhir.Model.ValueSet.ConceptSetComponent> Exclude
            {
                get { if(_Exclude==null) _Exclude = new List<Hl7.Fhir.Model.ValueSet.ConceptSetComponent>(); return _Exclude; }
                set { _Exclude = value; OnPropertyChanged("Exclude"); }
            }
            
            private List<Hl7.Fhir.Model.ValueSet.ConceptSetComponent> _Exclude;
            
            public override IDeepCopyable CopyTo(IDeepCopyable other)
            {
                var dest = other as ComposeComponent;
                
                if (dest != null)
                {
                    base.CopyTo(dest);
                    if(ImportElement != null) dest.ImportElement = new List<Hl7.Fhir.Model.FhirUri>(ImportElement.DeepCopy());
                    if(Include != null) dest.Include = new List<Hl7.Fhir.Model.ValueSet.ConceptSetComponent>(Include.DeepCopy());
                    if(Exclude != null) dest.Exclude = new List<Hl7.Fhir.Model.ValueSet.ConceptSetComponent>(Exclude.DeepCopy());
                    return dest;
                }
                else
                	throw new ArgumentException("Can only copy to an object of the same type", "other");
            }
            
            public override IDeepCopyable DeepCopy()
            {
                return CopyTo(new ComposeComponent());
            }
            
            public override bool Matches(IDeepComparable other)
            {
                var otherT = other as ComposeComponent;
                if(otherT == null) return false;
                
                if(!base.Matches(otherT)) return false;
                if( !DeepComparable.Matches(ImportElement, otherT.ImportElement)) return false;
                if( !DeepComparable.Matches(Include, otherT.Include)) return false;
                if( !DeepComparable.Matches(Exclude, otherT.Exclude)) return false;
                
                return true;
            }
            
            public override bool IsExactly(IDeepComparable other)
            {
                var otherT = other as ComposeComponent;
                if(otherT == null) return false;
                
                if(!base.IsExactly(otherT)) return false;
                if( !DeepComparable.IsExactly(ImportElement, otherT.ImportElement)) return false;
                if( !DeepComparable.IsExactly(Include, otherT.Include)) return false;
                if( !DeepComparable.IsExactly(Exclude, otherT.Exclude)) return false;
                
                return true;
            }
            
        }
        
        
        [FhirType("ConceptSetComponent")]
        [DataContract]
        public partial class ConceptSetComponent : Hl7.Fhir.Model.BackboneElement, System.ComponentModel.INotifyPropertyChanged
        {
            [NotMapped]
            public override string TypeName { get { return "ConceptSetComponent"; } }
            
            /// <summary>
            /// The system the codes come from
            /// </summary>
            [FhirElement("system", InSummary=true, Order=40)]
            [Cardinality(Min=1,Max=1)]
            [DataMember]
            public Hl7.Fhir.Model.FhirUri SystemElement
            {
                get { return _SystemElement; }
                set { _SystemElement = value; OnPropertyChanged("SystemElement"); }
            }
            
            private Hl7.Fhir.Model.FhirUri _SystemElement;
            
            /// <summary>
            /// The system the codes come from
            /// </summary>
            /// <remarks>This uses the native .NET datatype, rather than the FHIR equivalent</remarks>
            [NotMapped]
            [IgnoreDataMemberAttribute]
            public string System
            {
                get { return SystemElement != null ? SystemElement.Value : null; }
                set
                {
                if (value == null)
                      SystemElement = null; 
                    else
                        SystemElement = new Hl7.Fhir.Model.FhirUri(value);
                    OnPropertyChanged("System");
                }
            }
            
            /// <summary>
            /// Specific version of the code system referred to
            /// </summary>
            [FhirElement("version", InSummary=true, Order=50)]
            [DataMember]
            public Hl7.Fhir.Model.FhirString VersionElement
            {
                get { return _VersionElement; }
                set { _VersionElement = value; OnPropertyChanged("VersionElement"); }
            }
            
            private Hl7.Fhir.Model.FhirString _VersionElement;
            
            /// <summary>
            /// Specific version of the code system referred to
            /// </summary>
            /// <remarks>This uses the native .NET datatype, rather than the FHIR equivalent</remarks>
            [NotMapped]
            [IgnoreDataMemberAttribute]
            public string Version
            {
                get { return VersionElement != null ? VersionElement.Value : null; }
                set
                {
                if (value == null)
                      VersionElement = null; 
                    else
                        VersionElement = new Hl7.Fhir.Model.FhirString(value);
                    OnPropertyChanged("Version");
                }
            }
            
            /// <summary>
            /// A concept defined in the system
            /// </summary>
            [FhirElement("concept", Order=60)]
            [Cardinality(Min=0,Max=-1)]
            [DataMember]
            public List<Hl7.Fhir.Model.ValueSet.ConceptReferenceComponent> Concept
            {
                get { if(_Concept==null) _Concept = new List<Hl7.Fhir.Model.ValueSet.ConceptReferenceComponent>(); return _Concept; }
                set { _Concept = value; OnPropertyChanged("Concept"); }
            }
            
            private List<Hl7.Fhir.Model.ValueSet.ConceptReferenceComponent> _Concept;
            
            /// <summary>
            /// Select codes/concepts by their properties (including relationships)
            /// </summary>
            [FhirElement("filter", Order=70)]
            [Cardinality(Min=0,Max=-1)]
            [DataMember]
            public List<Hl7.Fhir.Model.ValueSet.FilterComponent> Filter
            {
                get { if(_Filter==null) _Filter = new List<Hl7.Fhir.Model.ValueSet.FilterComponent>(); return _Filter; }
                set { _Filter = value; OnPropertyChanged("Filter"); }
            }
            
            private List<Hl7.Fhir.Model.ValueSet.FilterComponent> _Filter;
            
            public override IDeepCopyable CopyTo(IDeepCopyable other)
            {
                var dest = other as ConceptSetComponent;
                
                if (dest != null)
                {
                    base.CopyTo(dest);
                    if(SystemElement != null) dest.SystemElement = (Hl7.Fhir.Model.FhirUri)SystemElement.DeepCopy();
                    if(VersionElement != null) dest.VersionElement = (Hl7.Fhir.Model.FhirString)VersionElement.DeepCopy();
                    if(Concept != null) dest.Concept = new List<Hl7.Fhir.Model.ValueSet.ConceptReferenceComponent>(Concept.DeepCopy());
                    if(Filter != null) dest.Filter = new List<Hl7.Fhir.Model.ValueSet.FilterComponent>(Filter.DeepCopy());
                    return dest;
                }
                else
                	throw new ArgumentException("Can only copy to an object of the same type", "other");
            }
            
            public override IDeepCopyable DeepCopy()
            {
                return CopyTo(new ConceptSetComponent());
            }
            
            public override bool Matches(IDeepComparable other)
            {
                var otherT = other as ConceptSetComponent;
                if(otherT == null) return false;
                
                if(!base.Matches(otherT)) return false;
                if( !DeepComparable.Matches(SystemElement, otherT.SystemElement)) return false;
                if( !DeepComparable.Matches(VersionElement, otherT.VersionElement)) return false;
                if( !DeepComparable.Matches(Concept, otherT.Concept)) return false;
                if( !DeepComparable.Matches(Filter, otherT.Filter)) return false;
                
                return true;
            }
            
            public override bool IsExactly(IDeepComparable other)
            {
                var otherT = other as ConceptSetComponent;
                if(otherT == null) return false;
                
                if(!base.IsExactly(otherT)) return false;
                if( !DeepComparable.IsExactly(SystemElement, otherT.SystemElement)) return false;
                if( !DeepComparable.IsExactly(VersionElement, otherT.VersionElement)) return false;
                if( !DeepComparable.IsExactly(Concept, otherT.Concept)) return false;
                if( !DeepComparable.IsExactly(Filter, otherT.Filter)) return false;
                
                return true;
            }
            
        }
        
        
        [FhirType("ConceptReferenceComponent")]
        [DataContract]
        public partial class ConceptReferenceComponent : Hl7.Fhir.Model.BackboneElement, System.ComponentModel.INotifyPropertyChanged
        {
            [NotMapped]
            public override string TypeName { get { return "ConceptReferenceComponent"; } }
            
            /// <summary>
            /// Code or expression from system
            /// </summary>
            [FhirElement("code", Order=40)]
            [Cardinality(Min=1,Max=1)]
            [DataMember]
            public Hl7.Fhir.Model.Code CodeElement
            {
                get { return _CodeElement; }
                set { _CodeElement = value; OnPropertyChanged("CodeElement"); }
            }
            
            private Hl7.Fhir.Model.Code _CodeElement;
            
            /// <summary>
            /// Code or expression from system
            /// </summary>
            /// <remarks>This uses the native .NET datatype, rather than the FHIR equivalent</remarks>
            [NotMapped]
            [IgnoreDataMemberAttribute]
            public string Code
            {
                get { return CodeElement != null ? CodeElement.Value : null; }
                set
                {
                if (value == null)
                      CodeElement = null; 
                    else
                        CodeElement = new Hl7.Fhir.Model.Code(value);
                    OnPropertyChanged("Code");
                }
            }
            
            /// <summary>
            /// Text to display for this code for this value set
            /// </summary>
            [FhirElement("display", Order=50)]
            [DataMember]
            public Hl7.Fhir.Model.FhirString DisplayElement
            {
                get { return _DisplayElement; }
                set { _DisplayElement = value; OnPropertyChanged("DisplayElement"); }
            }
            
            private Hl7.Fhir.Model.FhirString _DisplayElement;
            
            /// <summary>
            /// Text to display for this code for this value set
            /// </summary>
            /// <remarks>This uses the native .NET datatype, rather than the FHIR equivalent</remarks>
            [NotMapped]
            [IgnoreDataMemberAttribute]
            public string Display
            {
                get { return DisplayElement != null ? DisplayElement.Value : null; }
                set
                {
                if (value == null)
                      DisplayElement = null; 
                    else
                        DisplayElement = new Hl7.Fhir.Model.FhirString(value);
                    OnPropertyChanged("Display");
                }
            }
            
            /// <summary>
            /// Additional representations for this valueset
            /// </summary>
            [FhirElement("designation", Order=60)]
            [Cardinality(Min=0,Max=-1)]
            [DataMember]
            public List<Hl7.Fhir.Model.ValueSet.DesignationComponent> Designation
            {
                get { if(_Designation==null) _Designation = new List<Hl7.Fhir.Model.ValueSet.DesignationComponent>(); return _Designation; }
                set { _Designation = value; OnPropertyChanged("Designation"); }
            }
            
            private List<Hl7.Fhir.Model.ValueSet.DesignationComponent> _Designation;
            
            public override IDeepCopyable CopyTo(IDeepCopyable other)
            {
                var dest = other as ConceptReferenceComponent;
                
                if (dest != null)
                {
                    base.CopyTo(dest);
                    if(CodeElement != null) dest.CodeElement = (Hl7.Fhir.Model.Code)CodeElement.DeepCopy();
                    if(DisplayElement != null) dest.DisplayElement = (Hl7.Fhir.Model.FhirString)DisplayElement.DeepCopy();
                    if(Designation != null) dest.Designation = new List<Hl7.Fhir.Model.ValueSet.DesignationComponent>(Designation.DeepCopy());
                    return dest;
                }
                else
                	throw new ArgumentException("Can only copy to an object of the same type", "other");
            }
            
            public override IDeepCopyable DeepCopy()
            {
                return CopyTo(new ConceptReferenceComponent());
            }
            
            public override bool Matches(IDeepComparable other)
            {
                var otherT = other as ConceptReferenceComponent;
                if(otherT == null) return false;
                
                if(!base.Matches(otherT)) return false;
                if( !DeepComparable.Matches(CodeElement, otherT.CodeElement)) return false;
                if( !DeepComparable.Matches(DisplayElement, otherT.DisplayElement)) return false;
                if( !DeepComparable.Matches(Designation, otherT.Designation)) return false;
                
                return true;
            }
            
            public override bool IsExactly(IDeepComparable other)
            {
                var otherT = other as ConceptReferenceComponent;
                if(otherT == null) return false;
                
                if(!base.IsExactly(otherT)) return false;
                if( !DeepComparable.IsExactly(CodeElement, otherT.CodeElement)) return false;
                if( !DeepComparable.IsExactly(DisplayElement, otherT.DisplayElement)) return false;
                if( !DeepComparable.IsExactly(Designation, otherT.Designation)) return false;
                
                return true;
            }
            
        }
        
        
        [FhirType("DesignationComponent")]
        [DataContract]
        public partial class DesignationComponent : Hl7.Fhir.Model.BackboneElement, System.ComponentModel.INotifyPropertyChanged
        {
            [NotMapped]
            public override string TypeName { get { return "DesignationComponent"; } }
            
            /// <summary>
            /// Human language of the designation
            /// </summary>
            [FhirElement("language", Order=40)]
            [DataMember]
            public Hl7.Fhir.Model.Code LanguageElement
            {
                get { return _LanguageElement; }
                set { _LanguageElement = value; OnPropertyChanged("LanguageElement"); }
            }
            
            private Hl7.Fhir.Model.Code _LanguageElement;
            
            /// <summary>
            /// Human language of the designation
            /// </summary>
            /// <remarks>This uses the native .NET datatype, rather than the FHIR equivalent</remarks>
            [NotMapped]
            [IgnoreDataMemberAttribute]
            public string Language
            {
                get { return LanguageElement != null ? LanguageElement.Value : null; }
                set
                {
                if (value == null)
                      LanguageElement = null; 
                    else
                        LanguageElement = new Hl7.Fhir.Model.Code(value);
                    OnPropertyChanged("Language");
                }
            }
            
            /// <summary>
            /// Details how this designation would be used
            /// </summary>
            [FhirElement("use", Order=50)]
            [DataMember]
            public Hl7.Fhir.Model.Coding Use
            {
                get { return _Use; }
                set { _Use = value; OnPropertyChanged("Use"); }
            }
            
            private Hl7.Fhir.Model.Coding _Use;
            
            /// <summary>
            /// The text value for this designation
            /// </summary>
            [FhirElement("value", Order=60)]
            [Cardinality(Min=1,Max=1)]
            [DataMember]
            public Hl7.Fhir.Model.FhirString ValueElement
            {
                get { return _ValueElement; }
                set { _ValueElement = value; OnPropertyChanged("ValueElement"); }
            }
            
            private Hl7.Fhir.Model.FhirString _ValueElement;
            
            /// <summary>
            /// The text value for this designation
            /// </summary>
            /// <remarks>This uses the native .NET datatype, rather than the FHIR equivalent</remarks>
            [NotMapped]
            [IgnoreDataMemberAttribute]
            public string Value
            {
                get { return ValueElement != null ? ValueElement.Value : null; }
                set
                {
                if (value == null)
                      ValueElement = null; 
                    else
                        ValueElement = new Hl7.Fhir.Model.FhirString(value);
                    OnPropertyChanged("Value");
                }
            }
            
            public override IDeepCopyable CopyTo(IDeepCopyable other)
            {
                var dest = other as DesignationComponent;
                
                if (dest != null)
                {
                    base.CopyTo(dest);
                    if(LanguageElement != null) dest.LanguageElement = (Hl7.Fhir.Model.Code)LanguageElement.DeepCopy();
                    if(Use != null) dest.Use = (Hl7.Fhir.Model.Coding)Use.DeepCopy();
                    if(ValueElement != null) dest.ValueElement = (Hl7.Fhir.Model.FhirString)ValueElement.DeepCopy();
                    return dest;
                }
                else
                	throw new ArgumentException("Can only copy to an object of the same type", "other");
            }
            
            public override IDeepCopyable DeepCopy()
            {
                return CopyTo(new DesignationComponent());
            }
            
            public override bool Matches(IDeepComparable other)
            {
                var otherT = other as DesignationComponent;
                if(otherT == null) return false;
                
                if(!base.Matches(otherT)) return false;
                if( !DeepComparable.Matches(LanguageElement, otherT.LanguageElement)) return false;
                if( !DeepComparable.Matches(Use, otherT.Use)) return false;
                if( !DeepComparable.Matches(ValueElement, otherT.ValueElement)) return false;
                
                return true;
            }
            
            public override bool IsExactly(IDeepComparable other)
            {
                var otherT = other as DesignationComponent;
                if(otherT == null) return false;
                
                if(!base.IsExactly(otherT)) return false;
                if( !DeepComparable.IsExactly(LanguageElement, otherT.LanguageElement)) return false;
                if( !DeepComparable.IsExactly(Use, otherT.Use)) return false;
                if( !DeepComparable.IsExactly(ValueElement, otherT.ValueElement)) return false;
                
                return true;
            }
            
        }
        
        
        [FhirType("FilterComponent")]
        [DataContract]
        public partial class FilterComponent : Hl7.Fhir.Model.BackboneElement, System.ComponentModel.INotifyPropertyChanged
        {
            [NotMapped]
            public override string TypeName { get { return "FilterComponent"; } }
            
            /// <summary>
            /// A property defined by the code system
            /// </summary>
            [FhirElement("property", Order=40)]
            [Cardinality(Min=1,Max=1)]
            [DataMember]
            public Hl7.Fhir.Model.Code PropertyElement
            {
                get { return _PropertyElement; }
                set { _PropertyElement = value; OnPropertyChanged("PropertyElement"); }
            }
            
            private Hl7.Fhir.Model.Code _PropertyElement;
            
            /// <summary>
            /// A property defined by the code system
            /// </summary>
            /// <remarks>This uses the native .NET datatype, rather than the FHIR equivalent</remarks>
            [NotMapped]
            [IgnoreDataMemberAttribute]
            public string Property
            {
                get { return PropertyElement != null ? PropertyElement.Value : null; }
                set
                {
                if (value == null)
                      PropertyElement = null; 
                    else
                        PropertyElement = new Hl7.Fhir.Model.Code(value);
                    OnPropertyChanged("Property");
                }
            }
            
            /// <summary>
            /// = | is-a | is-not-a | regex | in | not-in | generalizes
            /// </summary>
            [FhirElement("op", Order=50)]
            [Cardinality(Min=1,Max=1)]
            [DataMember]
            public Code<Hl7.Fhir.Model.FilterOperator> OpElement
            {
                get { return _OpElement; }
                set { _OpElement = value; OnPropertyChanged("OpElement"); }
            }
            
            private Code<Hl7.Fhir.Model.FilterOperator> _OpElement;
            
            /// <summary>
            /// = | is-a | is-not-a | regex | in | not-in | generalizes
            /// </summary>
            /// <remarks>This uses the native .NET datatype, rather than the FHIR equivalent</remarks>
            [NotMapped]
            [IgnoreDataMemberAttribute]
            public Hl7.Fhir.Model.FilterOperator? Op
            {
                get { return OpElement != null ? OpElement.Value : null; }
                set
                {
                if (!value.HasValue)
                      OpElement = null; 
                    else
                        OpElement = new Code<Hl7.Fhir.Model.FilterOperator>(value);
                    OnPropertyChanged("Op");
                }
            }
            
            /// <summary>
            /// Code from the system, or regex criteria
            /// </summary>
            [FhirElement("value", Order=60)]
            [Cardinality(Min=1,Max=1)]
            [DataMember]
            public Hl7.Fhir.Model.Code ValueElement
            {
                get { return _ValueElement; }
                set { _ValueElement = value; OnPropertyChanged("ValueElement"); }
            }
            
            private Hl7.Fhir.Model.Code _ValueElement;
            
            /// <summary>
            /// Code from the system, or regex criteria
            /// </summary>
            /// <remarks>This uses the native .NET datatype, rather than the FHIR equivalent</remarks>
            [NotMapped]
            [IgnoreDataMemberAttribute]
            public string Value
            {
                get { return ValueElement != null ? ValueElement.Value : null; }
                set
                {
                if (value == null)
                      ValueElement = null; 
                    else
                        ValueElement = new Hl7.Fhir.Model.Code(value);
                    OnPropertyChanged("Value");
                }
            }
            
            public override IDeepCopyable CopyTo(IDeepCopyable other)
            {
                var dest = other as FilterComponent;
                
                if (dest != null)
                {
                    base.CopyTo(dest);
                    if(PropertyElement != null) dest.PropertyElement = (Hl7.Fhir.Model.Code)PropertyElement.DeepCopy();
                    if(OpElement != null) dest.OpElement = (Code<Hl7.Fhir.Model.FilterOperator>)OpElement.DeepCopy();
                    if(ValueElement != null) dest.ValueElement = (Hl7.Fhir.Model.Code)ValueElement.DeepCopy();
                    return dest;
                }
                else
                	throw new ArgumentException("Can only copy to an object of the same type", "other");
            }
            
            public override IDeepCopyable DeepCopy()
            {
                return CopyTo(new FilterComponent());
            }
            
            public override bool Matches(IDeepComparable other)
            {
                var otherT = other as FilterComponent;
                if(otherT == null) return false;
                
                if(!base.Matches(otherT)) return false;
                if( !DeepComparable.Matches(PropertyElement, otherT.PropertyElement)) return false;
                if( !DeepComparable.Matches(OpElement, otherT.OpElement)) return false;
                if( !DeepComparable.Matches(ValueElement, otherT.ValueElement)) return false;
                
                return true;
            }
            
            public override bool IsExactly(IDeepComparable other)
            {
                var otherT = other as FilterComponent;
                if(otherT == null) return false;
                
                if(!base.IsExactly(otherT)) return false;
                if( !DeepComparable.IsExactly(PropertyElement, otherT.PropertyElement)) return false;
                if( !DeepComparable.IsExactly(OpElement, otherT.OpElement)) return false;
                if( !DeepComparable.IsExactly(ValueElement, otherT.ValueElement)) return false;
                
                return true;
            }
            
        }
        
        
        [FhirType("ExpansionComponent")]
        [DataContract]
        public partial class ExpansionComponent : Hl7.Fhir.Model.BackboneElement, System.ComponentModel.INotifyPropertyChanged
        {
            [NotMapped]
            public override string TypeName { get { return "ExpansionComponent"; } }
            
            /// <summary>
            /// Uniquely identifies this expansion
            /// </summary>
            [FhirElement("identifier", Order=40)]
            [Cardinality(Min=1,Max=1)]
            [DataMember]
            public Hl7.Fhir.Model.FhirUri IdentifierElement
            {
                get { return _IdentifierElement; }
                set { _IdentifierElement = value; OnPropertyChanged("IdentifierElement"); }
            }
            
            private Hl7.Fhir.Model.FhirUri _IdentifierElement;
            
            /// <summary>
            /// Uniquely identifies this expansion
            /// </summary>
            /// <remarks>This uses the native .NET datatype, rather than the FHIR equivalent</remarks>
            [NotMapped]
            [IgnoreDataMemberAttribute]
            public string Identifier
            {
                get { return IdentifierElement != null ? IdentifierElement.Value : null; }
                set
                {
                if (value == null)
                      IdentifierElement = null; 
                    else
                        IdentifierElement = new Hl7.Fhir.Model.FhirUri(value);
                    OnPropertyChanged("Identifier");
                }
            }
            
            /// <summary>
            /// Time ValueSet expansion happened
            /// </summary>
            [FhirElement("timestamp", Order=50)]
            [Cardinality(Min=1,Max=1)]
            [DataMember]
            public Hl7.Fhir.Model.FhirDateTime TimestampElement
            {
                get { return _TimestampElement; }
                set { _TimestampElement = value; OnPropertyChanged("TimestampElement"); }
            }
            
            private Hl7.Fhir.Model.FhirDateTime _TimestampElement;
            
            /// <summary>
            /// Time ValueSet expansion happened
            /// </summary>
            /// <remarks>This uses the native .NET datatype, rather than the FHIR equivalent</remarks>
            [NotMapped]
            [IgnoreDataMemberAttribute]
            public string Timestamp
            {
                get { return TimestampElement != null ? TimestampElement.Value : null; }
                set
                {
                if (value == null)
                      TimestampElement = null; 
                    else
                        TimestampElement = new Hl7.Fhir.Model.FhirDateTime(value);
                    OnPropertyChanged("Timestamp");
                }
            }
            
            /// <summary>
            /// Total number of codes in the expansion
            /// </summary>
            [FhirElement("total", Order=60)]
            [DataMember]
            public Hl7.Fhir.Model.Integer TotalElement
            {
                get { return _TotalElement; }
                set { _TotalElement = value; OnPropertyChanged("TotalElement"); }
            }
            
            private Hl7.Fhir.Model.Integer _TotalElement;
            
            /// <summary>
            /// Total number of codes in the expansion
            /// </summary>
            /// <remarks>This uses the native .NET datatype, rather than the FHIR equivalent</remarks>
            [NotMapped]
            [IgnoreDataMemberAttribute]
            public int? Total
            {
                get { return TotalElement != null ? TotalElement.Value : null; }
                set
                {
                if (!value.HasValue)
                      TotalElement = null; 
                    else
                        TotalElement = new Hl7.Fhir.Model.Integer(value);
                    OnPropertyChanged("Total");
                }
            }
            
            /// <summary>
            /// Offset at which this resource starts
            /// </summary>
            [FhirElement("offset", Order=70)]
            [DataMember]
            public Hl7.Fhir.Model.Integer OffsetElement
            {
                get { return _OffsetElement; }
                set { _OffsetElement = value; OnPropertyChanged("OffsetElement"); }
            }
            
            private Hl7.Fhir.Model.Integer _OffsetElement;
            
            /// <summary>
            /// Offset at which this resource starts
            /// </summary>
            /// <remarks>This uses the native .NET datatype, rather than the FHIR equivalent</remarks>
            [NotMapped]
            [IgnoreDataMemberAttribute]
            public int? Offset
            {
                get { return OffsetElement != null ? OffsetElement.Value : null; }
                set
                {
                if (!value.HasValue)
                      OffsetElement = null; 
                    else
                        OffsetElement = new Hl7.Fhir.Model.Integer(value);
                    OnPropertyChanged("Offset");
                }
            }
            
            /// <summary>
            /// Parameter that controlled the expansion process
            /// </summary>
            [FhirElement("parameter", Order=80)]
            [Cardinality(Min=0,Max=-1)]
            [DataMember]
            public List<Hl7.Fhir.Model.ValueSet.ParameterComponent> Parameter
            {
                get { if(_Parameter==null) _Parameter = new List<Hl7.Fhir.Model.ValueSet.ParameterComponent>(); return _Parameter; }
                set { _Parameter = value; OnPropertyChanged("Parameter"); }
            }
            
            private List<Hl7.Fhir.Model.ValueSet.ParameterComponent> _Parameter;
            
            /// <summary>
            /// Codes in the value set
            /// </summary>
            [FhirElement("contains", Order=90)]
            [Cardinality(Min=0,Max=-1)]
            [DataMember]
            public List<Hl7.Fhir.Model.ValueSet.ContainsComponent> Contains
            {
                get { if(_Contains==null) _Contains = new List<Hl7.Fhir.Model.ValueSet.ContainsComponent>(); return _Contains; }
                set { _Contains = value; OnPropertyChanged("Contains"); }
            }
            
            private List<Hl7.Fhir.Model.ValueSet.ContainsComponent> _Contains;
            
            public override IDeepCopyable CopyTo(IDeepCopyable other)
            {
                var dest = other as ExpansionComponent;
                
                if (dest != null)
                {
                    base.CopyTo(dest);
                    if(IdentifierElement != null) dest.IdentifierElement = (Hl7.Fhir.Model.FhirUri)IdentifierElement.DeepCopy();
                    if(TimestampElement != null) dest.TimestampElement = (Hl7.Fhir.Model.FhirDateTime)TimestampElement.DeepCopy();
                    if(TotalElement != null) dest.TotalElement = (Hl7.Fhir.Model.Integer)TotalElement.DeepCopy();
                    if(OffsetElement != null) dest.OffsetElement = (Hl7.Fhir.Model.Integer)OffsetElement.DeepCopy();
                    if(Parameter != null) dest.Parameter = new List<Hl7.Fhir.Model.ValueSet.ParameterComponent>(Parameter.DeepCopy());
                    if(Contains != null) dest.Contains = new List<Hl7.Fhir.Model.ValueSet.ContainsComponent>(Contains.DeepCopy());
                    return dest;
                }
                else
                	throw new ArgumentException("Can only copy to an object of the same type", "other");
            }
            
            public override IDeepCopyable DeepCopy()
            {
                return CopyTo(new ExpansionComponent());
            }
            
            public override bool Matches(IDeepComparable other)
            {
                var otherT = other as ExpansionComponent;
                if(otherT == null) return false;
                
                if(!base.Matches(otherT)) return false;
                if( !DeepComparable.Matches(IdentifierElement, otherT.IdentifierElement)) return false;
                if( !DeepComparable.Matches(TimestampElement, otherT.TimestampElement)) return false;
                if( !DeepComparable.Matches(TotalElement, otherT.TotalElement)) return false;
                if( !DeepComparable.Matches(OffsetElement, otherT.OffsetElement)) return false;
                if( !DeepComparable.Matches(Parameter, otherT.Parameter)) return false;
                if( !DeepComparable.Matches(Contains, otherT.Contains)) return false;
                
                return true;
            }
            
            public override bool IsExactly(IDeepComparable other)
            {
                var otherT = other as ExpansionComponent;
                if(otherT == null) return false;
                
                if(!base.IsExactly(otherT)) return false;
                if( !DeepComparable.IsExactly(IdentifierElement, otherT.IdentifierElement)) return false;
                if( !DeepComparable.IsExactly(TimestampElement, otherT.TimestampElement)) return false;
                if( !DeepComparable.IsExactly(TotalElement, otherT.TotalElement)) return false;
                if( !DeepComparable.IsExactly(OffsetElement, otherT.OffsetElement)) return false;
                if( !DeepComparable.IsExactly(Parameter, otherT.Parameter)) return false;
                if( !DeepComparable.IsExactly(Contains, otherT.Contains)) return false;
                
                return true;
            }
            
        }
        
        
        [FhirType("ParameterComponent")]
        [DataContract]
        public partial class ParameterComponent : Hl7.Fhir.Model.BackboneElement, System.ComponentModel.INotifyPropertyChanged
        {
            [NotMapped]
            public override string TypeName { get { return "ParameterComponent"; } }
            
            /// <summary>
            /// Name as assigned by the server
            /// </summary>
            [FhirElement("name", Order=40)]
            [Cardinality(Min=1,Max=1)]
            [DataMember]
            public Hl7.Fhir.Model.FhirString NameElement
            {
                get { return _NameElement; }
                set { _NameElement = value; OnPropertyChanged("NameElement"); }
            }
            
            private Hl7.Fhir.Model.FhirString _NameElement;
            
            /// <summary>
            /// Name as assigned by the server
            /// </summary>
            /// <remarks>This uses the native .NET datatype, rather than the FHIR equivalent</remarks>
            [NotMapped]
            [IgnoreDataMemberAttribute]
            public string Name
            {
                get { return NameElement != null ? NameElement.Value : null; }
                set
                {
                if (value == null)
                      NameElement = null; 
                    else
                        NameElement = new Hl7.Fhir.Model.FhirString(value);
                    OnPropertyChanged("Name");
                }
            }
            
            /// <summary>
            /// Value of the named parameter
            /// </summary>
            [FhirElement("value", Order=50, Choice=ChoiceType.DatatypeChoice)]
            [AllowedTypes(typeof(Hl7.Fhir.Model.FhirString),typeof(Hl7.Fhir.Model.FhirBoolean),typeof(Hl7.Fhir.Model.Integer),typeof(Hl7.Fhir.Model.FhirDecimal),typeof(Hl7.Fhir.Model.FhirUri),typeof(Hl7.Fhir.Model.Code))]
            [DataMember]
            public Hl7.Fhir.Model.Element Value
            {
                get { return _Value; }
                set { _Value = value; OnPropertyChanged("Value"); }
            }
            
            private Hl7.Fhir.Model.Element _Value;
            
            public override IDeepCopyable CopyTo(IDeepCopyable other)
            {
                var dest = other as ParameterComponent;
                
                if (dest != null)
                {
                    base.CopyTo(dest);
                    if(NameElement != null) dest.NameElement = (Hl7.Fhir.Model.FhirString)NameElement.DeepCopy();
                    if(Value != null) dest.Value = (Hl7.Fhir.Model.Element)Value.DeepCopy();
                    return dest;
                }
                else
                	throw new ArgumentException("Can only copy to an object of the same type", "other");
            }
            
            public override IDeepCopyable DeepCopy()
            {
                return CopyTo(new ParameterComponent());
            }
            
            public override bool Matches(IDeepComparable other)
            {
                var otherT = other as ParameterComponent;
                if(otherT == null) return false;
                
                if(!base.Matches(otherT)) return false;
                if( !DeepComparable.Matches(NameElement, otherT.NameElement)) return false;
                if( !DeepComparable.Matches(Value, otherT.Value)) return false;
                
                return true;
            }
            
            public override bool IsExactly(IDeepComparable other)
            {
                var otherT = other as ParameterComponent;
                if(otherT == null) return false;
                
                if(!base.IsExactly(otherT)) return false;
                if( !DeepComparable.IsExactly(NameElement, otherT.NameElement)) return false;
                if( !DeepComparable.IsExactly(Value, otherT.Value)) return false;
                
                return true;
            }
            
        }
        
        
        [FhirType("ContainsComponent")]
        [DataContract]
        public partial class ContainsComponent : Hl7.Fhir.Model.BackboneElement, System.ComponentModel.INotifyPropertyChanged
        {
            [NotMapped]
            public override string TypeName { get { return "ContainsComponent"; } }
            
            /// <summary>
            /// System value for the code
            /// </summary>
            [FhirElement("system", Order=40)]
            [DataMember]
            public Hl7.Fhir.Model.FhirUri SystemElement
            {
                get { return _SystemElement; }
                set { _SystemElement = value; OnPropertyChanged("SystemElement"); }
            }
            
            private Hl7.Fhir.Model.FhirUri _SystemElement;
            
            /// <summary>
            /// System value for the code
            /// </summary>
            /// <remarks>This uses the native .NET datatype, rather than the FHIR equivalent</remarks>
            [NotMapped]
            [IgnoreDataMemberAttribute]
            public string System
            {
                get { return SystemElement != null ? SystemElement.Value : null; }
                set
                {
                if (value == null)
                      SystemElement = null; 
                    else
                        SystemElement = new Hl7.Fhir.Model.FhirUri(value);
                    OnPropertyChanged("System");
                }
            }
            
            /// <summary>
            /// If user cannot select this entry
            /// </summary>
            [FhirElement("abstract", Order=50)]
            [DataMember]
            public Hl7.Fhir.Model.FhirBoolean AbstractElement
            {
                get { return _AbstractElement; }
                set { _AbstractElement = value; OnPropertyChanged("AbstractElement"); }
            }
            
            private Hl7.Fhir.Model.FhirBoolean _AbstractElement;
            
            /// <summary>
            /// If user cannot select this entry
            /// </summary>
            /// <remarks>This uses the native .NET datatype, rather than the FHIR equivalent</remarks>
            [NotMapped]
            [IgnoreDataMemberAttribute]
            public bool? Abstract
            {
                get { return AbstractElement != null ? AbstractElement.Value : null; }
                set
                {
                if (!value.HasValue)
                      AbstractElement = null; 
                    else
                        AbstractElement = new Hl7.Fhir.Model.FhirBoolean(value);
                    OnPropertyChanged("Abstract");
                }
            }
            
            /// <summary>
            /// Version in which this code/display is defined
            /// </summary>
            [FhirElement("version", Order=60)]
            [DataMember]
            public Hl7.Fhir.Model.FhirString VersionElement
            {
                get { return _VersionElement; }
                set { _VersionElement = value; OnPropertyChanged("VersionElement"); }
            }
            
            private Hl7.Fhir.Model.FhirString _VersionElement;
            
            /// <summary>
            /// Version in which this code/display is defined
            /// </summary>
            /// <remarks>This uses the native .NET datatype, rather than the FHIR equivalent</remarks>
            [NotMapped]
            [IgnoreDataMemberAttribute]
            public string Version
            {
                get { return VersionElement != null ? VersionElement.Value : null; }
                set
                {
                if (value == null)
                      VersionElement = null; 
                    else
                        VersionElement = new Hl7.Fhir.Model.FhirString(value);
                    OnPropertyChanged("Version");
                }
            }
            
            /// <summary>
            /// Code - if blank, this is not a selectable code
            /// </summary>
            [FhirElement("code", Order=70)]
            [DataMember]
            public Hl7.Fhir.Model.Code CodeElement
            {
                get { return _CodeElement; }
                set { _CodeElement = value; OnPropertyChanged("CodeElement"); }
            }
            
            private Hl7.Fhir.Model.Code _CodeElement;
            
            /// <summary>
            /// Code - if blank, this is not a selectable code
            /// </summary>
            /// <remarks>This uses the native .NET datatype, rather than the FHIR equivalent</remarks>
            [NotMapped]
            [IgnoreDataMemberAttribute]
            public string Code
            {
                get { return CodeElement != null ? CodeElement.Value : null; }
                set
                {
                if (value == null)
                      CodeElement = null; 
                    else
                        CodeElement = new Hl7.Fhir.Model.Code(value);
                    OnPropertyChanged("Code");
                }
            }
            
            /// <summary>
            /// User display for the concept
            /// </summary>
            [FhirElement("display", Order=80)]
            [DataMember]
            public Hl7.Fhir.Model.FhirString DisplayElement
            {
                get { return _DisplayElement; }
                set { _DisplayElement = value; OnPropertyChanged("DisplayElement"); }
            }
            
            private Hl7.Fhir.Model.FhirString _DisplayElement;
            
            /// <summary>
            /// User display for the concept
            /// </summary>
            /// <remarks>This uses the native .NET datatype, rather than the FHIR equivalent</remarks>
            [NotMapped]
            [IgnoreDataMemberAttribute]
            public string Display
            {
                get { return DisplayElement != null ? DisplayElement.Value : null; }
                set
                {
                if (value == null)
                      DisplayElement = null; 
                    else
                        DisplayElement = new Hl7.Fhir.Model.FhirString(value);
                    OnPropertyChanged("Display");
                }
            }
            
            /// <summary>
            /// Codes contained under this entry
            /// </summary>
            [FhirElement("contains", Order=90)]
            [Cardinality(Min=0,Max=-1)]
            [DataMember]
            public List<Hl7.Fhir.Model.ValueSet.ContainsComponent> Contains
            {
                get { if(_Contains==null) _Contains = new List<Hl7.Fhir.Model.ValueSet.ContainsComponent>(); return _Contains; }
                set { _Contains = value; OnPropertyChanged("Contains"); }
            }
            
            private List<Hl7.Fhir.Model.ValueSet.ContainsComponent> _Contains;
            
            public override IDeepCopyable CopyTo(IDeepCopyable other)
            {
                var dest = other as ContainsComponent;
                
                if (dest != null)
                {
                    base.CopyTo(dest);
                    if(SystemElement != null) dest.SystemElement = (Hl7.Fhir.Model.FhirUri)SystemElement.DeepCopy();
                    if(AbstractElement != null) dest.AbstractElement = (Hl7.Fhir.Model.FhirBoolean)AbstractElement.DeepCopy();
                    if(VersionElement != null) dest.VersionElement = (Hl7.Fhir.Model.FhirString)VersionElement.DeepCopy();
                    if(CodeElement != null) dest.CodeElement = (Hl7.Fhir.Model.Code)CodeElement.DeepCopy();
                    if(DisplayElement != null) dest.DisplayElement = (Hl7.Fhir.Model.FhirString)DisplayElement.DeepCopy();
                    if(Contains != null) dest.Contains = new List<Hl7.Fhir.Model.ValueSet.ContainsComponent>(Contains.DeepCopy());
                    return dest;
                }
                else
                	throw new ArgumentException("Can only copy to an object of the same type", "other");
            }
            
            public override IDeepCopyable DeepCopy()
            {
                return CopyTo(new ContainsComponent());
            }
            
            public override bool Matches(IDeepComparable other)
            {
                var otherT = other as ContainsComponent;
                if(otherT == null) return false;
                
                if(!base.Matches(otherT)) return false;
                if( !DeepComparable.Matches(SystemElement, otherT.SystemElement)) return false;
                if( !DeepComparable.Matches(AbstractElement, otherT.AbstractElement)) return false;
                if( !DeepComparable.Matches(VersionElement, otherT.VersionElement)) return false;
                if( !DeepComparable.Matches(CodeElement, otherT.CodeElement)) return false;
                if( !DeepComparable.Matches(DisplayElement, otherT.DisplayElement)) return false;
                if( !DeepComparable.Matches(Contains, otherT.Contains)) return false;
                
                return true;
            }
            
            public override bool IsExactly(IDeepComparable other)
            {
                var otherT = other as ContainsComponent;
                if(otherT == null) return false;
                
                if(!base.IsExactly(otherT)) return false;
                if( !DeepComparable.IsExactly(SystemElement, otherT.SystemElement)) return false;
                if( !DeepComparable.IsExactly(AbstractElement, otherT.AbstractElement)) return false;
                if( !DeepComparable.IsExactly(VersionElement, otherT.VersionElement)) return false;
                if( !DeepComparable.IsExactly(CodeElement, otherT.CodeElement)) return false;
                if( !DeepComparable.IsExactly(DisplayElement, otherT.DisplayElement)) return false;
                if( !DeepComparable.IsExactly(Contains, otherT.Contains)) return false;
                
                return true;
            }
            
        }
        
        
        /// <summary>
        /// Globally unique logical identifier for  value set
        /// </summary>
        [FhirElement("url", InSummary=true, Order=90)]
        [DataMember]
        public Hl7.Fhir.Model.FhirUri UrlElement
        {
            get { return _UrlElement; }
            set { _UrlElement = value; OnPropertyChanged("UrlElement"); }
        }
        
        private Hl7.Fhir.Model.FhirUri _UrlElement;
        
        /// <summary>
        /// Globally unique logical identifier for  value set
        /// </summary>
        /// <remarks>This uses the native .NET datatype, rather than the FHIR equivalent</remarks>
        [NotMapped]
        [IgnoreDataMemberAttribute]
        public string Url
        {
            get { return UrlElement != null ? UrlElement.Value : null; }
            set
            {
                if (value == null)
                  UrlElement = null; 
                else
                  UrlElement = new Hl7.Fhir.Model.FhirUri(value);
                OnPropertyChanged("Url");
            }
        }
        
        /// <summary>
        /// Additional identifier for the value set (e.g. HL7 v2 / CDA)
        /// </summary>
        [FhirElement("identifier", InSummary=true, Order=100)]
        [Cardinality(Min=0,Max=-1)]
        [DataMember]
        public List<Hl7.Fhir.Model.Identifier> Identifier
        {
            get { if(_Identifier==null) _Identifier = new List<Hl7.Fhir.Model.Identifier>(); return _Identifier; }
            set { _Identifier = value; OnPropertyChanged("Identifier"); }
        }
        
        private List<Hl7.Fhir.Model.Identifier> _Identifier;
        
        /// <summary>
        /// Logical identifier for this version of the value set
        /// </summary>
        [FhirElement("version", InSummary=true, Order=110)]
        [DataMember]
        public Hl7.Fhir.Model.FhirString VersionElement
        {
            get { return _VersionElement; }
            set { _VersionElement = value; OnPropertyChanged("VersionElement"); }
        }
        
        private Hl7.Fhir.Model.FhirString _VersionElement;
        
        /// <summary>
        /// Logical identifier for this version of the value set
        /// </summary>
        /// <remarks>This uses the native .NET datatype, rather than the FHIR equivalent</remarks>
        [NotMapped]
        [IgnoreDataMemberAttribute]
        public string Version
        {
            get { return VersionElement != null ? VersionElement.Value : null; }
            set
            {
                if (value == null)
                  VersionElement = null; 
                else
                  VersionElement = new Hl7.Fhir.Model.FhirString(value);
                OnPropertyChanged("Version");
            }
        }
        
        /// <summary>
        /// Informal name for this value set
        /// </summary>
        [FhirElement("name", InSummary=true, Order=120)]
        [DataMember]
        public Hl7.Fhir.Model.FhirString NameElement
        {
            get { return _NameElement; }
            set { _NameElement = value; OnPropertyChanged("NameElement"); }
        }
        
        private Hl7.Fhir.Model.FhirString _NameElement;
        
        /// <summary>
        /// Informal name for this value set
        /// </summary>
        /// <remarks>This uses the native .NET datatype, rather than the FHIR equivalent</remarks>
        [NotMapped]
        [IgnoreDataMemberAttribute]
        public string Name
        {
            get { return NameElement != null ? NameElement.Value : null; }
            set
            {
                if (value == null)
                  NameElement = null; 
                else
                  NameElement = new Hl7.Fhir.Model.FhirString(value);
                OnPropertyChanged("Name");
            }
        }
        
        /// <summary>
        /// draft | active | retired
        /// </summary>
        [FhirElement("status", InSummary=true, Order=130)]
        [Cardinality(Min=1,Max=1)]
        [DataMember]
        public Code<Hl7.Fhir.Model.ConformanceResourceStatus> StatusElement
        {
            get { return _StatusElement; }
            set { _StatusElement = value; OnPropertyChanged("StatusElement"); }
        }
        
        private Code<Hl7.Fhir.Model.ConformanceResourceStatus> _StatusElement;
        
        /// <summary>
        /// draft | active | retired
        /// </summary>
        /// <remarks>This uses the native .NET datatype, rather than the FHIR equivalent</remarks>
        [NotMapped]
        [IgnoreDataMemberAttribute]
        public Hl7.Fhir.Model.ConformanceResourceStatus? Status
        {
            get { return StatusElement != null ? StatusElement.Value : null; }
            set
            {
                if (!value.HasValue)
                  StatusElement = null; 
                else
                  StatusElement = new Code<Hl7.Fhir.Model.ConformanceResourceStatus>(value);
                OnPropertyChanged("Status");
            }
        }
        
        /// <summary>
        /// If for testing purposes, not real usage
        /// </summary>
        [FhirElement("experimental", InSummary=true, Order=140)]
        [DataMember]
        public Hl7.Fhir.Model.FhirBoolean ExperimentalElement
        {
            get { return _ExperimentalElement; }
            set { _ExperimentalElement = value; OnPropertyChanged("ExperimentalElement"); }
        }
        
        private Hl7.Fhir.Model.FhirBoolean _ExperimentalElement;
        
        /// <summary>
        /// If for testing purposes, not real usage
        /// </summary>
        /// <remarks>This uses the native .NET datatype, rather than the FHIR equivalent</remarks>
        [NotMapped]
        [IgnoreDataMemberAttribute]
        public bool? Experimental
        {
            get { return ExperimentalElement != null ? ExperimentalElement.Value : null; }
            set
            {
                if (!value.HasValue)
                  ExperimentalElement = null; 
                else
                  ExperimentalElement = new Hl7.Fhir.Model.FhirBoolean(value);
                OnPropertyChanged("Experimental");
            }
        }
        
        /// <summary>
        /// Name of the publisher (organization or individual)
        /// </summary>
        [FhirElement("publisher", InSummary=true, Order=150)]
        [DataMember]
        public Hl7.Fhir.Model.FhirString PublisherElement
        {
            get { return _PublisherElement; }
            set { _PublisherElement = value; OnPropertyChanged("PublisherElement"); }
        }
        
        private Hl7.Fhir.Model.FhirString _PublisherElement;
        
        /// <summary>
        /// Name of the publisher (organization or individual)
        /// </summary>
        /// <remarks>This uses the native .NET datatype, rather than the FHIR equivalent</remarks>
        [NotMapped]
        [IgnoreDataMemberAttribute]
        public string Publisher
        {
            get { return PublisherElement != null ? PublisherElement.Value : null; }
            set
            {
                if (value == null)
                  PublisherElement = null; 
                else
                  PublisherElement = new Hl7.Fhir.Model.FhirString(value);
                OnPropertyChanged("Publisher");
            }
        }
        
        /// <summary>
        /// Contact details of the publisher
        /// </summary>
        [FhirElement("contact", InSummary=true, Order=160)]
        [Cardinality(Min=0,Max=-1)]
        [DataMember]
        public List<Hl7.Fhir.Model.ValueSet.ContactComponent> Contact
        {
            get { if(_Contact==null) _Contact = new List<Hl7.Fhir.Model.ValueSet.ContactComponent>(); return _Contact; }
            set { _Contact = value; OnPropertyChanged("Contact"); }
        }
        
        private List<Hl7.Fhir.Model.ValueSet.ContactComponent> _Contact;
        
        /// <summary>
        /// Date for given status
        /// </summary>
        [FhirElement("date", InSummary=true, Order=170)]
        [DataMember]
        public Hl7.Fhir.Model.FhirDateTime DateElement
        {
            get { return _DateElement; }
            set { _DateElement = value; OnPropertyChanged("DateElement"); }
        }
        
        private Hl7.Fhir.Model.FhirDateTime _DateElement;
        
        /// <summary>
        /// Date for given status
        /// </summary>
        /// <remarks>This uses the native .NET datatype, rather than the FHIR equivalent</remarks>
        [NotMapped]
        [IgnoreDataMemberAttribute]
        public string Date
        {
            get { return DateElement != null ? DateElement.Value : null; }
            set
            {
                if (value == null)
                  DateElement = null; 
                else
                  DateElement = new Hl7.Fhir.Model.FhirDateTime(value);
                OnPropertyChanged("Date");
            }
        }
        
        /// <summary>
        /// Fixed date for all referenced code systems and value sets
        /// </summary>
        [FhirElement("lockedDate", InSummary=true, Order=180)]
        [DataMember]
        public Hl7.Fhir.Model.Date LockedDateElement
        {
            get { return _LockedDateElement; }
            set { _LockedDateElement = value; OnPropertyChanged("LockedDateElement"); }
        }
        
        private Hl7.Fhir.Model.Date _LockedDateElement;
        
        /// <summary>
        /// Fixed date for all referenced code systems and value sets
        /// </summary>
        /// <remarks>This uses the native .NET datatype, rather than the FHIR equivalent</remarks>
        [NotMapped]
        [IgnoreDataMemberAttribute]
        public string LockedDate
        {
            get { return LockedDateElement != null ? LockedDateElement.Value : null; }
            set
            {
                if (value == null)
                  LockedDateElement = null; 
                else
                  LockedDateElement = new Hl7.Fhir.Model.Date(value);
                OnPropertyChanged("LockedDate");
            }
        }
        
        /// <summary>
        /// Human language description of the value set
        /// </summary>
        [FhirElement("description", InSummary=true, Order=190)]
        [DataMember]
        public Hl7.Fhir.Model.Markdown Description
        {
            get { return _Description; }
            set { _Description = value; OnPropertyChanged("Description"); }
        }
        
        private Hl7.Fhir.Model.Markdown _Description;
        
        /// <summary>
        /// Content intends to support these contexts
        /// </summary>
        [FhirElement("useContext", InSummary=true, Order=200)]
        [Cardinality(Min=0,Max=-1)]
        [DataMember]
        public List<Hl7.Fhir.Model.CodeableConcept> UseContext
        {
            get { if(_UseContext==null) _UseContext = new List<Hl7.Fhir.Model.CodeableConcept>(); return _UseContext; }
            set { _UseContext = value; OnPropertyChanged("UseContext"); }
        }
        
        private List<Hl7.Fhir.Model.CodeableConcept> _UseContext;
        
        /// <summary>
        /// Indicates whether or not any change to the content logical definition may occur
        /// </summary>
        [FhirElement("immutable", InSummary=true, Order=210)]
        [DataMember]
        public Hl7.Fhir.Model.FhirBoolean ImmutableElement
        {
            get { return _ImmutableElement; }
            set { _ImmutableElement = value; OnPropertyChanged("ImmutableElement"); }
        }
        
        private Hl7.Fhir.Model.FhirBoolean _ImmutableElement;
        
        /// <summary>
        /// Indicates whether or not any change to the content logical definition may occur
        /// </summary>
        /// <remarks>This uses the native .NET datatype, rather than the FHIR equivalent</remarks>
        [NotMapped]
        [IgnoreDataMemberAttribute]
        public bool? Immutable
        {
            get { return ImmutableElement != null ? ImmutableElement.Value : null; }
            set
            {
                if (!value.HasValue)
                  ImmutableElement = null; 
                else
                  ImmutableElement = new Hl7.Fhir.Model.FhirBoolean(value);
                OnPropertyChanged("Immutable");
            }
        }
        
        /// <summary>
        /// Why needed
        /// </summary>
        [FhirElement("requirements", Order=220)]
        [DataMember]
        public Hl7.Fhir.Model.Markdown Requirements
        {
            get { return _Requirements; }
            set { _Requirements = value; OnPropertyChanged("Requirements"); }
        }
        
        private Hl7.Fhir.Model.Markdown _Requirements;
        
        /// <summary>
        /// Use and/or publishing restrictions
        /// </summary>
        [FhirElement("copyright", Order=230)]
        [DataMember]
        public Hl7.Fhir.Model.FhirString CopyrightElement
        {
            get { return _CopyrightElement; }
            set { _CopyrightElement = value; OnPropertyChanged("CopyrightElement"); }
        }
        
        private Hl7.Fhir.Model.FhirString _CopyrightElement;
        
        /// <summary>
        /// Use and/or publishing restrictions
        /// </summary>
        /// <remarks>This uses the native .NET datatype, rather than the FHIR equivalent</remarks>
        [NotMapped]
        [IgnoreDataMemberAttribute]
        public string Copyright
        {
            get { return CopyrightElement != null ? CopyrightElement.Value : null; }
            set
            {
                if (value == null)
                  CopyrightElement = null; 
                else
                  CopyrightElement = new Hl7.Fhir.Model.FhirString(value);
                OnPropertyChanged("Copyright");
            }
        }
        
        /// <summary>
        /// Whether this is intended to be used with an extensible binding
        /// </summary>
        [FhirElement("extensible", InSummary=true, Order=240)]
        [DataMember]
        public Hl7.Fhir.Model.FhirBoolean ExtensibleElement
        {
            get { return _ExtensibleElement; }
            set { _ExtensibleElement = value; OnPropertyChanged("ExtensibleElement"); }
        }
        
        private Hl7.Fhir.Model.FhirBoolean _ExtensibleElement;
        
        /// <summary>
        /// Whether this is intended to be used with an extensible binding
        /// </summary>
        /// <remarks>This uses the native .NET datatype, rather than the FHIR equivalent</remarks>
        [NotMapped]
        [IgnoreDataMemberAttribute]
        public bool? Extensible
        {
            get { return ExtensibleElement != null ? ExtensibleElement.Value : null; }
            set
            {
                if (!value.HasValue)
                  ExtensibleElement = null; 
                else
                  ExtensibleElement = new Hl7.Fhir.Model.FhirBoolean(value);
                OnPropertyChanged("Extensible");
            }
        }
        
        /// <summary>
        /// When value set includes codes from elsewhere
        /// </summary>
        [FhirElement("compose", Order=250)]
        [DataMember]
        public Hl7.Fhir.Model.ValueSet.ComposeComponent Compose
        {
            get { return _Compose; }
            set { _Compose = value; OnPropertyChanged("Compose"); }
        }
        
        private Hl7.Fhir.Model.ValueSet.ComposeComponent _Compose;
        
        /// <summary>
        /// Used when the value set is "expanded"
        /// </summary>
        [FhirElement("expansion", Order=260)]
        [DataMember]
        public Hl7.Fhir.Model.ValueSet.ExpansionComponent Expansion
        {
            get { return _Expansion; }
            set { _Expansion = value; OnPropertyChanged("Expansion"); }
        }
        
        private Hl7.Fhir.Model.ValueSet.ExpansionComponent _Expansion;
        

        public static ElementDefinition.ConstraintComponent ValueSet_VSD_2 = new ElementDefinition.ConstraintComponent()
        {
            Expression = "compose.import.count() != 1 or compose.include.exists() or compose.exclude.exists()",
            Key = "vsd-2",
            Severity = ElementDefinition.ConstraintSeverity.Warning,
<<<<<<< HEAD
            Human = "A value set with only one import SHALL also have an include and/or an exclude",
            Xpath = "not(exists(f:compose)) or (count(f:compose/f:import)!=1 or exists(f:compose/f:include) or exists(f:compose/f:exclude))"
=======
            Human = "A value set with only one import SHALL also have an include and/or an exclude unless the value set includes and inline code system",
            Xpath = "not(exists(f:compose)) or (count(f:compose/f:import)!=1 or exists(f:compose/f:include) or exists(f:compose/f:exclude) or exists(f:codeSystem))"
        };

        public static ElementDefinition.ConstraintComponent ValueSet_VSD_8 = new ElementDefinition.ConstraintComponent()
        {
            Extension = new List<Model.Extension>() { new Model.Extension("http://hl7.org/fhir/StructureDefinition/structuredefinition-expression", new FhirString("descendants().concept.code.isDistinct()"))},
            Key = "vsd-8",
            Severity = ElementDefinition.ConstraintSeverity.Warning,
            Human = "Codes must be unique",
            Xpath = "count(descendant::f:concept)=count(distinct-values(descendant::f:concept/f:code/@value))"
>>>>>>> e67bab70
        };

        public static ElementDefinition.ConstraintComponent ValueSet_VSD_5 = new ElementDefinition.ConstraintComponent()
        {
<<<<<<< HEAD
            Expression = "compose.exists() or expansion.exists()",
            Key = "vsd-5",
=======
            Extension = new List<Model.Extension>() { new Model.Extension("http://hl7.org/fhir/StructureDefinition/structuredefinition-expression", new FhirString("descendants().concept.code.isDistinct()"))},
            Key = "vsd-3",
>>>>>>> e67bab70
            Severity = ElementDefinition.ConstraintSeverity.Warning,
            Human = "Value set SHALL contain at least one of a a compose, or an expansion element",
            Xpath = "exists(f:compose) or exists(f:expansion)"
        };

        public static ElementDefinition.ConstraintComponent ValueSet_VSD_1 = new ElementDefinition.ConstraintComponent()
        {
            Expression = "include.exists() or import.exists()",
            Key = "vsd-1",
            Severity = ElementDefinition.ConstraintSeverity.Warning,
            Human = "A value set composition SHALL have an include or an import",
            Xpath = "exists(f:include) or exists(f:import)"
        };

        public static ElementDefinition.ConstraintComponent ValueSet_VSD_11 = new ElementDefinition.ConstraintComponent()
        {
            Expression = "concept.empty() or filter.empty()",
            Key = "vsd-11",
            Severity = ElementDefinition.ConstraintSeverity.Warning,
            Human = "Cannot have both concept and filter",
            Xpath = "not(exists(f:concept)) or not(exists(f:filter))"
        };

        public static ElementDefinition.ConstraintComponent ValueSet_VSD_6 = new ElementDefinition.ConstraintComponent()
        {
            Expression = "code.exists() or display.exists()",
            Key = "vsd-6",
            Severity = ElementDefinition.ConstraintSeverity.Warning,
            Human = "SHALL have a code or a display",
            Xpath = "exists(f:code) or exists(f:display)"
        };

        public static ElementDefinition.ConstraintComponent ValueSet_VSD_9 = new ElementDefinition.ConstraintComponent()
        {
            Expression = "code.exists() or abstract = true",
            Key = "vsd-9",
            Severity = ElementDefinition.ConstraintSeverity.Warning,
            Human = "Must have a code if not abstract",
            Xpath = "exists(f:code) or (f:abstract/@value = true())"
        };

        public static ElementDefinition.ConstraintComponent ValueSet_VSD_10 = new ElementDefinition.ConstraintComponent()
        {
            Expression = "code.empty() or system.exists()",
            Key = "vsd-10",
            Severity = ElementDefinition.ConstraintSeverity.Warning,
            Human = "Must have a system if a code is present",
            Xpath = "exists(f:system) or not(exists(f:code))"
        };

        public override void AddDefaultConstraints()
        {
            base.AddDefaultConstraints();

            InvariantConstraints.Add(ValueSet_VSD_7);
            InvariantConstraints.Add(ValueSet_VSD_5);
            InvariantConstraints.Add(ValueSet_VSD_2);
            InvariantConstraints.Add(ValueSet_VSD_8);
            InvariantConstraints.Add(ValueSet_VSD_3);
            InvariantConstraints.Add(ValueSet_VSD_1);
            InvariantConstraints.Add(ValueSet_VSD_11);
            InvariantConstraints.Add(ValueSet_VSD_9);
            InvariantConstraints.Add(ValueSet_VSD_6);
            InvariantConstraints.Add(ValueSet_VSD_10);
        }

        public override IDeepCopyable CopyTo(IDeepCopyable other)
        {
            var dest = other as ValueSet;
            
            if (dest != null)
            {
                base.CopyTo(dest);
                if(UrlElement != null) dest.UrlElement = (Hl7.Fhir.Model.FhirUri)UrlElement.DeepCopy();
                if(Identifier != null) dest.Identifier = new List<Hl7.Fhir.Model.Identifier>(Identifier.DeepCopy());
                if(VersionElement != null) dest.VersionElement = (Hl7.Fhir.Model.FhirString)VersionElement.DeepCopy();
                if(NameElement != null) dest.NameElement = (Hl7.Fhir.Model.FhirString)NameElement.DeepCopy();
                if(StatusElement != null) dest.StatusElement = (Code<Hl7.Fhir.Model.ConformanceResourceStatus>)StatusElement.DeepCopy();
                if(ExperimentalElement != null) dest.ExperimentalElement = (Hl7.Fhir.Model.FhirBoolean)ExperimentalElement.DeepCopy();
                if(PublisherElement != null) dest.PublisherElement = (Hl7.Fhir.Model.FhirString)PublisherElement.DeepCopy();
                if(Contact != null) dest.Contact = new List<Hl7.Fhir.Model.ValueSet.ContactComponent>(Contact.DeepCopy());
                if(DateElement != null) dest.DateElement = (Hl7.Fhir.Model.FhirDateTime)DateElement.DeepCopy();
                if(LockedDateElement != null) dest.LockedDateElement = (Hl7.Fhir.Model.Date)LockedDateElement.DeepCopy();
                if(Description != null) dest.Description = (Hl7.Fhir.Model.Markdown)Description.DeepCopy();
                if(UseContext != null) dest.UseContext = new List<Hl7.Fhir.Model.CodeableConcept>(UseContext.DeepCopy());
                if(ImmutableElement != null) dest.ImmutableElement = (Hl7.Fhir.Model.FhirBoolean)ImmutableElement.DeepCopy();
                if(Requirements != null) dest.Requirements = (Hl7.Fhir.Model.Markdown)Requirements.DeepCopy();
                if(CopyrightElement != null) dest.CopyrightElement = (Hl7.Fhir.Model.FhirString)CopyrightElement.DeepCopy();
                if(ExtensibleElement != null) dest.ExtensibleElement = (Hl7.Fhir.Model.FhirBoolean)ExtensibleElement.DeepCopy();
                if(Compose != null) dest.Compose = (Hl7.Fhir.Model.ValueSet.ComposeComponent)Compose.DeepCopy();
                if(Expansion != null) dest.Expansion = (Hl7.Fhir.Model.ValueSet.ExpansionComponent)Expansion.DeepCopy();
                return dest;
            }
            else
            	throw new ArgumentException("Can only copy to an object of the same type", "other");
        }
        
        public override IDeepCopyable DeepCopy()
        {
            return CopyTo(new ValueSet());
        }
        
        public override bool Matches(IDeepComparable other)
        {
            var otherT = other as ValueSet;
            if(otherT == null) return false;
            
            if(!base.Matches(otherT)) return false;
            if( !DeepComparable.Matches(UrlElement, otherT.UrlElement)) return false;
            if( !DeepComparable.Matches(Identifier, otherT.Identifier)) return false;
            if( !DeepComparable.Matches(VersionElement, otherT.VersionElement)) return false;
            if( !DeepComparable.Matches(NameElement, otherT.NameElement)) return false;
            if( !DeepComparable.Matches(StatusElement, otherT.StatusElement)) return false;
            if( !DeepComparable.Matches(ExperimentalElement, otherT.ExperimentalElement)) return false;
            if( !DeepComparable.Matches(PublisherElement, otherT.PublisherElement)) return false;
            if( !DeepComparable.Matches(Contact, otherT.Contact)) return false;
            if( !DeepComparable.Matches(DateElement, otherT.DateElement)) return false;
            if( !DeepComparable.Matches(LockedDateElement, otherT.LockedDateElement)) return false;
            if( !DeepComparable.Matches(Description, otherT.Description)) return false;
            if( !DeepComparable.Matches(UseContext, otherT.UseContext)) return false;
            if( !DeepComparable.Matches(ImmutableElement, otherT.ImmutableElement)) return false;
            if( !DeepComparable.Matches(Requirements, otherT.Requirements)) return false;
            if( !DeepComparable.Matches(CopyrightElement, otherT.CopyrightElement)) return false;
            if( !DeepComparable.Matches(ExtensibleElement, otherT.ExtensibleElement)) return false;
            if( !DeepComparable.Matches(Compose, otherT.Compose)) return false;
            if( !DeepComparable.Matches(Expansion, otherT.Expansion)) return false;
            
            return true;
        }
        
        public override bool IsExactly(IDeepComparable other)
        {
            var otherT = other as ValueSet;
            if(otherT == null) return false;
            
            if(!base.IsExactly(otherT)) return false;
            if( !DeepComparable.IsExactly(UrlElement, otherT.UrlElement)) return false;
            if( !DeepComparable.IsExactly(Identifier, otherT.Identifier)) return false;
            if( !DeepComparable.IsExactly(VersionElement, otherT.VersionElement)) return false;
            if( !DeepComparable.IsExactly(NameElement, otherT.NameElement)) return false;
            if( !DeepComparable.IsExactly(StatusElement, otherT.StatusElement)) return false;
            if( !DeepComparable.IsExactly(ExperimentalElement, otherT.ExperimentalElement)) return false;
            if( !DeepComparable.IsExactly(PublisherElement, otherT.PublisherElement)) return false;
            if( !DeepComparable.IsExactly(Contact, otherT.Contact)) return false;
            if( !DeepComparable.IsExactly(DateElement, otherT.DateElement)) return false;
            if( !DeepComparable.IsExactly(LockedDateElement, otherT.LockedDateElement)) return false;
            if( !DeepComparable.IsExactly(Description, otherT.Description)) return false;
            if( !DeepComparable.IsExactly(UseContext, otherT.UseContext)) return false;
            if( !DeepComparable.IsExactly(ImmutableElement, otherT.ImmutableElement)) return false;
            if( !DeepComparable.IsExactly(Requirements, otherT.Requirements)) return false;
            if( !DeepComparable.IsExactly(CopyrightElement, otherT.CopyrightElement)) return false;
            if( !DeepComparable.IsExactly(ExtensibleElement, otherT.ExtensibleElement)) return false;
            if( !DeepComparable.IsExactly(Compose, otherT.Compose)) return false;
            if( !DeepComparable.IsExactly(Expansion, otherT.Expansion)) return false;
            
            return true;
        }
        
    }
    
}<|MERGE_RESOLUTION|>--- conflicted
+++ resolved
@@ -1869,33 +1869,14 @@
             Expression = "compose.import.count() != 1 or compose.include.exists() or compose.exclude.exists()",
             Key = "vsd-2",
             Severity = ElementDefinition.ConstraintSeverity.Warning,
-<<<<<<< HEAD
             Human = "A value set with only one import SHALL also have an include and/or an exclude",
             Xpath = "not(exists(f:compose)) or (count(f:compose/f:import)!=1 or exists(f:compose/f:include) or exists(f:compose/f:exclude))"
-=======
-            Human = "A value set with only one import SHALL also have an include and/or an exclude unless the value set includes and inline code system",
-            Xpath = "not(exists(f:compose)) or (count(f:compose/f:import)!=1 or exists(f:compose/f:include) or exists(f:compose/f:exclude) or exists(f:codeSystem))"
-        };
-
-        public static ElementDefinition.ConstraintComponent ValueSet_VSD_8 = new ElementDefinition.ConstraintComponent()
-        {
-            Extension = new List<Model.Extension>() { new Model.Extension("http://hl7.org/fhir/StructureDefinition/structuredefinition-expression", new FhirString("descendants().concept.code.isDistinct()"))},
-            Key = "vsd-8",
-            Severity = ElementDefinition.ConstraintSeverity.Warning,
-            Human = "Codes must be unique",
-            Xpath = "count(descendant::f:concept)=count(distinct-values(descendant::f:concept/f:code/@value))"
->>>>>>> e67bab70
         };
 
         public static ElementDefinition.ConstraintComponent ValueSet_VSD_5 = new ElementDefinition.ConstraintComponent()
         {
-<<<<<<< HEAD
             Expression = "compose.exists() or expansion.exists()",
             Key = "vsd-5",
-=======
-            Extension = new List<Model.Extension>() { new Model.Extension("http://hl7.org/fhir/StructureDefinition/structuredefinition-expression", new FhirString("descendants().concept.code.isDistinct()"))},
-            Key = "vsd-3",
->>>>>>> e67bab70
             Severity = ElementDefinition.ConstraintSeverity.Warning,
             Human = "Value set SHALL contain at least one of a a compose, or an expansion element",
             Xpath = "exists(f:compose) or exists(f:expansion)"
@@ -1950,15 +1931,12 @@
         {
             base.AddDefaultConstraints();
 
-            InvariantConstraints.Add(ValueSet_VSD_7);
+            InvariantConstraints.Add(ValueSet_VSD_2);
             InvariantConstraints.Add(ValueSet_VSD_5);
-            InvariantConstraints.Add(ValueSet_VSD_2);
-            InvariantConstraints.Add(ValueSet_VSD_8);
-            InvariantConstraints.Add(ValueSet_VSD_3);
             InvariantConstraints.Add(ValueSet_VSD_1);
             InvariantConstraints.Add(ValueSet_VSD_11);
+            InvariantConstraints.Add(ValueSet_VSD_6);
             InvariantConstraints.Add(ValueSet_VSD_9);
-            InvariantConstraints.Add(ValueSet_VSD_6);
             InvariantConstraints.Add(ValueSet_VSD_10);
         }
 
