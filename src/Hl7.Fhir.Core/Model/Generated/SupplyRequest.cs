--- conflicted
+++ resolved
@@ -108,7 +108,7 @@
 
         [FhirType("ParameterComponent")]
         [DataContract]
-        public partial class ParameterComponent : Hl7.Fhir.Model.BackboneElement, System.ComponentModel.INotifyPropertyChanged, IBackboneElement
+        public partial class ParameterComponent : Hl7.Fhir.Model.BackboneElement, System.ComponentModel.INotifyPropertyChanged
         {
             [NotMapped]
             public override string TypeName { get { return "ParameterComponent"; } }
@@ -605,24 +605,7 @@
             get
             {
                 foreach (var item in base.NamedChildren) yield return item;
-<<<<<<< HEAD
-                foreach (var elem in Identifier) { if (elem != null) yield return new ElementValue("identifier", true, elem); }
-                if (StatusElement != null) yield return new ElementValue("status", false, StatusElement);
-                if (Category != null) yield return new ElementValue("category", false, Category);
-                if (PriorityElement != null) yield return new ElementValue("priority", false, PriorityElement);
-                if (Item != null) yield return new ElementValue("item", false, Item);
-                if (Quantity != null) yield return new ElementValue("quantity", false, Quantity);
-                foreach (var elem in Parameter) { if (elem != null) yield return new ElementValue("parameter", true, elem); }
-                if (Occurrence != null) yield return new ElementValue("occurrence", false, Occurrence);
-                if (AuthoredOnElement != null) yield return new ElementValue("authoredOn", false, AuthoredOnElement);
-                if (Requester != null) yield return new ElementValue("requester", false, Requester);
-                foreach (var elem in Supplier) { if (elem != null) yield return new ElementValue("supplier", true, elem); }
-                foreach (var elem in ReasonCode) { if (elem != null) yield return new ElementValue("reasonCode", true, elem); }
-                foreach (var elem in ReasonReference) { if (elem != null) yield return new ElementValue("reasonReference", true, elem); }
-                if (DeliverFrom != null) yield return new ElementValue("deliverFrom", false, DeliverFrom);
-                if (DeliverTo != null) yield return new ElementValue("deliverTo", false, DeliverTo);
-=======
-                if (Identifier != null) yield return new ElementValue("identifier", Identifier);
+                foreach (var elem in Identifier) { if (elem != null) yield return new ElementValue("identifier", elem); }
                 if (StatusElement != null) yield return new ElementValue("status", StatusElement);
                 if (Category != null) yield return new ElementValue("category", Category);
                 if (PriorityElement != null) yield return new ElementValue("priority", PriorityElement);
@@ -637,7 +620,6 @@
                 foreach (var elem in ReasonReference) { if (elem != null) yield return new ElementValue("reasonReference", elem); }
                 if (DeliverFrom != null) yield return new ElementValue("deliverFrom", DeliverFrom);
                 if (DeliverTo != null) yield return new ElementValue("deliverTo", DeliverTo);
->>>>>>> 824431c8
             }
         }
 
