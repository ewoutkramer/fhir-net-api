--- conflicted
+++ resolved
@@ -120,7 +120,7 @@
 
         [FhirType("OralDietComponent")]
         [DataContract]
-        public partial class OralDietComponent : Hl7.Fhir.Model.BackboneElement, System.ComponentModel.INotifyPropertyChanged, IBackboneElement
+        public partial class OralDietComponent : Hl7.Fhir.Model.BackboneElement, System.ComponentModel.INotifyPropertyChanged
         {
             [NotMapped]
             public override string TypeName { get { return "OralDietComponent"; } }
@@ -305,12 +305,12 @@
                 get
                 {
                     foreach (var item in base.NamedChildren) yield return item;
-                    foreach (var elem in Type) { if (elem != null) yield return new ElementValue("type", elem); }
-                    foreach (var elem in Schedule) { if (elem != null) yield return new ElementValue("schedule", elem); }
-                    foreach (var elem in Nutrient) { if (elem != null) yield return new ElementValue("nutrient", elem); }
-                    foreach (var elem in Texture) { if (elem != null) yield return new ElementValue("texture", elem); }
-                    foreach (var elem in FluidConsistencyType) { if (elem != null) yield return new ElementValue("fluidConsistencyType", elem); }
-                    if (InstructionElement != null) yield return new ElementValue("instruction", InstructionElement);
+                    foreach (var elem in Type) { if (elem != null) yield return new ElementValue("type", true, elem); }
+                    foreach (var elem in Schedule) { if (elem != null) yield return new ElementValue("schedule", true, elem); }
+                    foreach (var elem in Nutrient) { if (elem != null) yield return new ElementValue("nutrient", true, elem); }
+                    foreach (var elem in Texture) { if (elem != null) yield return new ElementValue("texture", true, elem); }
+                    foreach (var elem in FluidConsistencyType) { if (elem != null) yield return new ElementValue("fluidConsistencyType", true, elem); }
+                    if (InstructionElement != null) yield return new ElementValue("instruction", false, InstructionElement);
                 }
             }
 
@@ -320,7 +320,7 @@
         
         [FhirType("NutrientComponent")]
         [DataContract]
-        public partial class NutrientComponent : Hl7.Fhir.Model.BackboneElement, System.ComponentModel.INotifyPropertyChanged, IBackboneElement
+        public partial class NutrientComponent : Hl7.Fhir.Model.BackboneElement, System.ComponentModel.INotifyPropertyChanged
         {
             [NotMapped]
             public override string TypeName { get { return "NutrientComponent"; } }
@@ -413,8 +413,8 @@
                 get
                 {
                     foreach (var item in base.NamedChildren) yield return item;
-                    if (Modifier != null) yield return new ElementValue("modifier", Modifier);
-                    if (Amount != null) yield return new ElementValue("amount", Amount);
+                    if (Modifier != null) yield return new ElementValue("modifier", false, Modifier);
+                    if (Amount != null) yield return new ElementValue("amount", false, Amount);
                 }
             }
 
@@ -424,7 +424,7 @@
         
         [FhirType("TextureComponent")]
         [DataContract]
-        public partial class TextureComponent : Hl7.Fhir.Model.BackboneElement, System.ComponentModel.INotifyPropertyChanged, IBackboneElement
+        public partial class TextureComponent : Hl7.Fhir.Model.BackboneElement, System.ComponentModel.INotifyPropertyChanged
         {
             [NotMapped]
             public override string TypeName { get { return "TextureComponent"; } }
@@ -517,8 +517,8 @@
                 get
                 {
                     foreach (var item in base.NamedChildren) yield return item;
-                    if (Modifier != null) yield return new ElementValue("modifier", Modifier);
-                    if (FoodType != null) yield return new ElementValue("foodType", FoodType);
+                    if (Modifier != null) yield return new ElementValue("modifier", false, Modifier);
+                    if (FoodType != null) yield return new ElementValue("foodType", false, FoodType);
                 }
             }
 
@@ -528,7 +528,7 @@
         
         [FhirType("SupplementComponent")]
         [DataContract]
-        public partial class SupplementComponent : Hl7.Fhir.Model.BackboneElement, System.ComponentModel.INotifyPropertyChanged, IBackboneElement
+        public partial class SupplementComponent : Hl7.Fhir.Model.BackboneElement, System.ComponentModel.INotifyPropertyChanged
         {
             [NotMapped]
             public override string TypeName { get { return "SupplementComponent"; } }
@@ -711,11 +711,11 @@
                 get
                 {
                     foreach (var item in base.NamedChildren) yield return item;
-                    if (Type != null) yield return new ElementValue("type", Type);
-                    if (ProductNameElement != null) yield return new ElementValue("productName", ProductNameElement);
-                    foreach (var elem in Schedule) { if (elem != null) yield return new ElementValue("schedule", elem); }
-                    if (Quantity != null) yield return new ElementValue("quantity", Quantity);
-                    if (InstructionElement != null) yield return new ElementValue("instruction", InstructionElement);
+                    if (Type != null) yield return new ElementValue("type", false, Type);
+                    if (ProductNameElement != null) yield return new ElementValue("productName", false, ProductNameElement);
+                    foreach (var elem in Schedule) { if (elem != null) yield return new ElementValue("schedule", true, elem); }
+                    if (Quantity != null) yield return new ElementValue("quantity", false, Quantity);
+                    if (InstructionElement != null) yield return new ElementValue("instruction", false, InstructionElement);
                 }
             }
 
@@ -725,7 +725,7 @@
         
         [FhirType("EnteralFormulaComponent")]
         [DataContract]
-        public partial class EnteralFormulaComponent : Hl7.Fhir.Model.BackboneElement, System.ComponentModel.INotifyPropertyChanged, IBackboneElement
+        public partial class EnteralFormulaComponent : Hl7.Fhir.Model.BackboneElement, System.ComponentModel.INotifyPropertyChanged
         {
             [NotMapped]
             public override string TypeName { get { return "EnteralFormulaComponent"; } }
@@ -995,15 +995,15 @@
                 get
                 {
                     foreach (var item in base.NamedChildren) yield return item;
-                    if (BaseFormulaType != null) yield return new ElementValue("baseFormulaType", BaseFormulaType);
-                    if (BaseFormulaProductNameElement != null) yield return new ElementValue("baseFormulaProductName", BaseFormulaProductNameElement);
-                    if (AdditiveType != null) yield return new ElementValue("additiveType", AdditiveType);
-                    if (AdditiveProductNameElement != null) yield return new ElementValue("additiveProductName", AdditiveProductNameElement);
-                    if (CaloricDensity != null) yield return new ElementValue("caloricDensity", CaloricDensity);
-                    if (RouteofAdministration != null) yield return new ElementValue("routeofAdministration", RouteofAdministration);
-                    foreach (var elem in Administration) { if (elem != null) yield return new ElementValue("administration", elem); }
-                    if (MaxVolumeToDeliver != null) yield return new ElementValue("maxVolumeToDeliver", MaxVolumeToDeliver);
-                    if (AdministrationInstructionElement != null) yield return new ElementValue("administrationInstruction", AdministrationInstructionElement);
+                    if (BaseFormulaType != null) yield return new ElementValue("baseFormulaType", false, BaseFormulaType);
+                    if (BaseFormulaProductNameElement != null) yield return new ElementValue("baseFormulaProductName", false, BaseFormulaProductNameElement);
+                    if (AdditiveType != null) yield return new ElementValue("additiveType", false, AdditiveType);
+                    if (AdditiveProductNameElement != null) yield return new ElementValue("additiveProductName", false, AdditiveProductNameElement);
+                    if (CaloricDensity != null) yield return new ElementValue("caloricDensity", false, CaloricDensity);
+                    if (RouteofAdministration != null) yield return new ElementValue("routeofAdministration", false, RouteofAdministration);
+                    foreach (var elem in Administration) { if (elem != null) yield return new ElementValue("administration", true, elem); }
+                    if (MaxVolumeToDeliver != null) yield return new ElementValue("maxVolumeToDeliver", false, MaxVolumeToDeliver);
+                    if (AdministrationInstructionElement != null) yield return new ElementValue("administrationInstruction", false, AdministrationInstructionElement);
                 }
             }
 
@@ -1013,7 +1013,7 @@
         
         [FhirType("AdministrationComponent")]
         [DataContract]
-        public partial class AdministrationComponent : Hl7.Fhir.Model.BackboneElement, System.ComponentModel.INotifyPropertyChanged, IBackboneElement
+        public partial class AdministrationComponent : Hl7.Fhir.Model.BackboneElement, System.ComponentModel.INotifyPropertyChanged
         {
             [NotMapped]
             public override string TypeName { get { return "AdministrationComponent"; } }
@@ -1125,9 +1125,9 @@
                 get
                 {
                     foreach (var item in base.NamedChildren) yield return item;
-                    if (Schedule != null) yield return new ElementValue("schedule", Schedule);
-                    if (Quantity != null) yield return new ElementValue("quantity", Quantity);
-                    if (Rate != null) yield return new ElementValue("rate", Rate);
+                    if (Schedule != null) yield return new ElementValue("schedule", false, Schedule);
+                    if (Quantity != null) yield return new ElementValue("quantity", false, Quantity);
+                    if (Rate != null) yield return new ElementValue("rate", false, Rate);
                 }
             }
 
@@ -1462,20 +1462,6 @@
             get
             {
                 foreach (var item in base.NamedChildren) yield return item;
-<<<<<<< HEAD
-                if (Patient != null) yield return new ElementValue("patient", Patient);
-                if (Orderer != null) yield return new ElementValue("orderer", Orderer);
-                foreach (var elem in Identifier) { if (elem != null) yield return new ElementValue("identifier", elem); }
-                if (Encounter != null) yield return new ElementValue("encounter", Encounter);
-                if (DateTimeElement != null) yield return new ElementValue("dateTime", DateTimeElement);
-                if (StatusElement != null) yield return new ElementValue("status", StatusElement);
-                foreach (var elem in AllergyIntolerance) { if (elem != null) yield return new ElementValue("allergyIntolerance", elem); }
-                foreach (var elem in FoodPreferenceModifier) { if (elem != null) yield return new ElementValue("foodPreferenceModifier", elem); }
-                foreach (var elem in ExcludeFoodModifier) { if (elem != null) yield return new ElementValue("excludeFoodModifier", elem); }
-                if (OralDiet != null) yield return new ElementValue("oralDiet", OralDiet);
-                foreach (var elem in Supplement) { if (elem != null) yield return new ElementValue("supplement", elem); }
-                if (EnteralFormula != null) yield return new ElementValue("enteralFormula", EnteralFormula);
-=======
                 foreach (var elem in Identifier) { if (elem != null) yield return new ElementValue("identifier", true, elem); }
                 if (StatusElement != null) yield return new ElementValue("status", false, StatusElement);
                 if (Patient != null) yield return new ElementValue("patient", false, Patient);
@@ -1488,7 +1474,6 @@
                 if (OralDiet != null) yield return new ElementValue("oralDiet", false, OralDiet);
                 foreach (var elem in Supplement) { if (elem != null) yield return new ElementValue("supplement", true, elem); }
                 if (EnteralFormula != null) yield return new ElementValue("enteralFormula", false, EnteralFormula);
->>>>>>> a220f7af
             }
         }
 
