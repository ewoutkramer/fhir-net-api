﻿using System;
using System.Collections.Generic;
using Hl7.Fhir.Introspection;
using Hl7.Fhir.Validation;
using System.Linq;
using System.Runtime.Serialization;
using Hl7.Fhir.Utility;

/*
  Copyright (c) 2011+, HL7, Inc.
  All rights reserved.
  
  Redistribution and use in source and binary forms, with or without modification, 
  are permitted provided that the following conditions are met:
  
   * Redistributions of source code must retain the above copyright notice, this 
     list of conditions and the following disclaimer.
   * Redistributions in binary form must reproduce the above copyright notice, 
     this list of conditions and the following disclaimer in the documentation 
     and/or other materials provided with the distribution.
   * Neither the name of HL7 nor the names of its contributors may be used to 
     endorse or promote products derived from this software without specific 
     prior written permission.
  
  THIS SOFTWARE IS PROVIDED BY THE COPYRIGHT HOLDERS AND CONTRIBUTORS "AS IS" AND 
  ANY EXPRESS OR IMPLIED WARRANTIES, INCLUDING, BUT NOT LIMITED TO, THE IMPLIED 
  WARRANTIES OF MERCHANTABILITY AND FITNESS FOR A PARTICULAR PURPOSE ARE DISCLAIMED. 
  IN NO EVENT SHALL THE COPYRIGHT HOLDER OR CONTRIBUTORS BE LIABLE FOR ANY DIRECT, 
  INDIRECT, INCIDENTAL, SPECIAL, EXEMPLARY, OR CONSEQUENTIAL DAMAGES (INCLUDING, BUT 
  NOT LIMITED TO, PROCUREMENT OF SUBSTITUTE GOODS OR SERVICES; LOSS OF USE, DATA, OR 
  PROFITS; OR BUSINESS INTERRUPTION) HOWEVER CAUSED AND ON ANY THEORY OF LIABILITY, 
  WHETHER IN CONTRACT, STRICT LIABILITY, OR TORT (INCLUDING NEGLIGENCE OR OTHERWISE) 
  ARISING IN ANY WAY OUT OF THE USE OF THIS SOFTWARE, EVEN IF ADVISED OF THE 
  POSSIBILITY OF SUCH DAMAGE.
  

*/

#pragma warning disable 1591 // suppress XML summary warnings 

//
// Generated for FHIR v3.6.0
//
namespace Hl7.Fhir.Model
{
    /// <summary>
    /// Compartment Definition for a resource
    /// </summary>
    [FhirType("CompartmentDefinition", IsResource=true)]
    [DataContract]
    public partial class CompartmentDefinition : Hl7.Fhir.Model.DomainResource, System.ComponentModel.INotifyPropertyChanged
    {
        [NotMapped]
        public override ResourceType ResourceType { get { return ResourceType.CompartmentDefinition; } }
        [NotMapped]
        public override string TypeName { get { return "CompartmentDefinition"; } }
        
        [FhirType("ResourceComponent")]
        [DataContract]
        public partial class ResourceComponent : Hl7.Fhir.Model.BackboneElement, System.ComponentModel.INotifyPropertyChanged, IBackboneElement
        {
            [NotMapped]
            public override string TypeName { get { return "ResourceComponent"; } }
            
            /// <summary>
            /// Name of resource type
            /// </summary>
            [FhirElement("code", InSummary=true, Order=40)]
            [Cardinality(Min=1,Max=1)]
            [DataMember]
            public Code<Hl7.Fhir.Model.ResourceType> CodeElement
            {
                get { return _CodeElement; }
                set { _CodeElement = value; OnPropertyChanged("CodeElement"); }
            }
            
            private Code<Hl7.Fhir.Model.ResourceType> _CodeElement;
            
            /// <summary>
            /// Name of resource type
            /// </summary>
            /// <remarks>This uses the native .NET datatype, rather than the FHIR equivalent</remarks>
            [NotMapped]
            [IgnoreDataMemberAttribute]
            public Hl7.Fhir.Model.ResourceType? Code
            {
                get { return CodeElement != null ? CodeElement.Value : null; }
                set
                {
                    if (!value.HasValue)
                        CodeElement = null; 
                    else
                        CodeElement = new Code<Hl7.Fhir.Model.ResourceType>(value);
                    OnPropertyChanged("Code");
                }
            }
            
            /// <summary>
            /// Search Parameter Name, or chained parameters
            /// </summary>
            [FhirElement("param", InSummary=true, Order=50)]
            [Cardinality(Min=0,Max=-1)]
            [DataMember]
            public List<Hl7.Fhir.Model.FhirString> ParamElement
            {
                get { if(_ParamElement==null) _ParamElement = new List<Hl7.Fhir.Model.FhirString>(); return _ParamElement; }
                set { _ParamElement = value; OnPropertyChanged("ParamElement"); }
            }
            
            private List<Hl7.Fhir.Model.FhirString> _ParamElement;
            
            /// <summary>
            /// Search Parameter Name, or chained parameters
            /// </summary>
            /// <remarks>This uses the native .NET datatype, rather than the FHIR equivalent</remarks>
            [NotMapped]
            [IgnoreDataMemberAttribute]
            public IEnumerable<string> Param
            {
                get { return ParamElement != null ? ParamElement.Select(elem => elem.Value) : null; }
                set
                {
                    if (value == null)
                        ParamElement = null; 
                    else
                        ParamElement = new List<Hl7.Fhir.Model.FhirString>(value.Select(elem=>new Hl7.Fhir.Model.FhirString(elem)));
                    OnPropertyChanged("Param");
                }
            }
            
            /// <summary>
            /// Additional documentation about the resource and compartment
            /// </summary>
            [FhirElement("documentation", Order=60)]
            [DataMember]
            public Hl7.Fhir.Model.FhirString DocumentationElement
            {
                get { return _DocumentationElement; }
                set { _DocumentationElement = value; OnPropertyChanged("DocumentationElement"); }
            }
            
            private Hl7.Fhir.Model.FhirString _DocumentationElement;
            
            /// <summary>
            /// Additional documentation about the resource and compartment
            /// </summary>
            /// <remarks>This uses the native .NET datatype, rather than the FHIR equivalent</remarks>
            [NotMapped]
            [IgnoreDataMemberAttribute]
            public string Documentation
            {
                get { return DocumentationElement != null ? DocumentationElement.Value : null; }
                set
                {
                    if (value == null)
                        DocumentationElement = null; 
                    else
                        DocumentationElement = new Hl7.Fhir.Model.FhirString(value);
                    OnPropertyChanged("Documentation");
                }
            }
            
            public override IDeepCopyable CopyTo(IDeepCopyable other)
            {
                var dest = other as ResourceComponent;
                
                if (dest != null)
                {
                    base.CopyTo(dest);
                    if(CodeElement != null) dest.CodeElement = (Code<Hl7.Fhir.Model.ResourceType>)CodeElement.DeepCopy();
                    if(ParamElement != null) dest.ParamElement = new List<Hl7.Fhir.Model.FhirString>(ParamElement.DeepCopy());
                    if(DocumentationElement != null) dest.DocumentationElement = (Hl7.Fhir.Model.FhirString)DocumentationElement.DeepCopy();
                    return dest;
                }
                else
                	throw new ArgumentException("Can only copy to an object of the same type", "other");
            }
            
            public override IDeepCopyable DeepCopy()
            {
                return CopyTo(new ResourceComponent());
            }
            
            public override bool Matches(IDeepComparable other)
            {
                var otherT = other as ResourceComponent;
                if(otherT == null) return false;
                
                if(!base.Matches(otherT)) return false;
                if( !DeepComparable.Matches(CodeElement, otherT.CodeElement)) return false;
                if( !DeepComparable.Matches(ParamElement, otherT.ParamElement)) return false;
                if( !DeepComparable.Matches(DocumentationElement, otherT.DocumentationElement)) return false;
                
                return true;
            }
            
            public override bool IsExactly(IDeepComparable other)
            {
                var otherT = other as ResourceComponent;
                if(otherT == null) return false;
                
                if(!base.IsExactly(otherT)) return false;
                if( !DeepComparable.IsExactly(CodeElement, otherT.CodeElement)) return false;
                if( !DeepComparable.IsExactly(ParamElement, otherT.ParamElement)) return false;
                if( !DeepComparable.IsExactly(DocumentationElement, otherT.DocumentationElement)) return false;
                
                return true;
            }


            [NotMapped]
            public override IEnumerable<Base> Children
            {
                get
                {
                    foreach (var item in base.Children) yield return item;
                    if (CodeElement != null) yield return CodeElement;
                    foreach (var elem in ParamElement) { if (elem != null) yield return elem; }
                    if (DocumentationElement != null) yield return DocumentationElement;
                }
            }

            [NotMapped]
            internal override IEnumerable<ElementValue> NamedChildren
            {
                get
                {
                    foreach (var item in base.NamedChildren) yield return item;
                    if (CodeElement != null) yield return new ElementValue("code", CodeElement);
                    foreach (var elem in ParamElement) { if (elem != null) yield return new ElementValue("param", elem); }
                    if (DocumentationElement != null) yield return new ElementValue("documentation", DocumentationElement);
                }
            }

            
        }
        
        
        /// <summary>
        /// Canonical identifier for this compartment definition, represented as a URI (globally unique)
        /// </summary>
        [FhirElement("url", InSummary=true, Order=90)]
        [Cardinality(Min=1,Max=1)]
        [DataMember]
        public Hl7.Fhir.Model.FhirUri UrlElement
        {
            get { return _UrlElement; }
            set { _UrlElement = value; OnPropertyChanged("UrlElement"); }
        }
        
        private Hl7.Fhir.Model.FhirUri _UrlElement;
        
        /// <summary>
        /// Canonical identifier for this compartment definition, represented as a URI (globally unique)
        /// </summary>
        /// <remarks>This uses the native .NET datatype, rather than the FHIR equivalent</remarks>
        [NotMapped]
        [IgnoreDataMemberAttribute]
        public string Url
        {
            get { return UrlElement != null ? UrlElement.Value : null; }
            set
            {
                if (value == null)
                  UrlElement = null; 
                else
                  UrlElement = new Hl7.Fhir.Model.FhirUri(value);
                OnPropertyChanged("Url");
            }
        }
        
        /// <summary>
        /// Business version of the compartment definition
        /// </summary>
        [FhirElement("version", InSummary=true, Order=100)]
        [DataMember]
        public Hl7.Fhir.Model.FhirString VersionElement
        {
            get { return _VersionElement; }
            set { _VersionElement = value; OnPropertyChanged("VersionElement"); }
        }
        
        private Hl7.Fhir.Model.FhirString _VersionElement;
        
        /// <summary>
        /// Business version of the compartment definition
        /// </summary>
        /// <remarks>This uses the native .NET datatype, rather than the FHIR equivalent</remarks>
        [NotMapped]
        [IgnoreDataMemberAttribute]
        public string Version
        {
            get { return VersionElement != null ? VersionElement.Value : null; }
            set
            {
                if (value == null)
                  VersionElement = null; 
                else
                  VersionElement = new Hl7.Fhir.Model.FhirString(value);
                OnPropertyChanged("Version");
            }
        }
        
        /// <summary>
        /// Name for this compartment definition (computer friendly)
        /// </summary>
        [FhirElement("name", InSummary=true, Order=110)]
        [Cardinality(Min=1,Max=1)]
        [DataMember]
        public Hl7.Fhir.Model.FhirString NameElement
        {
            get { return _NameElement; }
            set { _NameElement = value; OnPropertyChanged("NameElement"); }
        }
        
        private Hl7.Fhir.Model.FhirString _NameElement;
        
        /// <summary>
        /// Name for this compartment definition (computer friendly)
        /// </summary>
        /// <remarks>This uses the native .NET datatype, rather than the FHIR equivalent</remarks>
        [NotMapped]
        [IgnoreDataMemberAttribute]
        public string Name
        {
            get { return NameElement != null ? NameElement.Value : null; }
            set
            {
                if (value == null)
                  NameElement = null; 
                else
                  NameElement = new Hl7.Fhir.Model.FhirString(value);
                OnPropertyChanged("Name");
            }
        }
        
        /// <summary>
        /// draft | active | retired | unknown
        /// </summary>
        [FhirElement("status", InSummary=true, Order=120)]
        [Cardinality(Min=1,Max=1)]
        [DataMember]
        public Code<Hl7.Fhir.Model.PublicationStatus> StatusElement
        {
            get { return _StatusElement; }
            set { _StatusElement = value; OnPropertyChanged("StatusElement"); }
        }
        
        private Code<Hl7.Fhir.Model.PublicationStatus> _StatusElement;
        
        /// <summary>
        /// draft | active | retired | unknown
        /// </summary>
        /// <remarks>This uses the native .NET datatype, rather than the FHIR equivalent</remarks>
        [NotMapped]
        [IgnoreDataMemberAttribute]
        public Hl7.Fhir.Model.PublicationStatus? Status
        {
            get { return StatusElement != null ? StatusElement.Value : null; }
            set
            {
                if (!value.HasValue)
                  StatusElement = null; 
                else
                  StatusElement = new Code<Hl7.Fhir.Model.PublicationStatus>(value);
                OnPropertyChanged("Status");
            }
        }
        
        /// <summary>
        /// For testing purposes, not real usage
        /// </summary>
        [FhirElement("experimental", InSummary=true, Order=130)]
        [DataMember]
        public Hl7.Fhir.Model.FhirBoolean ExperimentalElement
        {
            get { return _ExperimentalElement; }
            set { _ExperimentalElement = value; OnPropertyChanged("ExperimentalElement"); }
        }
        
        private Hl7.Fhir.Model.FhirBoolean _ExperimentalElement;
        
        /// <summary>
        /// For testing purposes, not real usage
        /// </summary>
        /// <remarks>This uses the native .NET datatype, rather than the FHIR equivalent</remarks>
        [NotMapped]
        [IgnoreDataMemberAttribute]
        public bool? Experimental
        {
            get { return ExperimentalElement != null ? ExperimentalElement.Value : null; }
            set
            {
                if (!value.HasValue)
                  ExperimentalElement = null; 
                else
                  ExperimentalElement = new Hl7.Fhir.Model.FhirBoolean(value);
                OnPropertyChanged("Experimental");
            }
        }
        
        /// <summary>
        /// Date last changed
        /// </summary>
        [FhirElement("date", InSummary=true, Order=140)]
        [DataMember]
        public Hl7.Fhir.Model.FhirDateTime DateElement
        {
            get { return _DateElement; }
            set { _DateElement = value; OnPropertyChanged("DateElement"); }
        }
        
        private Hl7.Fhir.Model.FhirDateTime _DateElement;
        
        /// <summary>
        /// Date last changed
        /// </summary>
        /// <remarks>This uses the native .NET datatype, rather than the FHIR equivalent</remarks>
        [NotMapped]
        [IgnoreDataMemberAttribute]
        public string Date
        {
            get { return DateElement != null ? DateElement.Value : null; }
            set
            {
                if (value == null)
                  DateElement = null; 
                else
                  DateElement = new Hl7.Fhir.Model.FhirDateTime(value);
                OnPropertyChanged("Date");
            }
        }
        
        /// <summary>
        /// Name of the publisher (organization or individual)
        /// </summary>
        [FhirElement("publisher", InSummary=true, Order=150)]
        [DataMember]
        public Hl7.Fhir.Model.FhirString PublisherElement
        {
            get { return _PublisherElement; }
            set { _PublisherElement = value; OnPropertyChanged("PublisherElement"); }
        }
        
        private Hl7.Fhir.Model.FhirString _PublisherElement;
        
        /// <summary>
        /// Name of the publisher (organization or individual)
        /// </summary>
        /// <remarks>This uses the native .NET datatype, rather than the FHIR equivalent</remarks>
        [NotMapped]
        [IgnoreDataMemberAttribute]
        public string Publisher
        {
            get { return PublisherElement != null ? PublisherElement.Value : null; }
            set
            {
                if (value == null)
                  PublisherElement = null; 
                else
                  PublisherElement = new Hl7.Fhir.Model.FhirString(value);
                OnPropertyChanged("Publisher");
            }
        }
        
        /// <summary>
        /// Contact details for the publisher
        /// </summary>
        [FhirElement("contact", InSummary=true, Order=160)]
        [Cardinality(Min=0,Max=-1)]
        [DataMember]
        public List<ContactDetail> Contact
        {
            get { if(_Contact==null) _Contact = new List<ContactDetail>(); return _Contact; }
            set { _Contact = value; OnPropertyChanged("Contact"); }
        }
        
        private List<ContactDetail> _Contact;
        
        /// <summary>
        /// Natural language description of the compartment definition
        /// </summary>
        [FhirElement("description", Order=170)]
        [DataMember]
        public Hl7.Fhir.Model.Markdown DescriptionElement
        {
            get { return _DescriptionElement; }
            set { _DescriptionElement = value; OnPropertyChanged("DescriptionElement"); }
        }
        
        private Hl7.Fhir.Model.Markdown _DescriptionElement;
        
        /// <summary>
        /// Natural language description of the compartment definition
        /// </summary>
        /// <remarks>This uses the native .NET datatype, rather than the FHIR equivalent</remarks>
        [NotMapped]
        [IgnoreDataMemberAttribute]
        public string Description
        {
            get { return DescriptionElement != null ? DescriptionElement.Value : null; }
            set
            {
                if (value == null)
                  DescriptionElement = null; 
                else
                  DescriptionElement = new Hl7.Fhir.Model.Markdown(value);
                OnPropertyChanged("Description");
            }
        }
        
        /// <summary>
        /// The context that the content is intended to support
        /// </summary>
        [FhirElement("useContext", InSummary=true, Order=180)]
        [Cardinality(Min=0,Max=-1)]
        [DataMember]
        public List<UsageContext> UseContext
        {
            get { if(_UseContext==null) _UseContext = new List<UsageContext>(); return _UseContext; }
            set { _UseContext = value; OnPropertyChanged("UseContext"); }
        }
        
        private List<UsageContext> _UseContext;
        
        /// <summary>
        /// Why this compartment definition is defined
        /// </summary>
        [FhirElement("purpose", Order=190)]
        [DataMember]
        public Hl7.Fhir.Model.Markdown PurposeElement
        {
            get { return _PurposeElement; }
            set { _PurposeElement = value; OnPropertyChanged("PurposeElement"); }
        }
        
        private Hl7.Fhir.Model.Markdown _PurposeElement;
        
        /// <summary>
        /// Why this compartment definition is defined
        /// </summary>
        /// <remarks>This uses the native .NET datatype, rather than the FHIR equivalent</remarks>
        [NotMapped]
        [IgnoreDataMemberAttribute]
        public string Purpose
        {
            get { return PurposeElement != null ? PurposeElement.Value : null; }
            set
            {
                if (value == null)
                  PurposeElement = null; 
                else
                  PurposeElement = new Hl7.Fhir.Model.Markdown(value);
                OnPropertyChanged("Purpose");
            }
        }
        
        /// <summary>
        /// Patient | Encounter | RelatedPerson | Practitioner | Device
        /// </summary>
        [FhirElement("code", InSummary=true, Order=200)]
        [Cardinality(Min=1,Max=1)]
        [DataMember]
        public Code<Hl7.Fhir.Model.CompartmentType> CodeElement
        {
            get { return _CodeElement; }
            set { _CodeElement = value; OnPropertyChanged("CodeElement"); }
        }
        
        private Code<Hl7.Fhir.Model.CompartmentType> _CodeElement;
        
        /// <summary>
        /// Patient | Encounter | RelatedPerson | Practitioner | Device
        /// </summary>
        /// <remarks>This uses the native .NET datatype, rather than the FHIR equivalent</remarks>
        [NotMapped]
        [IgnoreDataMemberAttribute]
        public Hl7.Fhir.Model.CompartmentType? Code
        {
            get { return CodeElement != null ? CodeElement.Value : null; }
            set
            {
                if (!value.HasValue)
                  CodeElement = null; 
                else
                  CodeElement = new Code<Hl7.Fhir.Model.CompartmentType>(value);
                OnPropertyChanged("Code");
            }
        }
        
        /// <summary>
        /// Whether the search syntax is supported
        /// </summary>
        [FhirElement("search", InSummary=true, Order=210)]
        [Cardinality(Min=1,Max=1)]
        [DataMember]
        public Hl7.Fhir.Model.FhirBoolean SearchElement
        {
            get { return _SearchElement; }
            set { _SearchElement = value; OnPropertyChanged("SearchElement"); }
        }
        
        private Hl7.Fhir.Model.FhirBoolean _SearchElement;
        
        /// <summary>
        /// Whether the search syntax is supported
        /// </summary>
        /// <remarks>This uses the native .NET datatype, rather than the FHIR equivalent</remarks>
        [NotMapped]
        [IgnoreDataMemberAttribute]
        public bool? Search
        {
            get { return SearchElement != null ? SearchElement.Value : null; }
            set
            {
                if (!value.HasValue)
                  SearchElement = null; 
                else
                  SearchElement = new Hl7.Fhir.Model.FhirBoolean(value);
                OnPropertyChanged("Search");
            }
        }
        
        /// <summary>
        /// How a resource is related to the compartment
        /// </summary>
        [FhirElement("resource", InSummary=true, Order=220)]
        [Cardinality(Min=0,Max=-1)]
        [DataMember]
        public List<Hl7.Fhir.Model.CompartmentDefinition.ResourceComponent> Resource
        {
            get { if(_Resource==null) _Resource = new List<Hl7.Fhir.Model.CompartmentDefinition.ResourceComponent>(); return _Resource; }
            set { _Resource = value; OnPropertyChanged("Resource"); }
        }
        
        private List<Hl7.Fhir.Model.CompartmentDefinition.ResourceComponent> _Resource;
        

        public static ElementDefinition.ConstraintComponent CompartmentDefinition_CPD_0 = new ElementDefinition.ConstraintComponent()
        {
            Expression = "name.matches('[A-Z]([A-Za-z0-9_]){0,254}')",
            Key = "cpd-0",
            Severity = ElementDefinition.ConstraintSeverity.Warning,
            Human = "Name should be usable as an identifier for the module by machine processing applications such as code generation",
            Xpath = "not(exists(f:name/@value)) or matches(f:name/@value, '[A-Z]([A-Za-z0-9_]){0,254}')"
        };

        public override void AddDefaultConstraints()
        {
            base.AddDefaultConstraints();

            InvariantConstraints.Add(CompartmentDefinition_CPD_0);
        }

        public override IDeepCopyable CopyTo(IDeepCopyable other)
        {
            var dest = other as CompartmentDefinition;
            
            if (dest != null)
            {
                base.CopyTo(dest);
                if(UrlElement != null) dest.UrlElement = (Hl7.Fhir.Model.FhirUri)UrlElement.DeepCopy();
                if(VersionElement != null) dest.VersionElement = (Hl7.Fhir.Model.FhirString)VersionElement.DeepCopy();
                if(NameElement != null) dest.NameElement = (Hl7.Fhir.Model.FhirString)NameElement.DeepCopy();
                if(StatusElement != null) dest.StatusElement = (Code<Hl7.Fhir.Model.PublicationStatus>)StatusElement.DeepCopy();
                if(ExperimentalElement != null) dest.ExperimentalElement = (Hl7.Fhir.Model.FhirBoolean)ExperimentalElement.DeepCopy();
                if(DateElement != null) dest.DateElement = (Hl7.Fhir.Model.FhirDateTime)DateElement.DeepCopy();
                if(PublisherElement != null) dest.PublisherElement = (Hl7.Fhir.Model.FhirString)PublisherElement.DeepCopy();
                if(Contact != null) dest.Contact = new List<ContactDetail>(Contact.DeepCopy());
                if(DescriptionElement != null) dest.DescriptionElement = (Hl7.Fhir.Model.Markdown)DescriptionElement.DeepCopy();
                if(UseContext != null) dest.UseContext = new List<UsageContext>(UseContext.DeepCopy());
                if(PurposeElement != null) dest.PurposeElement = (Hl7.Fhir.Model.Markdown)PurposeElement.DeepCopy();
                if(CodeElement != null) dest.CodeElement = (Code<Hl7.Fhir.Model.CompartmentType>)CodeElement.DeepCopy();
                if(SearchElement != null) dest.SearchElement = (Hl7.Fhir.Model.FhirBoolean)SearchElement.DeepCopy();
                if(Resource != null) dest.Resource = new List<Hl7.Fhir.Model.CompartmentDefinition.ResourceComponent>(Resource.DeepCopy());
                return dest;
            }
            else
            	throw new ArgumentException("Can only copy to an object of the same type", "other");
        }
        
        public override IDeepCopyable DeepCopy()
        {
            return CopyTo(new CompartmentDefinition());
        }
        
        public override bool Matches(IDeepComparable other)
        {
            var otherT = other as CompartmentDefinition;
            if(otherT == null) return false;
            
            if(!base.Matches(otherT)) return false;
            if( !DeepComparable.Matches(UrlElement, otherT.UrlElement)) return false;
            if( !DeepComparable.Matches(VersionElement, otherT.VersionElement)) return false;
            if( !DeepComparable.Matches(NameElement, otherT.NameElement)) return false;
            if( !DeepComparable.Matches(StatusElement, otherT.StatusElement)) return false;
            if( !DeepComparable.Matches(ExperimentalElement, otherT.ExperimentalElement)) return false;
            if( !DeepComparable.Matches(DateElement, otherT.DateElement)) return false;
            if( !DeepComparable.Matches(PublisherElement, otherT.PublisherElement)) return false;
            if( !DeepComparable.Matches(Contact, otherT.Contact)) return false;
            if( !DeepComparable.Matches(DescriptionElement, otherT.DescriptionElement)) return false;
            if( !DeepComparable.Matches(UseContext, otherT.UseContext)) return false;
            if( !DeepComparable.Matches(PurposeElement, otherT.PurposeElement)) return false;
            if( !DeepComparable.Matches(CodeElement, otherT.CodeElement)) return false;
            if( !DeepComparable.Matches(SearchElement, otherT.SearchElement)) return false;
            if( !DeepComparable.Matches(Resource, otherT.Resource)) return false;
            
            return true;
        }
        
        public override bool IsExactly(IDeepComparable other)
        {
            var otherT = other as CompartmentDefinition;
            if(otherT == null) return false;
            
            if(!base.IsExactly(otherT)) return false;
            if( !DeepComparable.IsExactly(UrlElement, otherT.UrlElement)) return false;
            if( !DeepComparable.IsExactly(VersionElement, otherT.VersionElement)) return false;
            if( !DeepComparable.IsExactly(NameElement, otherT.NameElement)) return false;
            if( !DeepComparable.IsExactly(StatusElement, otherT.StatusElement)) return false;
            if( !DeepComparable.IsExactly(ExperimentalElement, otherT.ExperimentalElement)) return false;
            if( !DeepComparable.IsExactly(DateElement, otherT.DateElement)) return false;
            if( !DeepComparable.IsExactly(PublisherElement, otherT.PublisherElement)) return false;
            if( !DeepComparable.IsExactly(Contact, otherT.Contact)) return false;
            if( !DeepComparable.IsExactly(DescriptionElement, otherT.DescriptionElement)) return false;
            if( !DeepComparable.IsExactly(UseContext, otherT.UseContext)) return false;
            if( !DeepComparable.IsExactly(PurposeElement, otherT.PurposeElement)) return false;
            if( !DeepComparable.IsExactly(CodeElement, otherT.CodeElement)) return false;
            if( !DeepComparable.IsExactly(SearchElement, otherT.SearchElement)) return false;
            if( !DeepComparable.IsExactly(Resource, otherT.Resource)) return false;
            
            return true;
        }

        [NotMapped]
        public override IEnumerable<Base> Children
        {
            get
            {
                foreach (var item in base.Children) yield return item;
				if (UrlElement != null) yield return UrlElement;
				if (VersionElement != null) yield return VersionElement;
				if (NameElement != null) yield return NameElement;
				if (StatusElement != null) yield return StatusElement;
				if (ExperimentalElement != null) yield return ExperimentalElement;
				if (DateElement != null) yield return DateElement;
				if (PublisherElement != null) yield return PublisherElement;
				foreach (var elem in Contact) { if (elem != null) yield return elem; }
				if (DescriptionElement != null) yield return DescriptionElement;
				foreach (var elem in UseContext) { if (elem != null) yield return elem; }
				if (PurposeElement != null) yield return PurposeElement;
				if (CodeElement != null) yield return CodeElement;
				if (SearchElement != null) yield return SearchElement;
				foreach (var elem in Resource) { if (elem != null) yield return elem; }
            }
        }

        [NotMapped]
        internal override IEnumerable<ElementValue> NamedChildren
        {
            get
            {
                foreach (var item in base.NamedChildren) yield return item;
<<<<<<< HEAD
                if (UrlElement != null) yield return new ElementValue("url", false, UrlElement);
                if (VersionElement != null) yield return new ElementValue("version", false, VersionElement);
                if (NameElement != null) yield return new ElementValue("name", false, NameElement);
                if (StatusElement != null) yield return new ElementValue("status", false, StatusElement);
                if (ExperimentalElement != null) yield return new ElementValue("experimental", false, ExperimentalElement);
                if (DateElement != null) yield return new ElementValue("date", false, DateElement);
                if (PublisherElement != null) yield return new ElementValue("publisher", false, PublisherElement);
                foreach (var elem in Contact) { if (elem != null) yield return new ElementValue("contact", true, elem); }
                if (DescriptionElement != null) yield return new ElementValue("description", false, DescriptionElement);
                foreach (var elem in UseContext) { if (elem != null) yield return new ElementValue("useContext", true, elem); }
                if (PurposeElement != null) yield return new ElementValue("purpose", false, PurposeElement);
                if (CodeElement != null) yield return new ElementValue("code", false, CodeElement);
                if (SearchElement != null) yield return new ElementValue("search", false, SearchElement);
                foreach (var elem in Resource) { if (elem != null) yield return new ElementValue("resource", true, elem); }
=======
                if (UrlElement != null) yield return new ElementValue("url", UrlElement);
                if (VersionElement != null) yield return new ElementValue("version", VersionElement);
                if (NameElement != null) yield return new ElementValue("name", NameElement);
                if (StatusElement != null) yield return new ElementValue("status", StatusElement);
                if (ExperimentalElement != null) yield return new ElementValue("experimental", ExperimentalElement);
                if (DateElement != null) yield return new ElementValue("date", DateElement);
                if (PublisherElement != null) yield return new ElementValue("publisher", PublisherElement);
                foreach (var elem in Contact) { if (elem != null) yield return new ElementValue("contact", elem); }
                if (Description != null) yield return new ElementValue("description", Description);
                foreach (var elem in UseContext) { if (elem != null) yield return new ElementValue("useContext", elem); }
                if (Purpose != null) yield return new ElementValue("purpose", Purpose);
                if (CodeElement != null) yield return new ElementValue("code", CodeElement);
                if (SearchElement != null) yield return new ElementValue("search", SearchElement);
                foreach (var elem in Resource) { if (elem != null) yield return new ElementValue("resource", elem); }
>>>>>>> 824431c8
            }
        }

    }
    
}<|MERGE_RESOLUTION|>--- conflicted
+++ resolved
@@ -57,7 +57,7 @@
         
         [FhirType("ResourceComponent")]
         [DataContract]
-        public partial class ResourceComponent : Hl7.Fhir.Model.BackboneElement, System.ComponentModel.INotifyPropertyChanged, IBackboneElement
+        public partial class ResourceComponent : Hl7.Fhir.Model.BackboneElement, System.ComponentModel.INotifyPropertyChanged
         {
             [NotMapped]
             public override string TypeName { get { return "ResourceComponent"; } }
@@ -761,22 +761,6 @@
             get
             {
                 foreach (var item in base.NamedChildren) yield return item;
-<<<<<<< HEAD
-                if (UrlElement != null) yield return new ElementValue("url", false, UrlElement);
-                if (VersionElement != null) yield return new ElementValue("version", false, VersionElement);
-                if (NameElement != null) yield return new ElementValue("name", false, NameElement);
-                if (StatusElement != null) yield return new ElementValue("status", false, StatusElement);
-                if (ExperimentalElement != null) yield return new ElementValue("experimental", false, ExperimentalElement);
-                if (DateElement != null) yield return new ElementValue("date", false, DateElement);
-                if (PublisherElement != null) yield return new ElementValue("publisher", false, PublisherElement);
-                foreach (var elem in Contact) { if (elem != null) yield return new ElementValue("contact", true, elem); }
-                if (DescriptionElement != null) yield return new ElementValue("description", false, DescriptionElement);
-                foreach (var elem in UseContext) { if (elem != null) yield return new ElementValue("useContext", true, elem); }
-                if (PurposeElement != null) yield return new ElementValue("purpose", false, PurposeElement);
-                if (CodeElement != null) yield return new ElementValue("code", false, CodeElement);
-                if (SearchElement != null) yield return new ElementValue("search", false, SearchElement);
-                foreach (var elem in Resource) { if (elem != null) yield return new ElementValue("resource", true, elem); }
-=======
                 if (UrlElement != null) yield return new ElementValue("url", UrlElement);
                 if (VersionElement != null) yield return new ElementValue("version", VersionElement);
                 if (NameElement != null) yield return new ElementValue("name", NameElement);
@@ -785,13 +769,12 @@
                 if (DateElement != null) yield return new ElementValue("date", DateElement);
                 if (PublisherElement != null) yield return new ElementValue("publisher", PublisherElement);
                 foreach (var elem in Contact) { if (elem != null) yield return new ElementValue("contact", elem); }
-                if (Description != null) yield return new ElementValue("description", Description);
+                if (DescriptionElement != null) yield return new ElementValue("description", DescriptionElement);
                 foreach (var elem in UseContext) { if (elem != null) yield return new ElementValue("useContext", elem); }
-                if (Purpose != null) yield return new ElementValue("purpose", Purpose);
+                if (PurposeElement != null) yield return new ElementValue("purpose", PurposeElement);
                 if (CodeElement != null) yield return new ElementValue("code", CodeElement);
                 if (SearchElement != null) yield return new ElementValue("search", SearchElement);
                 foreach (var elem in Resource) { if (elem != null) yield return new ElementValue("resource", elem); }
->>>>>>> 824431c8
             }
         }
 
