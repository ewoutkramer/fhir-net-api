﻿using System;
using System.Collections.Generic;
using Hl7.Fhir.Introspection;
using Hl7.Fhir.Validation;
using System.Linq;
using System.Runtime.Serialization;
using Hl7.Fhir.Utility;

/*
  Copyright (c) 2011+, HL7, Inc.
  All rights reserved.
  
  Redistribution and use in source and binary forms, with or without modification, 
  are permitted provided that the following conditions are met:
  
   * Redistributions of source code must retain the above copyright notice, this 
     list of conditions and the following disclaimer.
   * Redistributions in binary form must reproduce the above copyright notice, 
     this list of conditions and the following disclaimer in the documentation 
     and/or other materials provided with the distribution.
   * Neither the name of HL7 nor the names of its contributors may be used to 
     endorse or promote products derived from this software without specific 
     prior written permission.
  
  THIS SOFTWARE IS PROVIDED BY THE COPYRIGHT HOLDERS AND CONTRIBUTORS "AS IS" AND 
  ANY EXPRESS OR IMPLIED WARRANTIES, INCLUDING, BUT NOT LIMITED TO, THE IMPLIED 
  WARRANTIES OF MERCHANTABILITY AND FITNESS FOR A PARTICULAR PURPOSE ARE DISCLAIMED. 
  IN NO EVENT SHALL THE COPYRIGHT HOLDER OR CONTRIBUTORS BE LIABLE FOR ANY DIRECT, 
  INDIRECT, INCIDENTAL, SPECIAL, EXEMPLARY, OR CONSEQUENTIAL DAMAGES (INCLUDING, BUT 
  NOT LIMITED TO, PROCUREMENT OF SUBSTITUTE GOODS OR SERVICES; LOSS OF USE, DATA, OR 
  PROFITS; OR BUSINESS INTERRUPTION) HOWEVER CAUSED AND ON ANY THEORY OF LIABILITY, 
  WHETHER IN CONTRACT, STRICT LIABILITY, OR TORT (INCLUDING NEGLIGENCE OR OTHERWISE) 
  ARISING IN ANY WAY OUT OF THE USE OF THIS SOFTWARE, EVEN IF ADVISED OF THE 
  POSSIBILITY OF SUCH DAMAGE.
  

*/

#pragma warning disable 1591 // suppress XML summary warnings 

//
// Generated for FHIR v3.0.1
//
namespace Hl7.Fhir.Model
{
    /// <summary>
    /// An association of a Patient with an Organization and  Healthcare Provider(s) for a period of time that the Organization assumes some level of responsibility
    /// </summary>
    [FhirType("EpisodeOfCare", IsResource=true)]
    [DataContract]
    public partial class EpisodeOfCare : Hl7.Fhir.Model.DomainResource, System.ComponentModel.INotifyPropertyChanged
    {
        [NotMapped]
        public override ResourceType ResourceType { get { return ResourceType.EpisodeOfCare; } }
        [NotMapped]
        public override string TypeName { get { return "EpisodeOfCare"; } }
        
        /// <summary>
        /// The status of the episode of care.
        /// (url: http://hl7.org/fhir/ValueSet/episode-of-care-status)
        /// </summary>
        [FhirEnumeration("EpisodeOfCareStatus")]
        public enum EpisodeOfCareStatus
        {
            /// <summary>
            /// MISSING DESCRIPTION
            /// (system: http://hl7.org/fhir/episode-of-care-status)
            /// </summary>
            [EnumLiteral("planned", "http://hl7.org/fhir/episode-of-care-status"), Description("Planned")]
            Planned,
            /// <summary>
            /// MISSING DESCRIPTION
            /// (system: http://hl7.org/fhir/episode-of-care-status)
            /// </summary>
            [EnumLiteral("waitlist", "http://hl7.org/fhir/episode-of-care-status"), Description("Waitlist")]
            Waitlist,
            /// <summary>
            /// MISSING DESCRIPTION
            /// (system: http://hl7.org/fhir/episode-of-care-status)
            /// </summary>
            [EnumLiteral("active", "http://hl7.org/fhir/episode-of-care-status"), Description("Active")]
            Active,
            /// <summary>
            /// MISSING DESCRIPTION
            /// (system: http://hl7.org/fhir/episode-of-care-status)
            /// </summary>
            [EnumLiteral("onhold", "http://hl7.org/fhir/episode-of-care-status"), Description("On Hold")]
            Onhold,
            /// <summary>
            /// MISSING DESCRIPTION
            /// (system: http://hl7.org/fhir/episode-of-care-status)
            /// </summary>
            [EnumLiteral("finished", "http://hl7.org/fhir/episode-of-care-status"), Description("Finished")]
            Finished,
            /// <summary>
            /// MISSING DESCRIPTION
            /// (system: http://hl7.org/fhir/episode-of-care-status)
            /// </summary>
            [EnumLiteral("cancelled", "http://hl7.org/fhir/episode-of-care-status"), Description("Cancelled")]
            Cancelled,
            /// <summary>
            /// MISSING DESCRIPTION
            /// (system: http://hl7.org/fhir/episode-of-care-status)
            /// </summary>
            [EnumLiteral("entered-in-error", "http://hl7.org/fhir/episode-of-care-status"), Description("Entered in Error")]
            EnteredInError,
        }

        [FhirType("StatusHistoryComponent")]
        [DataContract]
        public partial class StatusHistoryComponent : Hl7.Fhir.Model.BackboneElement, System.ComponentModel.INotifyPropertyChanged, IBackboneElement
        {
            [NotMapped]
            public override string TypeName { get { return "StatusHistoryComponent"; } }
            
            /// <summary>
            /// planned | waitlist | active | onhold | finished | cancelled | entered-in-error
            /// </summary>
            [FhirElement("status", Order=40)]
            [Cardinality(Min=1,Max=1)]
            [DataMember]
            public Code<Hl7.Fhir.Model.EpisodeOfCare.EpisodeOfCareStatus> StatusElement
            {
                get { return _StatusElement; }
                set { _StatusElement = value; OnPropertyChanged("StatusElement"); }
            }
            
            private Code<Hl7.Fhir.Model.EpisodeOfCare.EpisodeOfCareStatus> _StatusElement;
            
            /// <summary>
            /// planned | waitlist | active | onhold | finished | cancelled | entered-in-error
            /// </summary>
            /// <remarks>This uses the native .NET datatype, rather than the FHIR equivalent</remarks>
            [NotMapped]
            [IgnoreDataMemberAttribute]
            public Hl7.Fhir.Model.EpisodeOfCare.EpisodeOfCareStatus? Status
            {
                get { return StatusElement != null ? StatusElement.Value : null; }
                set
                {
                    if (!value.HasValue)
                        StatusElement = null; 
                    else
                        StatusElement = new Code<Hl7.Fhir.Model.EpisodeOfCare.EpisodeOfCareStatus>(value);
                    OnPropertyChanged("Status");
                }
            }
            
            /// <summary>
            /// Duration the EpisodeOfCare was in the specified status
            /// </summary>
            [FhirElement("period", Order=50)]
            [Cardinality(Min=1,Max=1)]
            [DataMember]
            public Hl7.Fhir.Model.Period Period
            {
                get { return _Period; }
                set { _Period = value; OnPropertyChanged("Period"); }
            }
            
            private Hl7.Fhir.Model.Period _Period;
            
            public override IDeepCopyable CopyTo(IDeepCopyable other)
            {
                var dest = other as StatusHistoryComponent;
                
                if (dest != null)
                {
                    base.CopyTo(dest);
                    if(StatusElement != null) dest.StatusElement = (Code<Hl7.Fhir.Model.EpisodeOfCare.EpisodeOfCareStatus>)StatusElement.DeepCopy();
                    if(Period != null) dest.Period = (Hl7.Fhir.Model.Period)Period.DeepCopy();
                    return dest;
                }
                else
                	throw new ArgumentException("Can only copy to an object of the same type", "other");
            }
            
            public override IDeepCopyable DeepCopy()
            {
                return CopyTo(new StatusHistoryComponent());
            }
            
            public override bool Matches(IDeepComparable other)
            {
                var otherT = other as StatusHistoryComponent;
                if(otherT == null) return false;
                
                if(!base.Matches(otherT)) return false;
                if( !DeepComparable.Matches(StatusElement, otherT.StatusElement)) return false;
                if( !DeepComparable.Matches(Period, otherT.Period)) return false;
                
                return true;
            }
            
            public override bool IsExactly(IDeepComparable other)
            {
                var otherT = other as StatusHistoryComponent;
                if(otherT == null) return false;
                
                if(!base.IsExactly(otherT)) return false;
                if( !DeepComparable.IsExactly(StatusElement, otherT.StatusElement)) return false;
                if( !DeepComparable.IsExactly(Period, otherT.Period)) return false;
                
                return true;
            }


            [NotMapped]
            public override IEnumerable<Base> Children
            {
                get
                {
                    foreach (var item in base.Children) yield return item;
                    if (StatusElement != null) yield return StatusElement;
                    if (Period != null) yield return Period;
                }
            }

            [NotMapped]
            internal override IEnumerable<ElementValue> NamedChildren
            {
                get
                {
                    foreach (var item in base.NamedChildren) yield return item;
                    if (StatusElement != null) yield return new ElementValue("status", StatusElement);
                    if (Period != null) yield return new ElementValue("period", Period);
                }
            }

            
        }
        
        
        [FhirType("DiagnosisComponent")]
        [DataContract]
<<<<<<< HEAD
        public partial class CareTeamComponent : Hl7.Fhir.Model.BackboneElement, System.ComponentModel.INotifyPropertyChanged, IBackboneElement
=======
        public partial class DiagnosisComponent : Hl7.Fhir.Model.BackboneElement, System.ComponentModel.INotifyPropertyChanged
>>>>>>> a220f7af
        {
            [NotMapped]
            public override string TypeName { get { return "DiagnosisComponent"; } }
            
            /// <summary>
            /// Conditions/problems/diagnoses this episode of care is for
            /// </summary>
            [FhirElement("condition", InSummary=true, Order=40)]
            [CLSCompliant(false)]
			[References("Condition")]
            [Cardinality(Min=1,Max=1)]
            [DataMember]
            public Hl7.Fhir.Model.ResourceReference Condition
            {
                get { return _Condition; }
                set { _Condition = value; OnPropertyChanged("Condition"); }
            }
            
            private Hl7.Fhir.Model.ResourceReference _Condition;
            
            /// <summary>
            /// Role that this diagnosis has within the episode of care (e.g. admission, billing, discharge …)
            /// </summary>
            [FhirElement("role", InSummary=true, Order=50)]
            [DataMember]
            public Hl7.Fhir.Model.CodeableConcept Role
            {
                get { return _Role; }
                set { _Role = value; OnPropertyChanged("Role"); }
            }
            
            private Hl7.Fhir.Model.CodeableConcept _Role;
            
            /// <summary>
            /// Ranking of the diagnosis (for each role type)
            /// </summary>
            [FhirElement("rank", InSummary=true, Order=60)]
            [DataMember]
            public Hl7.Fhir.Model.PositiveInt RankElement
            {
                get { return _RankElement; }
                set { _RankElement = value; OnPropertyChanged("RankElement"); }
            }
            
            private Hl7.Fhir.Model.PositiveInt _RankElement;
            
            /// <summary>
            /// Ranking of the diagnosis (for each role type)
            /// </summary>
            /// <remarks>This uses the native .NET datatype, rather than the FHIR equivalent</remarks>
            [NotMapped]
            [IgnoreDataMemberAttribute]
            public int? Rank
            {
                get { return RankElement != null ? RankElement.Value : null; }
                set
                {
                    if (!value.HasValue)
                        RankElement = null; 
                    else
                        RankElement = new Hl7.Fhir.Model.PositiveInt(value);
                    OnPropertyChanged("Rank");
                }
            }
            
            public override IDeepCopyable CopyTo(IDeepCopyable other)
            {
                var dest = other as DiagnosisComponent;
                
                if (dest != null)
                {
                    base.CopyTo(dest);
                    if(Condition != null) dest.Condition = (Hl7.Fhir.Model.ResourceReference)Condition.DeepCopy();
                    if(Role != null) dest.Role = (Hl7.Fhir.Model.CodeableConcept)Role.DeepCopy();
                    if(RankElement != null) dest.RankElement = (Hl7.Fhir.Model.PositiveInt)RankElement.DeepCopy();
                    return dest;
                }
                else
                	throw new ArgumentException("Can only copy to an object of the same type", "other");
            }
            
            public override IDeepCopyable DeepCopy()
            {
                return CopyTo(new DiagnosisComponent());
            }
            
            public override bool Matches(IDeepComparable other)
            {
                var otherT = other as DiagnosisComponent;
                if(otherT == null) return false;
                
                if(!base.Matches(otherT)) return false;
                if( !DeepComparable.Matches(Condition, otherT.Condition)) return false;
                if( !DeepComparable.Matches(Role, otherT.Role)) return false;
                if( !DeepComparable.Matches(RankElement, otherT.RankElement)) return false;
                
                return true;
            }
            
            public override bool IsExactly(IDeepComparable other)
            {
                var otherT = other as DiagnosisComponent;
                if(otherT == null) return false;
                
                if(!base.IsExactly(otherT)) return false;
                if( !DeepComparable.IsExactly(Condition, otherT.Condition)) return false;
                if( !DeepComparable.IsExactly(Role, otherT.Role)) return false;
                if( !DeepComparable.IsExactly(RankElement, otherT.RankElement)) return false;
                
                return true;
            }


            [NotMapped]
            public override IEnumerable<Base> Children
            {
                get
                {
                    foreach (var item in base.Children) yield return item;
                    if (Condition != null) yield return Condition;
                    if (Role != null) yield return Role;
                    if (RankElement != null) yield return RankElement;
                }
            }

            [NotMapped]
            internal override IEnumerable<ElementValue> NamedChildren
            {
                get
                {
                    foreach (var item in base.NamedChildren) yield return item;
<<<<<<< HEAD
                    foreach (var elem in Role) { if (elem != null) yield return new ElementValue("role", elem); }
                    if (Period != null) yield return new ElementValue("period", Period);
                    if (Member != null) yield return new ElementValue("member", Member);
=======
                    if (Condition != null) yield return new ElementValue("condition", false, Condition);
                    if (Role != null) yield return new ElementValue("role", false, Role);
                    if (RankElement != null) yield return new ElementValue("rank", false, RankElement);
>>>>>>> a220f7af
                }
            }

            
        }
        
        
        /// <summary>
        /// Business Identifier(s) relevant for this EpisodeOfCare
        /// </summary>
        [FhirElement("identifier", Order=90)]
        [Cardinality(Min=0,Max=-1)]
        [DataMember]
        public List<Hl7.Fhir.Model.Identifier> Identifier
        {
            get { if(_Identifier==null) _Identifier = new List<Hl7.Fhir.Model.Identifier>(); return _Identifier; }
            set { _Identifier = value; OnPropertyChanged("Identifier"); }
        }
        
        private List<Hl7.Fhir.Model.Identifier> _Identifier;
        
        /// <summary>
        /// planned | waitlist | active | onhold | finished | cancelled | entered-in-error
        /// </summary>
        [FhirElement("status", InSummary=true, Order=100)]
        [Cardinality(Min=1,Max=1)]
        [DataMember]
        public Code<Hl7.Fhir.Model.EpisodeOfCare.EpisodeOfCareStatus> StatusElement
        {
            get { return _StatusElement; }
            set { _StatusElement = value; OnPropertyChanged("StatusElement"); }
        }
        
        private Code<Hl7.Fhir.Model.EpisodeOfCare.EpisodeOfCareStatus> _StatusElement;
        
        /// <summary>
        /// planned | waitlist | active | onhold | finished | cancelled | entered-in-error
        /// </summary>
        /// <remarks>This uses the native .NET datatype, rather than the FHIR equivalent</remarks>
        [NotMapped]
        [IgnoreDataMemberAttribute]
        public Hl7.Fhir.Model.EpisodeOfCare.EpisodeOfCareStatus? Status
        {
            get { return StatusElement != null ? StatusElement.Value : null; }
            set
            {
                if (!value.HasValue)
                  StatusElement = null; 
                else
                  StatusElement = new Code<Hl7.Fhir.Model.EpisodeOfCare.EpisodeOfCareStatus>(value);
                OnPropertyChanged("Status");
            }
        }
        
        /// <summary>
        /// Past list of status codes (the current status may be included to cover the start date of the status)
        /// </summary>
        [FhirElement("statusHistory", Order=110)]
        [Cardinality(Min=0,Max=-1)]
        [DataMember]
        public List<Hl7.Fhir.Model.EpisodeOfCare.StatusHistoryComponent> StatusHistory
        {
            get { if(_StatusHistory==null) _StatusHistory = new List<Hl7.Fhir.Model.EpisodeOfCare.StatusHistoryComponent>(); return _StatusHistory; }
            set { _StatusHistory = value; OnPropertyChanged("StatusHistory"); }
        }
        
        private List<Hl7.Fhir.Model.EpisodeOfCare.StatusHistoryComponent> _StatusHistory;
        
        /// <summary>
        /// Type/class  - e.g. specialist referral, disease management
        /// </summary>
        [FhirElement("type", InSummary=true, Order=120)]
        [Cardinality(Min=0,Max=-1)]
        [DataMember]
        public List<Hl7.Fhir.Model.CodeableConcept> Type
        {
            get { if(_Type==null) _Type = new List<Hl7.Fhir.Model.CodeableConcept>(); return _Type; }
            set { _Type = value; OnPropertyChanged("Type"); }
        }
        
        private List<Hl7.Fhir.Model.CodeableConcept> _Type;
        
        /// <summary>
        /// The list of diagnosis relevant to this episode of care
        /// </summary>
        [FhirElement("diagnosis", InSummary=true, Order=130)]
        [Cardinality(Min=0,Max=-1)]
        [DataMember]
        public List<Hl7.Fhir.Model.EpisodeOfCare.DiagnosisComponent> Diagnosis
        {
            get { if(_Diagnosis==null) _Diagnosis = new List<Hl7.Fhir.Model.EpisodeOfCare.DiagnosisComponent>(); return _Diagnosis; }
            set { _Diagnosis = value; OnPropertyChanged("Diagnosis"); }
        }
        
        private List<Hl7.Fhir.Model.EpisodeOfCare.DiagnosisComponent> _Diagnosis;
        
        /// <summary>
        /// The patient who is the focus of this episode of care
        /// </summary>
        [FhirElement("patient", InSummary=true, Order=140)]
        [CLSCompliant(false)]
		[References("Patient")]
        [Cardinality(Min=1,Max=1)]
        [DataMember]
        public Hl7.Fhir.Model.ResourceReference Patient
        {
            get { return _Patient; }
            set { _Patient = value; OnPropertyChanged("Patient"); }
        }
        
        private Hl7.Fhir.Model.ResourceReference _Patient;
        
        /// <summary>
        /// Organization that assumes care
        /// </summary>
        [FhirElement("managingOrganization", InSummary=true, Order=150)]
        [CLSCompliant(false)]
		[References("Organization")]
        [DataMember]
        public Hl7.Fhir.Model.ResourceReference ManagingOrganization
        {
            get { return _ManagingOrganization; }
            set { _ManagingOrganization = value; OnPropertyChanged("ManagingOrganization"); }
        }
        
        private Hl7.Fhir.Model.ResourceReference _ManagingOrganization;
        
        /// <summary>
        /// Interval during responsibility is assumed
        /// </summary>
        [FhirElement("period", InSummary=true, Order=160)]
        [DataMember]
        public Hl7.Fhir.Model.Period Period
        {
            get { return _Period; }
            set { _Period = value; OnPropertyChanged("Period"); }
        }
        
        private Hl7.Fhir.Model.Period _Period;
        
        /// <summary>
        /// Originating Referral Request(s)
        /// </summary>
        [FhirElement("referralRequest", Order=170)]
        [CLSCompliant(false)]
		[References("ReferralRequest")]
        [Cardinality(Min=0,Max=-1)]
        [DataMember]
        public List<Hl7.Fhir.Model.ResourceReference> ReferralRequest
        {
            get { if(_ReferralRequest==null) _ReferralRequest = new List<Hl7.Fhir.Model.ResourceReference>(); return _ReferralRequest; }
            set { _ReferralRequest = value; OnPropertyChanged("ReferralRequest"); }
        }
        
        private List<Hl7.Fhir.Model.ResourceReference> _ReferralRequest;
        
        /// <summary>
        /// Care manager/care co-ordinator for the patient
        /// </summary>
        [FhirElement("careManager", Order=180)]
        [CLSCompliant(false)]
		[References("Practitioner")]
        [DataMember]
        public Hl7.Fhir.Model.ResourceReference CareManager
        {
            get { return _CareManager; }
            set { _CareManager = value; OnPropertyChanged("CareManager"); }
        }
        
        private Hl7.Fhir.Model.ResourceReference _CareManager;
        
        /// <summary>
        /// Other practitioners facilitating this episode of care
        /// </summary>
        [FhirElement("team", Order=190)]
        [CLSCompliant(false)]
		[References("CareTeam")]
        [Cardinality(Min=0,Max=-1)]
        [DataMember]
        public List<Hl7.Fhir.Model.ResourceReference> Team
        {
            get { if(_Team==null) _Team = new List<Hl7.Fhir.Model.ResourceReference>(); return _Team; }
            set { _Team = value; OnPropertyChanged("Team"); }
        }
        
        private List<Hl7.Fhir.Model.ResourceReference> _Team;
        
        /// <summary>
        /// The set of accounts that may be used for billing for this EpisodeOfCare
        /// </summary>
        [FhirElement("account", Order=200)]
        [CLSCompliant(false)]
		[References("Account")]
        [Cardinality(Min=0,Max=-1)]
        [DataMember]
        public List<Hl7.Fhir.Model.ResourceReference> Account
        {
            get { if(_Account==null) _Account = new List<Hl7.Fhir.Model.ResourceReference>(); return _Account; }
            set { _Account = value; OnPropertyChanged("Account"); }
        }
        
        private List<Hl7.Fhir.Model.ResourceReference> _Account;
        

        public override void AddDefaultConstraints()
        {
            base.AddDefaultConstraints();

        }

        public override IDeepCopyable CopyTo(IDeepCopyable other)
        {
            var dest = other as EpisodeOfCare;
            
            if (dest != null)
            {
                base.CopyTo(dest);
                if(Identifier != null) dest.Identifier = new List<Hl7.Fhir.Model.Identifier>(Identifier.DeepCopy());
                if(StatusElement != null) dest.StatusElement = (Code<Hl7.Fhir.Model.EpisodeOfCare.EpisodeOfCareStatus>)StatusElement.DeepCopy();
                if(StatusHistory != null) dest.StatusHistory = new List<Hl7.Fhir.Model.EpisodeOfCare.StatusHistoryComponent>(StatusHistory.DeepCopy());
                if(Type != null) dest.Type = new List<Hl7.Fhir.Model.CodeableConcept>(Type.DeepCopy());
                if(Diagnosis != null) dest.Diagnosis = new List<Hl7.Fhir.Model.EpisodeOfCare.DiagnosisComponent>(Diagnosis.DeepCopy());
                if(Patient != null) dest.Patient = (Hl7.Fhir.Model.ResourceReference)Patient.DeepCopy();
                if(ManagingOrganization != null) dest.ManagingOrganization = (Hl7.Fhir.Model.ResourceReference)ManagingOrganization.DeepCopy();
                if(Period != null) dest.Period = (Hl7.Fhir.Model.Period)Period.DeepCopy();
                if(ReferralRequest != null) dest.ReferralRequest = new List<Hl7.Fhir.Model.ResourceReference>(ReferralRequest.DeepCopy());
                if(CareManager != null) dest.CareManager = (Hl7.Fhir.Model.ResourceReference)CareManager.DeepCopy();
                if(Team != null) dest.Team = new List<Hl7.Fhir.Model.ResourceReference>(Team.DeepCopy());
                if(Account != null) dest.Account = new List<Hl7.Fhir.Model.ResourceReference>(Account.DeepCopy());
                return dest;
            }
            else
            	throw new ArgumentException("Can only copy to an object of the same type", "other");
        }
        
        public override IDeepCopyable DeepCopy()
        {
            return CopyTo(new EpisodeOfCare());
        }
        
        public override bool Matches(IDeepComparable other)
        {
            var otherT = other as EpisodeOfCare;
            if(otherT == null) return false;
            
            if(!base.Matches(otherT)) return false;
            if( !DeepComparable.Matches(Identifier, otherT.Identifier)) return false;
            if( !DeepComparable.Matches(StatusElement, otherT.StatusElement)) return false;
            if( !DeepComparable.Matches(StatusHistory, otherT.StatusHistory)) return false;
            if( !DeepComparable.Matches(Type, otherT.Type)) return false;
            if( !DeepComparable.Matches(Diagnosis, otherT.Diagnosis)) return false;
            if( !DeepComparable.Matches(Patient, otherT.Patient)) return false;
            if( !DeepComparable.Matches(ManagingOrganization, otherT.ManagingOrganization)) return false;
            if( !DeepComparable.Matches(Period, otherT.Period)) return false;
            if( !DeepComparable.Matches(ReferralRequest, otherT.ReferralRequest)) return false;
            if( !DeepComparable.Matches(CareManager, otherT.CareManager)) return false;
            if( !DeepComparable.Matches(Team, otherT.Team)) return false;
            if( !DeepComparable.Matches(Account, otherT.Account)) return false;
            
            return true;
        }
        
        public override bool IsExactly(IDeepComparable other)
        {
            var otherT = other as EpisodeOfCare;
            if(otherT == null) return false;
            
            if(!base.IsExactly(otherT)) return false;
            if( !DeepComparable.IsExactly(Identifier, otherT.Identifier)) return false;
            if( !DeepComparable.IsExactly(StatusElement, otherT.StatusElement)) return false;
            if( !DeepComparable.IsExactly(StatusHistory, otherT.StatusHistory)) return false;
            if( !DeepComparable.IsExactly(Type, otherT.Type)) return false;
            if( !DeepComparable.IsExactly(Diagnosis, otherT.Diagnosis)) return false;
            if( !DeepComparable.IsExactly(Patient, otherT.Patient)) return false;
            if( !DeepComparable.IsExactly(ManagingOrganization, otherT.ManagingOrganization)) return false;
            if( !DeepComparable.IsExactly(Period, otherT.Period)) return false;
            if( !DeepComparable.IsExactly(ReferralRequest, otherT.ReferralRequest)) return false;
            if( !DeepComparable.IsExactly(CareManager, otherT.CareManager)) return false;
            if( !DeepComparable.IsExactly(Team, otherT.Team)) return false;
            if( !DeepComparable.IsExactly(Account, otherT.Account)) return false;
            
            return true;
        }

        [NotMapped]
        public override IEnumerable<Base> Children
        {
            get
            {
                foreach (var item in base.Children) yield return item;
				foreach (var elem in Identifier) { if (elem != null) yield return elem; }
				if (StatusElement != null) yield return StatusElement;
				foreach (var elem in StatusHistory) { if (elem != null) yield return elem; }
				foreach (var elem in Type) { if (elem != null) yield return elem; }
				foreach (var elem in Diagnosis) { if (elem != null) yield return elem; }
				if (Patient != null) yield return Patient;
				if (ManagingOrganization != null) yield return ManagingOrganization;
				if (Period != null) yield return Period;
				foreach (var elem in ReferralRequest) { if (elem != null) yield return elem; }
				if (CareManager != null) yield return CareManager;
				foreach (var elem in Team) { if (elem != null) yield return elem; }
				foreach (var elem in Account) { if (elem != null) yield return elem; }
            }
        }

        [NotMapped]
        internal override IEnumerable<ElementValue> NamedChildren
        {
            get
            {
                foreach (var item in base.NamedChildren) yield return item;
<<<<<<< HEAD
                foreach (var elem in Identifier) { if (elem != null) yield return new ElementValue("identifier", elem); }
                if (StatusElement != null) yield return new ElementValue("status", StatusElement);
                foreach (var elem in StatusHistory) { if (elem != null) yield return new ElementValue("statusHistory", elem); }
                foreach (var elem in Type) { if (elem != null) yield return new ElementValue("type", elem); }
                foreach (var elem in Condition) { if (elem != null) yield return new ElementValue("condition", elem); }
                if (Patient != null) yield return new ElementValue("patient", Patient);
                if (ManagingOrganization != null) yield return new ElementValue("managingOrganization", ManagingOrganization);
                if (Period != null) yield return new ElementValue("period", Period);
                foreach (var elem in ReferralRequest) { if (elem != null) yield return new ElementValue("referralRequest", elem); }
                if (CareManager != null) yield return new ElementValue("careManager", CareManager);
                foreach (var elem in CareTeam) { if (elem != null) yield return new ElementValue("careTeam", elem); }
=======
                foreach (var elem in Identifier) { if (elem != null) yield return new ElementValue("identifier", true, elem); }
                if (StatusElement != null) yield return new ElementValue("status", false, StatusElement);
                foreach (var elem in StatusHistory) { if (elem != null) yield return new ElementValue("statusHistory", true, elem); }
                foreach (var elem in Type) { if (elem != null) yield return new ElementValue("type", true, elem); }
                foreach (var elem in Diagnosis) { if (elem != null) yield return new ElementValue("diagnosis", true, elem); }
                if (Patient != null) yield return new ElementValue("patient", false, Patient);
                if (ManagingOrganization != null) yield return new ElementValue("managingOrganization", false, ManagingOrganization);
                if (Period != null) yield return new ElementValue("period", false, Period);
                foreach (var elem in ReferralRequest) { if (elem != null) yield return new ElementValue("referralRequest", true, elem); }
                if (CareManager != null) yield return new ElementValue("careManager", false, CareManager);
                foreach (var elem in Team) { if (elem != null) yield return new ElementValue("team", true, elem); }
                foreach (var elem in Account) { if (elem != null) yield return new ElementValue("account", true, elem); }
>>>>>>> a220f7af
            }
        }

    }
    
}<|MERGE_RESOLUTION|>--- conflicted
+++ resolved
@@ -108,7 +108,7 @@
 
         [FhirType("StatusHistoryComponent")]
         [DataContract]
-        public partial class StatusHistoryComponent : Hl7.Fhir.Model.BackboneElement, System.ComponentModel.INotifyPropertyChanged, IBackboneElement
+        public partial class StatusHistoryComponent : Hl7.Fhir.Model.BackboneElement, System.ComponentModel.INotifyPropertyChanged
         {
             [NotMapped]
             public override string TypeName { get { return "StatusHistoryComponent"; } }
@@ -222,8 +222,8 @@
                 get
                 {
                     foreach (var item in base.NamedChildren) yield return item;
-                    if (StatusElement != null) yield return new ElementValue("status", StatusElement);
-                    if (Period != null) yield return new ElementValue("period", Period);
+                    if (StatusElement != null) yield return new ElementValue("status", false, StatusElement);
+                    if (Period != null) yield return new ElementValue("period", false, Period);
                 }
             }
 
@@ -233,11 +233,7 @@
         
         [FhirType("DiagnosisComponent")]
         [DataContract]
-<<<<<<< HEAD
-        public partial class CareTeamComponent : Hl7.Fhir.Model.BackboneElement, System.ComponentModel.INotifyPropertyChanged, IBackboneElement
-=======
         public partial class DiagnosisComponent : Hl7.Fhir.Model.BackboneElement, System.ComponentModel.INotifyPropertyChanged
->>>>>>> a220f7af
         {
             [NotMapped]
             public override string TypeName { get { return "DiagnosisComponent"; } }
@@ -369,15 +365,9 @@
                 get
                 {
                     foreach (var item in base.NamedChildren) yield return item;
-<<<<<<< HEAD
-                    foreach (var elem in Role) { if (elem != null) yield return new ElementValue("role", elem); }
-                    if (Period != null) yield return new ElementValue("period", Period);
-                    if (Member != null) yield return new ElementValue("member", Member);
-=======
                     if (Condition != null) yield return new ElementValue("condition", false, Condition);
                     if (Role != null) yield return new ElementValue("role", false, Role);
                     if (RankElement != null) yield return new ElementValue("rank", false, RankElement);
->>>>>>> a220f7af
                 }
             }
 
@@ -689,19 +679,6 @@
             get
             {
                 foreach (var item in base.NamedChildren) yield return item;
-<<<<<<< HEAD
-                foreach (var elem in Identifier) { if (elem != null) yield return new ElementValue("identifier", elem); }
-                if (StatusElement != null) yield return new ElementValue("status", StatusElement);
-                foreach (var elem in StatusHistory) { if (elem != null) yield return new ElementValue("statusHistory", elem); }
-                foreach (var elem in Type) { if (elem != null) yield return new ElementValue("type", elem); }
-                foreach (var elem in Condition) { if (elem != null) yield return new ElementValue("condition", elem); }
-                if (Patient != null) yield return new ElementValue("patient", Patient);
-                if (ManagingOrganization != null) yield return new ElementValue("managingOrganization", ManagingOrganization);
-                if (Period != null) yield return new ElementValue("period", Period);
-                foreach (var elem in ReferralRequest) { if (elem != null) yield return new ElementValue("referralRequest", elem); }
-                if (CareManager != null) yield return new ElementValue("careManager", CareManager);
-                foreach (var elem in CareTeam) { if (elem != null) yield return new ElementValue("careTeam", elem); }
-=======
                 foreach (var elem in Identifier) { if (elem != null) yield return new ElementValue("identifier", true, elem); }
                 if (StatusElement != null) yield return new ElementValue("status", false, StatusElement);
                 foreach (var elem in StatusHistory) { if (elem != null) yield return new ElementValue("statusHistory", true, elem); }
@@ -714,7 +691,6 @@
                 if (CareManager != null) yield return new ElementValue("careManager", false, CareManager);
                 foreach (var elem in Team) { if (elem != null) yield return new ElementValue("team", true, elem); }
                 foreach (var elem in Account) { if (elem != null) yield return new ElementValue("account", true, elem); }
->>>>>>> a220f7af
             }
         }
 
