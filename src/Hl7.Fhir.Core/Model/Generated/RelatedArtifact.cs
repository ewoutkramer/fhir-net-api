--- conflicted
+++ resolved
@@ -398,22 +398,13 @@
             get 
             { 
                 foreach (var item in base.NamedChildren) yield return item; 
-<<<<<<< HEAD
-                if (TypeElement != null) yield return new ElementValue("type", false, TypeElement);
-                if (LabelElement != null) yield return new ElementValue("label", false, LabelElement);
-                if (DisplayElement != null) yield return new ElementValue("display", false, DisplayElement);
-                if (CitationElement != null) yield return new ElementValue("citation", false, CitationElement);
-                if (UrlElement != null) yield return new ElementValue("url", false, UrlElement);
-                if (Document != null) yield return new ElementValue("document", false, Document);
-                if (ResourceElement != null) yield return new ElementValue("resource", false, ResourceElement);
-=======
                 if (TypeElement != null) yield return new ElementValue("type", TypeElement);
+                if (LabelElement != null) yield return new ElementValue("label", LabelElement);
                 if (DisplayElement != null) yield return new ElementValue("display", DisplayElement);
                 if (CitationElement != null) yield return new ElementValue("citation", CitationElement);
                 if (UrlElement != null) yield return new ElementValue("url", UrlElement);
                 if (Document != null) yield return new ElementValue("document", Document);
                 if (ResourceElement != null) yield return new ElementValue("resource", ResourceElement);
->>>>>>> 824431c8
  
             } 
         } 
