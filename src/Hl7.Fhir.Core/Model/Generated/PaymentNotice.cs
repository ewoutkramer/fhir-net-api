﻿using System;
using System.Collections.Generic;
using Hl7.Fhir.Introspection;
using Hl7.Fhir.Validation;
using System.Linq;
using System.Runtime.Serialization;
using Hl7.Fhir.Utility;

/*
  Copyright (c) 2011+, HL7, Inc.
  All rights reserved.
  
  Redistribution and use in source and binary forms, with or without modification, 
  are permitted provided that the following conditions are met:
  
   * Redistributions of source code must retain the above copyright notice, this 
     list of conditions and the following disclaimer.
   * Redistributions in binary form must reproduce the above copyright notice, 
     this list of conditions and the following disclaimer in the documentation 
     and/or other materials provided with the distribution.
   * Neither the name of HL7 nor the names of its contributors may be used to 
     endorse or promote products derived from this software without specific 
     prior written permission.
  
  THIS SOFTWARE IS PROVIDED BY THE COPYRIGHT HOLDERS AND CONTRIBUTORS "AS IS" AND 
  ANY EXPRESS OR IMPLIED WARRANTIES, INCLUDING, BUT NOT LIMITED TO, THE IMPLIED 
  WARRANTIES OF MERCHANTABILITY AND FITNESS FOR A PARTICULAR PURPOSE ARE DISCLAIMED. 
  IN NO EVENT SHALL THE COPYRIGHT HOLDER OR CONTRIBUTORS BE LIABLE FOR ANY DIRECT, 
  INDIRECT, INCIDENTAL, SPECIAL, EXEMPLARY, OR CONSEQUENTIAL DAMAGES (INCLUDING, BUT 
  NOT LIMITED TO, PROCUREMENT OF SUBSTITUTE GOODS OR SERVICES; LOSS OF USE, DATA, OR 
  PROFITS; OR BUSINESS INTERRUPTION) HOWEVER CAUSED AND ON ANY THEORY OF LIABILITY, 
  WHETHER IN CONTRACT, STRICT LIABILITY, OR TORT (INCLUDING NEGLIGENCE OR OTHERWISE) 
  ARISING IN ANY WAY OUT OF THE USE OF THIS SOFTWARE, EVEN IF ADVISED OF THE 
  POSSIBILITY OF SUCH DAMAGE.
  

*/

#pragma warning disable 1591 // suppress XML summary warnings 

//
// Generated for FHIR v3.6.0
//
namespace Hl7.Fhir.Model
{
    /// <summary>
    /// PaymentNotice request
    /// </summary>
    [FhirType("PaymentNotice", IsResource=true)]
    [DataContract]
    public partial class PaymentNotice : Hl7.Fhir.Model.DomainResource, System.ComponentModel.INotifyPropertyChanged
    {
        [NotMapped]
        public override ResourceType ResourceType { get { return ResourceType.PaymentNotice; } }
        [NotMapped]
        public override string TypeName { get { return "PaymentNotice"; } }
        
        /// <summary>
        /// Business Identifier for the payment noctice
        /// </summary>
        [FhirElement("identifier", Order=90)]
        [Cardinality(Min=0,Max=-1)]
        [DataMember]
        public List<Hl7.Fhir.Model.Identifier> Identifier
        {
            get { if(_Identifier==null) _Identifier = new List<Hl7.Fhir.Model.Identifier>(); return _Identifier; }
            set { _Identifier = value; OnPropertyChanged("Identifier"); }
        }
        
        private List<Hl7.Fhir.Model.Identifier> _Identifier;
        
        /// <summary>
        /// active | cancelled | draft | entered-in-error
        /// </summary>
        [FhirElement("status", InSummary=true, Order=100)]
        [Cardinality(Min=1,Max=1)]
        [DataMember]
        public Code<Hl7.Fhir.Model.FinancialResourceStatusCodes> StatusElement
        {
            get { return _StatusElement; }
            set { _StatusElement = value; OnPropertyChanged("StatusElement"); }
        }
        
        private Code<Hl7.Fhir.Model.FinancialResourceStatusCodes> _StatusElement;
        
        /// <summary>
        /// active | cancelled | draft | entered-in-error
        /// </summary>
        /// <remarks>This uses the native .NET datatype, rather than the FHIR equivalent</remarks>
        [NotMapped]
        [IgnoreDataMemberAttribute]
        public Hl7.Fhir.Model.FinancialResourceStatusCodes? Status
        {
            get { return StatusElement != null ? StatusElement.Value : null; }
            set
            {
                if (!value.HasValue)
                  StatusElement = null; 
                else
                  StatusElement = new Code<Hl7.Fhir.Model.FinancialResourceStatusCodes>(value);
                OnPropertyChanged("Status");
            }
        }
        
        /// <summary>
        /// Request reference
        /// </summary>
        [FhirElement("request", Order=110)]
        [CLSCompliant(false)]
		[References()]
        [DataMember]
        public Hl7.Fhir.Model.ResourceReference Request
        {
            get { return _Request; }
            set { _Request = value; OnPropertyChanged("Request"); }
        }
        
        private Hl7.Fhir.Model.ResourceReference _Request;
        
        /// <summary>
        /// Response reference
        /// </summary>
        [FhirElement("response", Order=120)]
        [CLSCompliant(false)]
		[References()]
        [DataMember]
        public Hl7.Fhir.Model.ResourceReference Response
        {
            get { return _Response; }
            set { _Response = value; OnPropertyChanged("Response"); }
        }
        
        private Hl7.Fhir.Model.ResourceReference _Response;
        
        /// <summary>
        /// Creation date
        /// </summary>
        [FhirElement("created", InSummary=true, Order=130)]
        [Cardinality(Min=1,Max=1)]
        [DataMember]
        public Hl7.Fhir.Model.FhirDateTime CreatedElement
        {
            get { return _CreatedElement; }
            set { _CreatedElement = value; OnPropertyChanged("CreatedElement"); }
        }
        
        private Hl7.Fhir.Model.FhirDateTime _CreatedElement;
        
        /// <summary>
        /// Creation date
        /// </summary>
        /// <remarks>This uses the native .NET datatype, rather than the FHIR equivalent</remarks>
        [NotMapped]
        [IgnoreDataMemberAttribute]
        public string Created
        {
            get { return CreatedElement != null ? CreatedElement.Value : null; }
            set
            {
                if (value == null)
                  CreatedElement = null; 
                else
                  CreatedElement = new Hl7.Fhir.Model.FhirDateTime(value);
                OnPropertyChanged("Created");
            }
        }
        
        /// <summary>
        /// Responsible practitioner
        /// </summary>
        [FhirElement("provider", Order=140)]
        [CLSCompliant(false)]
		[References("Practitioner","PractitionerRole","Organization")]
        [DataMember]
        public Hl7.Fhir.Model.ResourceReference Provider
        {
            get { return _Provider; }
            set { _Provider = value; OnPropertyChanged("Provider"); }
        }
        
        private Hl7.Fhir.Model.ResourceReference _Provider;
        
        /// <summary>
        /// Payment reference
        /// </summary>
        [FhirElement("payment", InSummary=true, Order=150)]
        [CLSCompliant(false)]
		[References("PaymentReconciliation")]
        [Cardinality(Min=1,Max=1)]
        [DataMember]
        public Hl7.Fhir.Model.ResourceReference Payment
        {
            get { return _Payment; }
            set { _Payment = value; OnPropertyChanged("Payment"); }
        }
        
        private Hl7.Fhir.Model.ResourceReference _Payment;
        
        /// <summary>
        /// Payment or clearing date
        /// </summary>
        [FhirElement("paymentDate", Order=160)]
        [DataMember]
        public Hl7.Fhir.Model.Date PaymentDateElement
        {
            get { return _PaymentDateElement; }
            set { _PaymentDateElement = value; OnPropertyChanged("PaymentDateElement"); }
        }
        
        private Hl7.Fhir.Model.Date _PaymentDateElement;
        
        /// <summary>
        /// Payment or clearing date
        /// </summary>
        /// <remarks>This uses the native .NET datatype, rather than the FHIR equivalent</remarks>
        [NotMapped]
        [IgnoreDataMemberAttribute]
        public string PaymentDate
        {
            get { return PaymentDateElement != null ? PaymentDateElement.Value : null; }
            set
            {
                if (value == null)
                  PaymentDateElement = null; 
                else
                  PaymentDateElement = new Hl7.Fhir.Model.Date(value);
                OnPropertyChanged("PaymentDate");
            }
        }
        
        /// <summary>
        /// Party being paid
        /// </summary>
        [FhirElement("payee", Order=170)]
        [CLSCompliant(false)]
		[References("Practitioner","PractitionerRole","Organization")]
        [DataMember]
        public Hl7.Fhir.Model.ResourceReference Payee
        {
            get { return _Payee; }
            set { _Payee = value; OnPropertyChanged("Payee"); }
        }
        
        private Hl7.Fhir.Model.ResourceReference _Payee;
        
        /// <summary>
        /// Party being notified
        /// </summary>
        [FhirElement("recipient", InSummary=true, Order=180)]
        [CLSCompliant(false)]
		[References("Organization")]
        [Cardinality(Min=1,Max=1)]
        [DataMember]
        public Hl7.Fhir.Model.ResourceReference Recipient
        {
            get { return _Recipient; }
            set { _Recipient = value; OnPropertyChanged("Recipient"); }
        }
        
        private Hl7.Fhir.Model.ResourceReference _Recipient;
        
        /// <summary>
        /// Monetary amount of the payment
        /// </summary>
        [FhirElement("amount", InSummary=true, Order=190)]
        [Cardinality(Min=1,Max=1)]
        [DataMember]
        public Money Amount
        {
            get { return _Amount; }
            set { _Amount = value; OnPropertyChanged("Amount"); }
        }
        
        private Money _Amount;
        
        /// <summary>
        /// Issued or cleared Status of the payment
        /// </summary>
        [FhirElement("paymentStatus", Order=200)]
        [DataMember]
        public Hl7.Fhir.Model.CodeableConcept PaymentStatus
        {
            get { return _PaymentStatus; }
            set { _PaymentStatus = value; OnPropertyChanged("PaymentStatus"); }
        }
        
        private Hl7.Fhir.Model.CodeableConcept _PaymentStatus;
        

        public override void AddDefaultConstraints()
        {
            base.AddDefaultConstraints();

        }

        public override IDeepCopyable CopyTo(IDeepCopyable other)
        {
            var dest = other as PaymentNotice;
            
            if (dest != null)
            {
                base.CopyTo(dest);
                if(Identifier != null) dest.Identifier = new List<Hl7.Fhir.Model.Identifier>(Identifier.DeepCopy());
                if(StatusElement != null) dest.StatusElement = (Code<Hl7.Fhir.Model.FinancialResourceStatusCodes>)StatusElement.DeepCopy();
                if(Request != null) dest.Request = (Hl7.Fhir.Model.ResourceReference)Request.DeepCopy();
                if(Response != null) dest.Response = (Hl7.Fhir.Model.ResourceReference)Response.DeepCopy();
                if(CreatedElement != null) dest.CreatedElement = (Hl7.Fhir.Model.FhirDateTime)CreatedElement.DeepCopy();
                if(Provider != null) dest.Provider = (Hl7.Fhir.Model.ResourceReference)Provider.DeepCopy();
                if(Payment != null) dest.Payment = (Hl7.Fhir.Model.ResourceReference)Payment.DeepCopy();
                if(PaymentDateElement != null) dest.PaymentDateElement = (Hl7.Fhir.Model.Date)PaymentDateElement.DeepCopy();
                if(Payee != null) dest.Payee = (Hl7.Fhir.Model.ResourceReference)Payee.DeepCopy();
                if(Recipient != null) dest.Recipient = (Hl7.Fhir.Model.ResourceReference)Recipient.DeepCopy();
                if(Amount != null) dest.Amount = (Money)Amount.DeepCopy();
                if(PaymentStatus != null) dest.PaymentStatus = (Hl7.Fhir.Model.CodeableConcept)PaymentStatus.DeepCopy();
                return dest;
            }
            else
            	throw new ArgumentException("Can only copy to an object of the same type", "other");
        }
        
        public override IDeepCopyable DeepCopy()
        {
            return CopyTo(new PaymentNotice());
        }
        
        public override bool Matches(IDeepComparable other)
        {
            var otherT = other as PaymentNotice;
            if(otherT == null) return false;
            
            if(!base.Matches(otherT)) return false;
            if( !DeepComparable.Matches(Identifier, otherT.Identifier)) return false;
            if( !DeepComparable.Matches(StatusElement, otherT.StatusElement)) return false;
            if( !DeepComparable.Matches(Request, otherT.Request)) return false;
            if( !DeepComparable.Matches(Response, otherT.Response)) return false;
            if( !DeepComparable.Matches(CreatedElement, otherT.CreatedElement)) return false;
            if( !DeepComparable.Matches(Provider, otherT.Provider)) return false;
            if( !DeepComparable.Matches(Payment, otherT.Payment)) return false;
            if( !DeepComparable.Matches(PaymentDateElement, otherT.PaymentDateElement)) return false;
            if( !DeepComparable.Matches(Payee, otherT.Payee)) return false;
            if( !DeepComparable.Matches(Recipient, otherT.Recipient)) return false;
            if( !DeepComparable.Matches(Amount, otherT.Amount)) return false;
            if( !DeepComparable.Matches(PaymentStatus, otherT.PaymentStatus)) return false;
            
            return true;
        }
        
        public override bool IsExactly(IDeepComparable other)
        {
            var otherT = other as PaymentNotice;
            if(otherT == null) return false;
            
            if(!base.IsExactly(otherT)) return false;
            if( !DeepComparable.IsExactly(Identifier, otherT.Identifier)) return false;
            if( !DeepComparable.IsExactly(StatusElement, otherT.StatusElement)) return false;
            if( !DeepComparable.IsExactly(Request, otherT.Request)) return false;
            if( !DeepComparable.IsExactly(Response, otherT.Response)) return false;
            if( !DeepComparable.IsExactly(CreatedElement, otherT.CreatedElement)) return false;
            if( !DeepComparable.IsExactly(Provider, otherT.Provider)) return false;
            if( !DeepComparable.IsExactly(Payment, otherT.Payment)) return false;
            if( !DeepComparable.IsExactly(PaymentDateElement, otherT.PaymentDateElement)) return false;
            if( !DeepComparable.IsExactly(Payee, otherT.Payee)) return false;
            if( !DeepComparable.IsExactly(Recipient, otherT.Recipient)) return false;
            if( !DeepComparable.IsExactly(Amount, otherT.Amount)) return false;
            if( !DeepComparable.IsExactly(PaymentStatus, otherT.PaymentStatus)) return false;
            
            return true;
        }

        [NotMapped]
        public override IEnumerable<Base> Children
        {
            get
            {
                foreach (var item in base.Children) yield return item;
				foreach (var elem in Identifier) { if (elem != null) yield return elem; }
				if (StatusElement != null) yield return StatusElement;
				if (Request != null) yield return Request;
				if (Response != null) yield return Response;
				if (CreatedElement != null) yield return CreatedElement;
				if (Provider != null) yield return Provider;
				if (Payment != null) yield return Payment;
				if (PaymentDateElement != null) yield return PaymentDateElement;
				if (Payee != null) yield return Payee;
				if (Recipient != null) yield return Recipient;
				if (Amount != null) yield return Amount;
				if (PaymentStatus != null) yield return PaymentStatus;
            }
        }

        [NotMapped]
        internal override IEnumerable<ElementValue> NamedChildren
        {
            get
            {
                foreach (var item in base.NamedChildren) yield return item;
<<<<<<< HEAD
                foreach (var elem in Identifier) { if (elem != null) yield return new ElementValue("identifier", true, elem); }
                if (StatusElement != null) yield return new ElementValue("status", false, StatusElement);
                if (Request != null) yield return new ElementValue("request", false, Request);
                if (Response != null) yield return new ElementValue("response", false, Response);
                if (CreatedElement != null) yield return new ElementValue("created", false, CreatedElement);
                if (Provider != null) yield return new ElementValue("provider", false, Provider);
                if (Payment != null) yield return new ElementValue("payment", false, Payment);
                if (PaymentDateElement != null) yield return new ElementValue("paymentDate", false, PaymentDateElement);
                if (Payee != null) yield return new ElementValue("payee", false, Payee);
                if (Recipient != null) yield return new ElementValue("recipient", false, Recipient);
                if (Amount != null) yield return new ElementValue("amount", false, Amount);
                if (PaymentStatus != null) yield return new ElementValue("paymentStatus", false, PaymentStatus);
=======
                foreach (var elem in Identifier) { if (elem != null) yield return new ElementValue("identifier", elem); }
                if (StatusElement != null) yield return new ElementValue("status", StatusElement);
                if (Request != null) yield return new ElementValue("request", Request);
                if (Response != null) yield return new ElementValue("response", Response);
                if (StatusDateElement != null) yield return new ElementValue("statusDate", StatusDateElement);
                if (CreatedElement != null) yield return new ElementValue("created", CreatedElement);
                if (Target != null) yield return new ElementValue("target", Target);
                if (Provider != null) yield return new ElementValue("provider", Provider);
                if (PaymentStatus != null) yield return new ElementValue("paymentStatus", PaymentStatus);
>>>>>>> 824431c8
            }
        }

    }
    
}<|MERGE_RESOLUTION|>--- conflicted
+++ resolved
@@ -394,30 +394,18 @@
             get
             {
                 foreach (var item in base.NamedChildren) yield return item;
-<<<<<<< HEAD
-                foreach (var elem in Identifier) { if (elem != null) yield return new ElementValue("identifier", true, elem); }
-                if (StatusElement != null) yield return new ElementValue("status", false, StatusElement);
-                if (Request != null) yield return new ElementValue("request", false, Request);
-                if (Response != null) yield return new ElementValue("response", false, Response);
-                if (CreatedElement != null) yield return new ElementValue("created", false, CreatedElement);
-                if (Provider != null) yield return new ElementValue("provider", false, Provider);
-                if (Payment != null) yield return new ElementValue("payment", false, Payment);
-                if (PaymentDateElement != null) yield return new ElementValue("paymentDate", false, PaymentDateElement);
-                if (Payee != null) yield return new ElementValue("payee", false, Payee);
-                if (Recipient != null) yield return new ElementValue("recipient", false, Recipient);
-                if (Amount != null) yield return new ElementValue("amount", false, Amount);
-                if (PaymentStatus != null) yield return new ElementValue("paymentStatus", false, PaymentStatus);
-=======
                 foreach (var elem in Identifier) { if (elem != null) yield return new ElementValue("identifier", elem); }
                 if (StatusElement != null) yield return new ElementValue("status", StatusElement);
                 if (Request != null) yield return new ElementValue("request", Request);
                 if (Response != null) yield return new ElementValue("response", Response);
-                if (StatusDateElement != null) yield return new ElementValue("statusDate", StatusDateElement);
                 if (CreatedElement != null) yield return new ElementValue("created", CreatedElement);
-                if (Target != null) yield return new ElementValue("target", Target);
                 if (Provider != null) yield return new ElementValue("provider", Provider);
+                if (Payment != null) yield return new ElementValue("payment", Payment);
+                if (PaymentDateElement != null) yield return new ElementValue("paymentDate", PaymentDateElement);
+                if (Payee != null) yield return new ElementValue("payee", Payee);
+                if (Recipient != null) yield return new ElementValue("recipient", Recipient);
+                if (Amount != null) yield return new ElementValue("amount", Amount);
                 if (PaymentStatus != null) yield return new ElementValue("paymentStatus", PaymentStatus);
->>>>>>> 824431c8
             }
         }
 
