﻿using System;
using System.Collections.Generic;
using Hl7.Fhir.Introspection;
using Hl7.Fhir.Validation;
using System.Linq;
using System.Runtime.Serialization;
using Hl7.Fhir.Utility;

/*
  Copyright (c) 2011+, HL7, Inc.
  All rights reserved.
  
  Redistribution and use in source and binary forms, with or without modification, 
  are permitted provided that the following conditions are met:
  
   * Redistributions of source code must retain the above copyright notice, this 
     list of conditions and the following disclaimer.
   * Redistributions in binary form must reproduce the above copyright notice, 
     this list of conditions and the following disclaimer in the documentation 
     and/or other materials provided with the distribution.
   * Neither the name of HL7 nor the names of its contributors may be used to 
     endorse or promote products derived from this software without specific 
     prior written permission.
  
  THIS SOFTWARE IS PROVIDED BY THE COPYRIGHT HOLDERS AND CONTRIBUTORS "AS IS" AND 
  ANY EXPRESS OR IMPLIED WARRANTIES, INCLUDING, BUT NOT LIMITED TO, THE IMPLIED 
  WARRANTIES OF MERCHANTABILITY AND FITNESS FOR A PARTICULAR PURPOSE ARE DISCLAIMED. 
  IN NO EVENT SHALL THE COPYRIGHT HOLDER OR CONTRIBUTORS BE LIABLE FOR ANY DIRECT, 
  INDIRECT, INCIDENTAL, SPECIAL, EXEMPLARY, OR CONSEQUENTIAL DAMAGES (INCLUDING, BUT 
  NOT LIMITED TO, PROCUREMENT OF SUBSTITUTE GOODS OR SERVICES; LOSS OF USE, DATA, OR 
  PROFITS; OR BUSINESS INTERRUPTION) HOWEVER CAUSED AND ON ANY THEORY OF LIABILITY, 
  WHETHER IN CONTRACT, STRICT LIABILITY, OR TORT (INCLUDING NEGLIGENCE OR OTHERWISE) 
  ARISING IN ANY WAY OUT OF THE USE OF THIS SOFTWARE, EVEN IF ADVISED OF THE 
  POSSIBILITY OF SUCH DAMAGE.
  

*/

#pragma warning disable 1591 // suppress XML summary warnings 

//
// Generated for FHIR v3.6.0
//
namespace Hl7.Fhir.Model
{
    /// <summary>
    /// Definition of a graph of resources
    /// </summary>
    [FhirType("GraphDefinition", IsResource=true)]
    [DataContract]
    public partial class GraphDefinition : Hl7.Fhir.Model.DomainResource, System.ComponentModel.INotifyPropertyChanged
    {
        [NotMapped]
        public override ResourceType ResourceType { get { return ResourceType.GraphDefinition; } }
        [NotMapped]
        public override string TypeName { get { return "GraphDefinition"; } }
        
        /// <summary>
        /// Defines how a compartment rule is used.
        /// (url: http://hl7.org/fhir/ValueSet/graph-compartment-use)
        /// </summary>
        [FhirEnumeration("GraphCompartmentUse")]
        public enum GraphCompartmentUse
        {
            /// <summary>
            /// MISSING DESCRIPTION
            /// (system: http://hl7.org/fhir/graph-compartment-use)
            /// </summary>
            [EnumLiteral("condition", "http://hl7.org/fhir/graph-compartment-use"), Description("Condition")]
            Condition,
            /// <summary>
            /// MISSING DESCRIPTION
            /// (system: http://hl7.org/fhir/graph-compartment-use)
            /// </summary>
            [EnumLiteral("requirement", "http://hl7.org/fhir/graph-compartment-use"), Description("Requirement")]
            Requirement,
        }

        /// <summary>
        /// How a compartment must be linked.
        /// (url: http://hl7.org/fhir/ValueSet/graph-compartment-rule)
        /// </summary>
        [FhirEnumeration("GraphCompartmentRule")]
        public enum GraphCompartmentRule
        {
            /// <summary>
            /// MISSING DESCRIPTION
            /// (system: http://hl7.org/fhir/graph-compartment-rule)
            /// </summary>
            [EnumLiteral("identical", "http://hl7.org/fhir/graph-compartment-rule"), Description("Identical")]
            Identical,
            /// <summary>
            /// MISSING DESCRIPTION
            /// (system: http://hl7.org/fhir/graph-compartment-rule)
            /// </summary>
            [EnumLiteral("matching", "http://hl7.org/fhir/graph-compartment-rule"), Description("Matching")]
            Matching,
            /// <summary>
            /// MISSING DESCRIPTION
            /// (system: http://hl7.org/fhir/graph-compartment-rule)
            /// </summary>
            [EnumLiteral("different", "http://hl7.org/fhir/graph-compartment-rule"), Description("Different")]
            Different,
            /// <summary>
            /// MISSING DESCRIPTION
            /// (system: http://hl7.org/fhir/graph-compartment-rule)
            /// </summary>
            [EnumLiteral("custom", "http://hl7.org/fhir/graph-compartment-rule"), Description("Custom")]
            Custom,
        }

        [FhirType("LinkComponent")]
        [DataContract]
        public partial class LinkComponent : Hl7.Fhir.Model.BackboneElement, System.ComponentModel.INotifyPropertyChanged, IBackboneElement
        {
            [NotMapped]
            public override string TypeName { get { return "LinkComponent"; } }
            
            /// <summary>
            /// Path in the resource that contains the link
            /// </summary>
            [FhirElement("path", Order=40)]
            [DataMember]
            public Hl7.Fhir.Model.FhirString PathElement
            {
                get { return _PathElement; }
                set { _PathElement = value; OnPropertyChanged("PathElement"); }
            }
            
            private Hl7.Fhir.Model.FhirString _PathElement;
            
            /// <summary>
            /// Path in the resource that contains the link
            /// </summary>
            /// <remarks>This uses the native .NET datatype, rather than the FHIR equivalent</remarks>
            [NotMapped]
            [IgnoreDataMemberAttribute]
            public string Path
            {
                get { return PathElement != null ? PathElement.Value : null; }
                set
                {
                    if (value == null)
                        PathElement = null; 
                    else
                        PathElement = new Hl7.Fhir.Model.FhirString(value);
                    OnPropertyChanged("Path");
                }
            }
            
            /// <summary>
            /// Which slice (if profiled)
            /// </summary>
            [FhirElement("sliceName", Order=50)]
            [DataMember]
            public Hl7.Fhir.Model.FhirString SliceNameElement
            {
                get { return _SliceNameElement; }
                set { _SliceNameElement = value; OnPropertyChanged("SliceNameElement"); }
            }
            
            private Hl7.Fhir.Model.FhirString _SliceNameElement;
            
            /// <summary>
            /// Which slice (if profiled)
            /// </summary>
            /// <remarks>This uses the native .NET datatype, rather than the FHIR equivalent</remarks>
            [NotMapped]
            [IgnoreDataMemberAttribute]
            public string SliceName
            {
                get { return SliceNameElement != null ? SliceNameElement.Value : null; }
                set
                {
                    if (value == null)
                        SliceNameElement = null; 
                    else
                        SliceNameElement = new Hl7.Fhir.Model.FhirString(value);
                    OnPropertyChanged("SliceName");
                }
            }
            
            /// <summary>
            /// Minimum occurrences for this link
            /// </summary>
            [FhirElement("min", Order=60)]
            [DataMember]
            public Hl7.Fhir.Model.Integer MinElement
            {
                get { return _MinElement; }
                set { _MinElement = value; OnPropertyChanged("MinElement"); }
            }
            
            private Hl7.Fhir.Model.Integer _MinElement;
            
            /// <summary>
            /// Minimum occurrences for this link
            /// </summary>
            /// <remarks>This uses the native .NET datatype, rather than the FHIR equivalent</remarks>
            [NotMapped]
            [IgnoreDataMemberAttribute]
            public int? Min
            {
                get { return MinElement != null ? MinElement.Value : null; }
                set
                {
                    if (!value.HasValue)
                        MinElement = null; 
                    else
                        MinElement = new Hl7.Fhir.Model.Integer(value);
                    OnPropertyChanged("Min");
                }
            }
            
            /// <summary>
            /// Maximum occurrences for this link
            /// </summary>
            [FhirElement("max", Order=70)]
            [DataMember]
            public Hl7.Fhir.Model.FhirString MaxElement
            {
                get { return _MaxElement; }
                set { _MaxElement = value; OnPropertyChanged("MaxElement"); }
            }
            
            private Hl7.Fhir.Model.FhirString _MaxElement;
            
            /// <summary>
            /// Maximum occurrences for this link
            /// </summary>
            /// <remarks>This uses the native .NET datatype, rather than the FHIR equivalent</remarks>
            [NotMapped]
            [IgnoreDataMemberAttribute]
            public string Max
            {
                get { return MaxElement != null ? MaxElement.Value : null; }
                set
                {
                    if (value == null)
                        MaxElement = null; 
                    else
                        MaxElement = new Hl7.Fhir.Model.FhirString(value);
                    OnPropertyChanged("Max");
                }
            }
            
            /// <summary>
            /// Why this link is specified
            /// </summary>
            [FhirElement("description", Order=80)]
            [DataMember]
            public Hl7.Fhir.Model.FhirString DescriptionElement
            {
                get { return _DescriptionElement; }
                set { _DescriptionElement = value; OnPropertyChanged("DescriptionElement"); }
            }
            
            private Hl7.Fhir.Model.FhirString _DescriptionElement;
            
            /// <summary>
            /// Why this link is specified
            /// </summary>
            /// <remarks>This uses the native .NET datatype, rather than the FHIR equivalent</remarks>
            [NotMapped]
            [IgnoreDataMemberAttribute]
            public string Description
            {
                get { return DescriptionElement != null ? DescriptionElement.Value : null; }
                set
                {
                    if (value == null)
                        DescriptionElement = null; 
                    else
                        DescriptionElement = new Hl7.Fhir.Model.FhirString(value);
                    OnPropertyChanged("Description");
                }
            }
            
            /// <summary>
            /// Potential target for the link
            /// </summary>
            [FhirElement("target", Order=90)]
            [Cardinality(Min=0,Max=-1)]
            [DataMember]
            public List<Hl7.Fhir.Model.GraphDefinition.TargetComponent> Target
            {
                get { if(_Target==null) _Target = new List<Hl7.Fhir.Model.GraphDefinition.TargetComponent>(); return _Target; }
                set { _Target = value; OnPropertyChanged("Target"); }
            }
            
            private List<Hl7.Fhir.Model.GraphDefinition.TargetComponent> _Target;
            
            public override IDeepCopyable CopyTo(IDeepCopyable other)
            {
                var dest = other as LinkComponent;
                
                if (dest != null)
                {
                    base.CopyTo(dest);
                    if(PathElement != null) dest.PathElement = (Hl7.Fhir.Model.FhirString)PathElement.DeepCopy();
                    if(SliceNameElement != null) dest.SliceNameElement = (Hl7.Fhir.Model.FhirString)SliceNameElement.DeepCopy();
                    if(MinElement != null) dest.MinElement = (Hl7.Fhir.Model.Integer)MinElement.DeepCopy();
                    if(MaxElement != null) dest.MaxElement = (Hl7.Fhir.Model.FhirString)MaxElement.DeepCopy();
                    if(DescriptionElement != null) dest.DescriptionElement = (Hl7.Fhir.Model.FhirString)DescriptionElement.DeepCopy();
                    if(Target != null) dest.Target = new List<Hl7.Fhir.Model.GraphDefinition.TargetComponent>(Target.DeepCopy());
                    return dest;
                }
                else
                	throw new ArgumentException("Can only copy to an object of the same type", "other");
            }
            
            public override IDeepCopyable DeepCopy()
            {
                return CopyTo(new LinkComponent());
            }
            
            public override bool Matches(IDeepComparable other)
            {
                var otherT = other as LinkComponent;
                if(otherT == null) return false;
                
                if(!base.Matches(otherT)) return false;
                if( !DeepComparable.Matches(PathElement, otherT.PathElement)) return false;
                if( !DeepComparable.Matches(SliceNameElement, otherT.SliceNameElement)) return false;
                if( !DeepComparable.Matches(MinElement, otherT.MinElement)) return false;
                if( !DeepComparable.Matches(MaxElement, otherT.MaxElement)) return false;
                if( !DeepComparable.Matches(DescriptionElement, otherT.DescriptionElement)) return false;
                if( !DeepComparable.Matches(Target, otherT.Target)) return false;
                
                return true;
            }
            
            public override bool IsExactly(IDeepComparable other)
            {
                var otherT = other as LinkComponent;
                if(otherT == null) return false;
                
                if(!base.IsExactly(otherT)) return false;
                if( !DeepComparable.IsExactly(PathElement, otherT.PathElement)) return false;
                if( !DeepComparable.IsExactly(SliceNameElement, otherT.SliceNameElement)) return false;
                if( !DeepComparable.IsExactly(MinElement, otherT.MinElement)) return false;
                if( !DeepComparable.IsExactly(MaxElement, otherT.MaxElement)) return false;
                if( !DeepComparable.IsExactly(DescriptionElement, otherT.DescriptionElement)) return false;
                if( !DeepComparable.IsExactly(Target, otherT.Target)) return false;
                
                return true;
            }


            [NotMapped]
            public override IEnumerable<Base> Children
            {
                get
                {
                    foreach (var item in base.Children) yield return item;
                    if (PathElement != null) yield return PathElement;
                    if (SliceNameElement != null) yield return SliceNameElement;
                    if (MinElement != null) yield return MinElement;
                    if (MaxElement != null) yield return MaxElement;
                    if (DescriptionElement != null) yield return DescriptionElement;
                    foreach (var elem in Target) { if (elem != null) yield return elem; }
                }
            }

            [NotMapped]
            internal override IEnumerable<ElementValue> NamedChildren
            {
                get
                {
                    foreach (var item in base.NamedChildren) yield return item;
                    if (PathElement != null) yield return new ElementValue("path", PathElement);
                    if (SliceNameElement != null) yield return new ElementValue("sliceName", SliceNameElement);
                    if (MinElement != null) yield return new ElementValue("min", MinElement);
                    if (MaxElement != null) yield return new ElementValue("max", MaxElement);
                    if (DescriptionElement != null) yield return new ElementValue("description", DescriptionElement);
                    foreach (var elem in Target) { if (elem != null) yield return new ElementValue("target", elem); }
                }
            }

            
        }
        
        
        [FhirType("TargetComponent")]
        [DataContract]
        public partial class TargetComponent : Hl7.Fhir.Model.BackboneElement, System.ComponentModel.INotifyPropertyChanged, IBackboneElement
        {
            [NotMapped]
            public override string TypeName { get { return "TargetComponent"; } }
            
            /// <summary>
            /// Type of resource this link refers to
            /// </summary>
            [FhirElement("type", Order=40)]
            [Cardinality(Min=1,Max=1)]
            [DataMember]
            public Code<Hl7.Fhir.Model.ResourceType> TypeElement
            {
                get { return _TypeElement; }
                set { _TypeElement = value; OnPropertyChanged("TypeElement"); }
            }
            
            private Code<Hl7.Fhir.Model.ResourceType> _TypeElement;
            
            /// <summary>
            /// Type of resource this link refers to
            /// </summary>
            /// <remarks>This uses the native .NET datatype, rather than the FHIR equivalent</remarks>
            [NotMapped]
            [IgnoreDataMemberAttribute]
            public Hl7.Fhir.Model.ResourceType? Type
            {
                get { return TypeElement != null ? TypeElement.Value : null; }
                set
                {
                    if (!value.HasValue)
                        TypeElement = null; 
                    else
                        TypeElement = new Code<Hl7.Fhir.Model.ResourceType>(value);
                    OnPropertyChanged("Type");
                }
            }
            
            /// <summary>
            /// Criteria for reverse lookup
            /// </summary>
            [FhirElement("params", Order=50)]
            [DataMember]
            public Hl7.Fhir.Model.FhirString ParamsElement
            {
                get { return _ParamsElement; }
                set { _ParamsElement = value; OnPropertyChanged("ParamsElement"); }
            }
            
            private Hl7.Fhir.Model.FhirString _ParamsElement;
            
            /// <summary>
            /// Criteria for reverse lookup
            /// </summary>
            /// <remarks>This uses the native .NET datatype, rather than the FHIR equivalent</remarks>
            [NotMapped]
            [IgnoreDataMemberAttribute]
            public string Params
            {
                get { return ParamsElement != null ? ParamsElement.Value : null; }
                set
                {
                    if (value == null)
                        ParamsElement = null; 
                    else
                        ParamsElement = new Hl7.Fhir.Model.FhirString(value);
                    OnPropertyChanged("Params");
                }
            }
            
            /// <summary>
            /// Profile for the target resource
            /// </summary>
            [FhirElement("profile", Order=60)]
            [DataMember]
            public Hl7.Fhir.Model.Canonical ProfileElement
            {
                get { return _ProfileElement; }
                set { _ProfileElement = value; OnPropertyChanged("ProfileElement"); }
            }
            
            private Hl7.Fhir.Model.Canonical _ProfileElement;
            
            /// <summary>
            /// Profile for the target resource
            /// </summary>
            /// <remarks>This uses the native .NET datatype, rather than the FHIR equivalent</remarks>
            [NotMapped]
            [IgnoreDataMemberAttribute]
            public string Profile
            {
                get { return ProfileElement != null ? ProfileElement.Value : null; }
                set
                {
                    if (value == null)
                        ProfileElement = null; 
                    else
                        ProfileElement = new Hl7.Fhir.Model.Canonical(value);
                    OnPropertyChanged("Profile");
                }
            }
            
            /// <summary>
            /// Compartment Consistency Rules
            /// </summary>
            [FhirElement("compartment", Order=70)]
            [Cardinality(Min=0,Max=-1)]
            [DataMember]
            public List<Hl7.Fhir.Model.GraphDefinition.CompartmentComponent> Compartment
            {
                get { if(_Compartment==null) _Compartment = new List<Hl7.Fhir.Model.GraphDefinition.CompartmentComponent>(); return _Compartment; }
                set { _Compartment = value; OnPropertyChanged("Compartment"); }
            }
            
            private List<Hl7.Fhir.Model.GraphDefinition.CompartmentComponent> _Compartment;
            
            /// <summary>
            /// Additional links from target resource
            /// </summary>
            [FhirElement("link", Order=80)]
            [Cardinality(Min=0,Max=-1)]
            [DataMember]
            public List<Hl7.Fhir.Model.GraphDefinition.LinkComponent> Link
            {
                get { if(_Link==null) _Link = new List<Hl7.Fhir.Model.GraphDefinition.LinkComponent>(); return _Link; }
                set { _Link = value; OnPropertyChanged("Link"); }
            }
            
            private List<Hl7.Fhir.Model.GraphDefinition.LinkComponent> _Link;
            
            public override IDeepCopyable CopyTo(IDeepCopyable other)
            {
                var dest = other as TargetComponent;
                
                if (dest != null)
                {
                    base.CopyTo(dest);
                    if(TypeElement != null) dest.TypeElement = (Code<Hl7.Fhir.Model.ResourceType>)TypeElement.DeepCopy();
                    if(ParamsElement != null) dest.ParamsElement = (Hl7.Fhir.Model.FhirString)ParamsElement.DeepCopy();
                    if(ProfileElement != null) dest.ProfileElement = (Hl7.Fhir.Model.Canonical)ProfileElement.DeepCopy();
                    if(Compartment != null) dest.Compartment = new List<Hl7.Fhir.Model.GraphDefinition.CompartmentComponent>(Compartment.DeepCopy());
                    if(Link != null) dest.Link = new List<Hl7.Fhir.Model.GraphDefinition.LinkComponent>(Link.DeepCopy());
                    return dest;
                }
                else
                	throw new ArgumentException("Can only copy to an object of the same type", "other");
            }
            
            public override IDeepCopyable DeepCopy()
            {
                return CopyTo(new TargetComponent());
            }
            
            public override bool Matches(IDeepComparable other)
            {
                var otherT = other as TargetComponent;
                if(otherT == null) return false;
                
                if(!base.Matches(otherT)) return false;
                if( !DeepComparable.Matches(TypeElement, otherT.TypeElement)) return false;
                if( !DeepComparable.Matches(ParamsElement, otherT.ParamsElement)) return false;
                if( !DeepComparable.Matches(ProfileElement, otherT.ProfileElement)) return false;
                if( !DeepComparable.Matches(Compartment, otherT.Compartment)) return false;
                if( !DeepComparable.Matches(Link, otherT.Link)) return false;
                
                return true;
            }
            
            public override bool IsExactly(IDeepComparable other)
            {
                var otherT = other as TargetComponent;
                if(otherT == null) return false;
                
                if(!base.IsExactly(otherT)) return false;
                if( !DeepComparable.IsExactly(TypeElement, otherT.TypeElement)) return false;
                if( !DeepComparable.IsExactly(ParamsElement, otherT.ParamsElement)) return false;
                if( !DeepComparable.IsExactly(ProfileElement, otherT.ProfileElement)) return false;
                if( !DeepComparable.IsExactly(Compartment, otherT.Compartment)) return false;
                if( !DeepComparable.IsExactly(Link, otherT.Link)) return false;
                
                return true;
            }


            [NotMapped]
            public override IEnumerable<Base> Children
            {
                get
                {
                    foreach (var item in base.Children) yield return item;
                    if (TypeElement != null) yield return TypeElement;
                    if (ParamsElement != null) yield return ParamsElement;
                    if (ProfileElement != null) yield return ProfileElement;
                    foreach (var elem in Compartment) { if (elem != null) yield return elem; }
                    foreach (var elem in Link) { if (elem != null) yield return elem; }
                }
            }

            [NotMapped]
            internal override IEnumerable<ElementValue> NamedChildren
            {
                get
                {
                    foreach (var item in base.NamedChildren) yield return item;
                    if (TypeElement != null) yield return new ElementValue("type", TypeElement);
                    if (ParamsElement != null) yield return new ElementValue("params", ParamsElement);
                    if (ProfileElement != null) yield return new ElementValue("profile", ProfileElement);
                    foreach (var elem in Compartment) { if (elem != null) yield return new ElementValue("compartment", elem); }
                    foreach (var elem in Link) { if (elem != null) yield return new ElementValue("link", elem); }
                }
            }

            
        }
        
        
        [FhirType("CompartmentComponent")]
        [DataContract]
        public partial class CompartmentComponent : Hl7.Fhir.Model.BackboneElement, System.ComponentModel.INotifyPropertyChanged, IBackboneElement
        {
            [NotMapped]
            public override string TypeName { get { return "CompartmentComponent"; } }
            
            /// <summary>
            /// condition | requirement
            /// </summary>
            [FhirElement("use", Order=40)]
            [Cardinality(Min=1,Max=1)]
            [DataMember]
            public Code<Hl7.Fhir.Model.GraphDefinition.GraphCompartmentUse> UseElement
            {
                get { return _UseElement; }
                set { _UseElement = value; OnPropertyChanged("UseElement"); }
            }
            
            private Code<Hl7.Fhir.Model.GraphDefinition.GraphCompartmentUse> _UseElement;
            
            /// <summary>
            /// condition | requirement
            /// </summary>
            /// <remarks>This uses the native .NET datatype, rather than the FHIR equivalent</remarks>
            [NotMapped]
            [IgnoreDataMemberAttribute]
            public Hl7.Fhir.Model.GraphDefinition.GraphCompartmentUse? Use
            {
                get { return UseElement != null ? UseElement.Value : null; }
                set
                {
                    if (!value.HasValue)
                        UseElement = null; 
                    else
                        UseElement = new Code<Hl7.Fhir.Model.GraphDefinition.GraphCompartmentUse>(value);
                    OnPropertyChanged("Use");
                }
            }
            
            /// <summary>
            /// Identifies the compartment
            /// </summary>
            [FhirElement("code", Order=50)]
            [Cardinality(Min=1,Max=1)]
            [DataMember]
            public Code<Hl7.Fhir.Model.CompartmentType> CodeElement
            {
                get { return _CodeElement; }
                set { _CodeElement = value; OnPropertyChanged("CodeElement"); }
            }
            
            private Code<Hl7.Fhir.Model.CompartmentType> _CodeElement;
            
            /// <summary>
            /// Identifies the compartment
            /// </summary>
            /// <remarks>This uses the native .NET datatype, rather than the FHIR equivalent</remarks>
            [NotMapped]
            [IgnoreDataMemberAttribute]
            public Hl7.Fhir.Model.CompartmentType? Code
            {
                get { return CodeElement != null ? CodeElement.Value : null; }
                set
                {
                    if (!value.HasValue)
                        CodeElement = null; 
                    else
                        CodeElement = new Code<Hl7.Fhir.Model.CompartmentType>(value);
                    OnPropertyChanged("Code");
                }
            }
            
            /// <summary>
            /// identical | matching | different | custom
            /// </summary>
            [FhirElement("rule", Order=60)]
            [Cardinality(Min=1,Max=1)]
            [DataMember]
            public Code<Hl7.Fhir.Model.GraphDefinition.GraphCompartmentRule> RuleElement
            {
                get { return _RuleElement; }
                set { _RuleElement = value; OnPropertyChanged("RuleElement"); }
            }
            
            private Code<Hl7.Fhir.Model.GraphDefinition.GraphCompartmentRule> _RuleElement;
            
            /// <summary>
            /// identical | matching | different | custom
            /// </summary>
            /// <remarks>This uses the native .NET datatype, rather than the FHIR equivalent</remarks>
            [NotMapped]
            [IgnoreDataMemberAttribute]
            public Hl7.Fhir.Model.GraphDefinition.GraphCompartmentRule? Rule
            {
                get { return RuleElement != null ? RuleElement.Value : null; }
                set
                {
                    if (!value.HasValue)
                        RuleElement = null; 
                    else
                        RuleElement = new Code<Hl7.Fhir.Model.GraphDefinition.GraphCompartmentRule>(value);
                    OnPropertyChanged("Rule");
                }
            }
            
            /// <summary>
            /// Custom rule, as a FHIRPath expression
            /// </summary>
            [FhirElement("expression", Order=70)]
            [DataMember]
            public Hl7.Fhir.Model.FhirString ExpressionElement
            {
                get { return _ExpressionElement; }
                set { _ExpressionElement = value; OnPropertyChanged("ExpressionElement"); }
            }
            
            private Hl7.Fhir.Model.FhirString _ExpressionElement;
            
            /// <summary>
            /// Custom rule, as a FHIRPath expression
            /// </summary>
            /// <remarks>This uses the native .NET datatype, rather than the FHIR equivalent</remarks>
            [NotMapped]
            [IgnoreDataMemberAttribute]
            public string Expression
            {
                get { return ExpressionElement != null ? ExpressionElement.Value : null; }
                set
                {
                    if (value == null)
                        ExpressionElement = null; 
                    else
                        ExpressionElement = new Hl7.Fhir.Model.FhirString(value);
                    OnPropertyChanged("Expression");
                }
            }
            
            /// <summary>
            /// Documentation for FHIRPath expression
            /// </summary>
            [FhirElement("description", Order=80)]
            [DataMember]
            public Hl7.Fhir.Model.FhirString DescriptionElement
            {
                get { return _DescriptionElement; }
                set { _DescriptionElement = value; OnPropertyChanged("DescriptionElement"); }
            }
            
            private Hl7.Fhir.Model.FhirString _DescriptionElement;
            
            /// <summary>
            /// Documentation for FHIRPath expression
            /// </summary>
            /// <remarks>This uses the native .NET datatype, rather than the FHIR equivalent</remarks>
            [NotMapped]
            [IgnoreDataMemberAttribute]
            public string Description
            {
                get { return DescriptionElement != null ? DescriptionElement.Value : null; }
                set
                {
                    if (value == null)
                        DescriptionElement = null; 
                    else
                        DescriptionElement = new Hl7.Fhir.Model.FhirString(value);
                    OnPropertyChanged("Description");
                }
            }
            
            public override IDeepCopyable CopyTo(IDeepCopyable other)
            {
                var dest = other as CompartmentComponent;
                
                if (dest != null)
                {
                    base.CopyTo(dest);
                    if(UseElement != null) dest.UseElement = (Code<Hl7.Fhir.Model.GraphDefinition.GraphCompartmentUse>)UseElement.DeepCopy();
                    if(CodeElement != null) dest.CodeElement = (Code<Hl7.Fhir.Model.CompartmentType>)CodeElement.DeepCopy();
                    if(RuleElement != null) dest.RuleElement = (Code<Hl7.Fhir.Model.GraphDefinition.GraphCompartmentRule>)RuleElement.DeepCopy();
                    if(ExpressionElement != null) dest.ExpressionElement = (Hl7.Fhir.Model.FhirString)ExpressionElement.DeepCopy();
                    if(DescriptionElement != null) dest.DescriptionElement = (Hl7.Fhir.Model.FhirString)DescriptionElement.DeepCopy();
                    return dest;
                }
                else
                	throw new ArgumentException("Can only copy to an object of the same type", "other");
            }
            
            public override IDeepCopyable DeepCopy()
            {
                return CopyTo(new CompartmentComponent());
            }
            
            public override bool Matches(IDeepComparable other)
            {
                var otherT = other as CompartmentComponent;
                if(otherT == null) return false;
                
                if(!base.Matches(otherT)) return false;
                if( !DeepComparable.Matches(UseElement, otherT.UseElement)) return false;
                if( !DeepComparable.Matches(CodeElement, otherT.CodeElement)) return false;
                if( !DeepComparable.Matches(RuleElement, otherT.RuleElement)) return false;
                if( !DeepComparable.Matches(ExpressionElement, otherT.ExpressionElement)) return false;
                if( !DeepComparable.Matches(DescriptionElement, otherT.DescriptionElement)) return false;
                
                return true;
            }
            
            public override bool IsExactly(IDeepComparable other)
            {
                var otherT = other as CompartmentComponent;
                if(otherT == null) return false;
                
                if(!base.IsExactly(otherT)) return false;
                if( !DeepComparable.IsExactly(UseElement, otherT.UseElement)) return false;
                if( !DeepComparable.IsExactly(CodeElement, otherT.CodeElement)) return false;
                if( !DeepComparable.IsExactly(RuleElement, otherT.RuleElement)) return false;
                if( !DeepComparable.IsExactly(ExpressionElement, otherT.ExpressionElement)) return false;
                if( !DeepComparable.IsExactly(DescriptionElement, otherT.DescriptionElement)) return false;
                
                return true;
            }


            [NotMapped]
            public override IEnumerable<Base> Children
            {
                get
                {
                    foreach (var item in base.Children) yield return item;
                    if (UseElement != null) yield return UseElement;
                    if (CodeElement != null) yield return CodeElement;
                    if (RuleElement != null) yield return RuleElement;
                    if (ExpressionElement != null) yield return ExpressionElement;
                    if (DescriptionElement != null) yield return DescriptionElement;
                }
            }

            [NotMapped]
            internal override IEnumerable<ElementValue> NamedChildren
            {
                get
                {
                    foreach (var item in base.NamedChildren) yield return item;
                    if (UseElement != null) yield return new ElementValue("use", UseElement);
                    if (CodeElement != null) yield return new ElementValue("code", CodeElement);
                    if (RuleElement != null) yield return new ElementValue("rule", RuleElement);
                    if (ExpressionElement != null) yield return new ElementValue("expression", ExpressionElement);
                    if (DescriptionElement != null) yield return new ElementValue("description", DescriptionElement);
                }
            }

            
        }
        
        
        /// <summary>
        /// Canonical identifier for this graph definition, represented as a URI (globally unique)
        /// </summary>
        [FhirElement("url", InSummary=true, Order=90)]
        [DataMember]
        public Hl7.Fhir.Model.FhirUri UrlElement
        {
            get { return _UrlElement; }
            set { _UrlElement = value; OnPropertyChanged("UrlElement"); }
        }
        
        private Hl7.Fhir.Model.FhirUri _UrlElement;
        
        /// <summary>
        /// Canonical identifier for this graph definition, represented as a URI (globally unique)
        /// </summary>
        /// <remarks>This uses the native .NET datatype, rather than the FHIR equivalent</remarks>
        [NotMapped]
        [IgnoreDataMemberAttribute]
        public string Url
        {
            get { return UrlElement != null ? UrlElement.Value : null; }
            set
            {
                if (value == null)
                  UrlElement = null; 
                else
                  UrlElement = new Hl7.Fhir.Model.FhirUri(value);
                OnPropertyChanged("Url");
            }
        }
        
        /// <summary>
        /// Business version of the graph definition
        /// </summary>
        [FhirElement("version", InSummary=true, Order=100)]
        [DataMember]
        public Hl7.Fhir.Model.FhirString VersionElement
        {
            get { return _VersionElement; }
            set { _VersionElement = value; OnPropertyChanged("VersionElement"); }
        }
        
        private Hl7.Fhir.Model.FhirString _VersionElement;
        
        /// <summary>
        /// Business version of the graph definition
        /// </summary>
        /// <remarks>This uses the native .NET datatype, rather than the FHIR equivalent</remarks>
        [NotMapped]
        [IgnoreDataMemberAttribute]
        public string Version
        {
            get { return VersionElement != null ? VersionElement.Value : null; }
            set
            {
                if (value == null)
                  VersionElement = null; 
                else
                  VersionElement = new Hl7.Fhir.Model.FhirString(value);
                OnPropertyChanged("Version");
            }
        }
        
        /// <summary>
        /// Name for this graph definition (computer friendly)
        /// </summary>
        [FhirElement("name", InSummary=true, Order=110)]
        [Cardinality(Min=1,Max=1)]
        [DataMember]
        public Hl7.Fhir.Model.FhirString NameElement
        {
            get { return _NameElement; }
            set { _NameElement = value; OnPropertyChanged("NameElement"); }
        }
        
        private Hl7.Fhir.Model.FhirString _NameElement;
        
        /// <summary>
        /// Name for this graph definition (computer friendly)
        /// </summary>
        /// <remarks>This uses the native .NET datatype, rather than the FHIR equivalent</remarks>
        [NotMapped]
        [IgnoreDataMemberAttribute]
        public string Name
        {
            get { return NameElement != null ? NameElement.Value : null; }
            set
            {
                if (value == null)
                  NameElement = null; 
                else
                  NameElement = new Hl7.Fhir.Model.FhirString(value);
                OnPropertyChanged("Name");
            }
        }
        
        /// <summary>
        /// draft | active | retired | unknown
        /// </summary>
        [FhirElement("status", InSummary=true, Order=120)]
        [Cardinality(Min=1,Max=1)]
        [DataMember]
        public Code<Hl7.Fhir.Model.PublicationStatus> StatusElement
        {
            get { return _StatusElement; }
            set { _StatusElement = value; OnPropertyChanged("StatusElement"); }
        }
        
        private Code<Hl7.Fhir.Model.PublicationStatus> _StatusElement;
        
        /// <summary>
        /// draft | active | retired | unknown
        /// </summary>
        /// <remarks>This uses the native .NET datatype, rather than the FHIR equivalent</remarks>
        [NotMapped]
        [IgnoreDataMemberAttribute]
        public Hl7.Fhir.Model.PublicationStatus? Status
        {
            get { return StatusElement != null ? StatusElement.Value : null; }
            set
            {
                if (!value.HasValue)
                  StatusElement = null; 
                else
                  StatusElement = new Code<Hl7.Fhir.Model.PublicationStatus>(value);
                OnPropertyChanged("Status");
            }
        }
        
        /// <summary>
        /// For testing purposes, not real usage
        /// </summary>
        [FhirElement("experimental", InSummary=true, Order=130)]
        [DataMember]
        public Hl7.Fhir.Model.FhirBoolean ExperimentalElement
        {
            get { return _ExperimentalElement; }
            set { _ExperimentalElement = value; OnPropertyChanged("ExperimentalElement"); }
        }
        
        private Hl7.Fhir.Model.FhirBoolean _ExperimentalElement;
        
        /// <summary>
        /// For testing purposes, not real usage
        /// </summary>
        /// <remarks>This uses the native .NET datatype, rather than the FHIR equivalent</remarks>
        [NotMapped]
        [IgnoreDataMemberAttribute]
        public bool? Experimental
        {
            get { return ExperimentalElement != null ? ExperimentalElement.Value : null; }
            set
            {
                if (!value.HasValue)
                  ExperimentalElement = null; 
                else
                  ExperimentalElement = new Hl7.Fhir.Model.FhirBoolean(value);
                OnPropertyChanged("Experimental");
            }
        }
        
        /// <summary>
        /// Date last changed
        /// </summary>
        [FhirElement("date", InSummary=true, Order=140)]
        [DataMember]
        public Hl7.Fhir.Model.FhirDateTime DateElement
        {
            get { return _DateElement; }
            set { _DateElement = value; OnPropertyChanged("DateElement"); }
        }
        
        private Hl7.Fhir.Model.FhirDateTime _DateElement;
        
        /// <summary>
        /// Date last changed
        /// </summary>
        /// <remarks>This uses the native .NET datatype, rather than the FHIR equivalent</remarks>
        [NotMapped]
        [IgnoreDataMemberAttribute]
        public string Date
        {
            get { return DateElement != null ? DateElement.Value : null; }
            set
            {
                if (value == null)
                  DateElement = null; 
                else
                  DateElement = new Hl7.Fhir.Model.FhirDateTime(value);
                OnPropertyChanged("Date");
            }
        }
        
        /// <summary>
        /// Name of the publisher (organization or individual)
        /// </summary>
        [FhirElement("publisher", InSummary=true, Order=150)]
        [DataMember]
        public Hl7.Fhir.Model.FhirString PublisherElement
        {
            get { return _PublisherElement; }
            set { _PublisherElement = value; OnPropertyChanged("PublisherElement"); }
        }
        
        private Hl7.Fhir.Model.FhirString _PublisherElement;
        
        /// <summary>
        /// Name of the publisher (organization or individual)
        /// </summary>
        /// <remarks>This uses the native .NET datatype, rather than the FHIR equivalent</remarks>
        [NotMapped]
        [IgnoreDataMemberAttribute]
        public string Publisher
        {
            get { return PublisherElement != null ? PublisherElement.Value : null; }
            set
            {
                if (value == null)
                  PublisherElement = null; 
                else
                  PublisherElement = new Hl7.Fhir.Model.FhirString(value);
                OnPropertyChanged("Publisher");
            }
        }
        
        /// <summary>
        /// Contact details for the publisher
        /// </summary>
        [FhirElement("contact", InSummary=true, Order=160)]
        [Cardinality(Min=0,Max=-1)]
        [DataMember]
        public List<ContactDetail> Contact
        {
            get { if(_Contact==null) _Contact = new List<ContactDetail>(); return _Contact; }
            set { _Contact = value; OnPropertyChanged("Contact"); }
        }
        
        private List<ContactDetail> _Contact;
        
        /// <summary>
        /// Natural language description of the graph definition
        /// </summary>
        [FhirElement("description", Order=170)]
        [DataMember]
        public Hl7.Fhir.Model.Markdown DescriptionElement
        {
            get { return _DescriptionElement; }
            set { _DescriptionElement = value; OnPropertyChanged("DescriptionElement"); }
        }
        
        private Hl7.Fhir.Model.Markdown _DescriptionElement;
        
        /// <summary>
        /// Natural language description of the graph definition
        /// </summary>
        /// <remarks>This uses the native .NET datatype, rather than the FHIR equivalent</remarks>
        [NotMapped]
        [IgnoreDataMemberAttribute]
        public string Description
        {
            get { return DescriptionElement != null ? DescriptionElement.Value : null; }
            set
            {
                if (value == null)
                  DescriptionElement = null; 
                else
                  DescriptionElement = new Hl7.Fhir.Model.Markdown(value);
                OnPropertyChanged("Description");
            }
        }
        
        /// <summary>
        /// The context that the content is intended to support
        /// </summary>
        [FhirElement("useContext", InSummary=true, Order=180)]
        [Cardinality(Min=0,Max=-1)]
        [DataMember]
        public List<UsageContext> UseContext
        {
            get { if(_UseContext==null) _UseContext = new List<UsageContext>(); return _UseContext; }
            set { _UseContext = value; OnPropertyChanged("UseContext"); }
        }
        
        private List<UsageContext> _UseContext;
        
        /// <summary>
        /// Intended jurisdiction for graph definition (if applicable)
        /// </summary>
        [FhirElement("jurisdiction", InSummary=true, Order=190)]
        [Cardinality(Min=0,Max=-1)]
        [DataMember]
        public List<Hl7.Fhir.Model.CodeableConcept> Jurisdiction
        {
            get { if(_Jurisdiction==null) _Jurisdiction = new List<Hl7.Fhir.Model.CodeableConcept>(); return _Jurisdiction; }
            set { _Jurisdiction = value; OnPropertyChanged("Jurisdiction"); }
        }
        
        private List<Hl7.Fhir.Model.CodeableConcept> _Jurisdiction;
        
        /// <summary>
        /// Why this graph definition is defined
        /// </summary>
        [FhirElement("purpose", Order=200)]
        [DataMember]
        public Hl7.Fhir.Model.Markdown PurposeElement
        {
            get { return _PurposeElement; }
            set { _PurposeElement = value; OnPropertyChanged("PurposeElement"); }
        }
        
        private Hl7.Fhir.Model.Markdown _PurposeElement;
        
        /// <summary>
        /// Why this graph definition is defined
        /// </summary>
        /// <remarks>This uses the native .NET datatype, rather than the FHIR equivalent</remarks>
        [NotMapped]
        [IgnoreDataMemberAttribute]
        public string Purpose
        {
            get { return PurposeElement != null ? PurposeElement.Value : null; }
            set
            {
                if (value == null)
                  PurposeElement = null; 
                else
                  PurposeElement = new Hl7.Fhir.Model.Markdown(value);
                OnPropertyChanged("Purpose");
            }
        }
        
        /// <summary>
        /// Type of resource at which the graph starts
        /// </summary>
        [FhirElement("start", InSummary=true, Order=210)]
        [Cardinality(Min=1,Max=1)]
        [DataMember]
        public Code<Hl7.Fhir.Model.ResourceType> StartElement
        {
            get { return _StartElement; }
            set { _StartElement = value; OnPropertyChanged("StartElement"); }
        }
        
        private Code<Hl7.Fhir.Model.ResourceType> _StartElement;
        
        /// <summary>
        /// Type of resource at which the graph starts
        /// </summary>
        /// <remarks>This uses the native .NET datatype, rather than the FHIR equivalent</remarks>
        [NotMapped]
        [IgnoreDataMemberAttribute]
        public Hl7.Fhir.Model.ResourceType? Start
        {
            get { return StartElement != null ? StartElement.Value : null; }
            set
            {
                if (!value.HasValue)
                  StartElement = null; 
                else
                  StartElement = new Code<Hl7.Fhir.Model.ResourceType>(value);
                OnPropertyChanged("Start");
            }
        }
        
        /// <summary>
        /// Profile on base resource
        /// </summary>
        [FhirElement("profile", Order=220)]
        [DataMember]
        public Hl7.Fhir.Model.Canonical ProfileElement
        {
            get { return _ProfileElement; }
            set { _ProfileElement = value; OnPropertyChanged("ProfileElement"); }
        }
        
        private Hl7.Fhir.Model.Canonical _ProfileElement;
        
        /// <summary>
        /// Profile on base resource
        /// </summary>
        /// <remarks>This uses the native .NET datatype, rather than the FHIR equivalent</remarks>
        [NotMapped]
        [IgnoreDataMemberAttribute]
        public string Profile
        {
            get { return ProfileElement != null ? ProfileElement.Value : null; }
            set
            {
                if (value == null)
                  ProfileElement = null; 
                else
                  ProfileElement = new Hl7.Fhir.Model.Canonical(value);
                OnPropertyChanged("Profile");
            }
        }
        
        /// <summary>
        /// Links this graph makes rules about
        /// </summary>
        [FhirElement("link", Order=230)]
        [Cardinality(Min=0,Max=-1)]
        [DataMember]
        public List<Hl7.Fhir.Model.GraphDefinition.LinkComponent> Link
        {
            get { if(_Link==null) _Link = new List<Hl7.Fhir.Model.GraphDefinition.LinkComponent>(); return _Link; }
            set { _Link = value; OnPropertyChanged("Link"); }
        }
        
        private List<Hl7.Fhir.Model.GraphDefinition.LinkComponent> _Link;
        

        public static ElementDefinition.ConstraintComponent GraphDefinition_GDF_0 = new ElementDefinition.ConstraintComponent()
        {
            Expression = "name.matches('[A-Z]([A-Za-z0-9_]){0,254}')",
            Key = "gdf-0",
            Severity = ElementDefinition.ConstraintSeverity.Warning,
            Human = "Name should be usable as an identifier for the module by machine processing applications such as code generation",
            Xpath = "not(exists(f:name/@value)) or matches(f:name/@value, '[A-Z]([A-Za-z0-9_]){0,254}')"
        };

        public override void AddDefaultConstraints()
        {
            base.AddDefaultConstraints();

            InvariantConstraints.Add(GraphDefinition_GDF_0);
        }

        public override IDeepCopyable CopyTo(IDeepCopyable other)
        {
            var dest = other as GraphDefinition;
            
            if (dest != null)
            {
                base.CopyTo(dest);
                if(UrlElement != null) dest.UrlElement = (Hl7.Fhir.Model.FhirUri)UrlElement.DeepCopy();
                if(VersionElement != null) dest.VersionElement = (Hl7.Fhir.Model.FhirString)VersionElement.DeepCopy();
                if(NameElement != null) dest.NameElement = (Hl7.Fhir.Model.FhirString)NameElement.DeepCopy();
                if(StatusElement != null) dest.StatusElement = (Code<Hl7.Fhir.Model.PublicationStatus>)StatusElement.DeepCopy();
                if(ExperimentalElement != null) dest.ExperimentalElement = (Hl7.Fhir.Model.FhirBoolean)ExperimentalElement.DeepCopy();
                if(DateElement != null) dest.DateElement = (Hl7.Fhir.Model.FhirDateTime)DateElement.DeepCopy();
                if(PublisherElement != null) dest.PublisherElement = (Hl7.Fhir.Model.FhirString)PublisherElement.DeepCopy();
                if(Contact != null) dest.Contact = new List<ContactDetail>(Contact.DeepCopy());
                if(DescriptionElement != null) dest.DescriptionElement = (Hl7.Fhir.Model.Markdown)DescriptionElement.DeepCopy();
                if(UseContext != null) dest.UseContext = new List<UsageContext>(UseContext.DeepCopy());
                if(Jurisdiction != null) dest.Jurisdiction = new List<Hl7.Fhir.Model.CodeableConcept>(Jurisdiction.DeepCopy());
                if(PurposeElement != null) dest.PurposeElement = (Hl7.Fhir.Model.Markdown)PurposeElement.DeepCopy();
                if(StartElement != null) dest.StartElement = (Code<Hl7.Fhir.Model.ResourceType>)StartElement.DeepCopy();
                if(ProfileElement != null) dest.ProfileElement = (Hl7.Fhir.Model.Canonical)ProfileElement.DeepCopy();
                if(Link != null) dest.Link = new List<Hl7.Fhir.Model.GraphDefinition.LinkComponent>(Link.DeepCopy());
                return dest;
            }
            else
            	throw new ArgumentException("Can only copy to an object of the same type", "other");
        }
        
        public override IDeepCopyable DeepCopy()
        {
            return CopyTo(new GraphDefinition());
        }
        
        public override bool Matches(IDeepComparable other)
        {
            var otherT = other as GraphDefinition;
            if(otherT == null) return false;
            
            if(!base.Matches(otherT)) return false;
            if( !DeepComparable.Matches(UrlElement, otherT.UrlElement)) return false;
            if( !DeepComparable.Matches(VersionElement, otherT.VersionElement)) return false;
            if( !DeepComparable.Matches(NameElement, otherT.NameElement)) return false;
            if( !DeepComparable.Matches(StatusElement, otherT.StatusElement)) return false;
            if( !DeepComparable.Matches(ExperimentalElement, otherT.ExperimentalElement)) return false;
            if( !DeepComparable.Matches(DateElement, otherT.DateElement)) return false;
            if( !DeepComparable.Matches(PublisherElement, otherT.PublisherElement)) return false;
            if( !DeepComparable.Matches(Contact, otherT.Contact)) return false;
            if( !DeepComparable.Matches(DescriptionElement, otherT.DescriptionElement)) return false;
            if( !DeepComparable.Matches(UseContext, otherT.UseContext)) return false;
            if( !DeepComparable.Matches(Jurisdiction, otherT.Jurisdiction)) return false;
            if( !DeepComparable.Matches(PurposeElement, otherT.PurposeElement)) return false;
            if( !DeepComparable.Matches(StartElement, otherT.StartElement)) return false;
            if( !DeepComparable.Matches(ProfileElement, otherT.ProfileElement)) return false;
            if( !DeepComparable.Matches(Link, otherT.Link)) return false;
            
            return true;
        }
        
        public override bool IsExactly(IDeepComparable other)
        {
            var otherT = other as GraphDefinition;
            if(otherT == null) return false;
            
            if(!base.IsExactly(otherT)) return false;
            if( !DeepComparable.IsExactly(UrlElement, otherT.UrlElement)) return false;
            if( !DeepComparable.IsExactly(VersionElement, otherT.VersionElement)) return false;
            if( !DeepComparable.IsExactly(NameElement, otherT.NameElement)) return false;
            if( !DeepComparable.IsExactly(StatusElement, otherT.StatusElement)) return false;
            if( !DeepComparable.IsExactly(ExperimentalElement, otherT.ExperimentalElement)) return false;
            if( !DeepComparable.IsExactly(DateElement, otherT.DateElement)) return false;
            if( !DeepComparable.IsExactly(PublisherElement, otherT.PublisherElement)) return false;
            if( !DeepComparable.IsExactly(Contact, otherT.Contact)) return false;
            if( !DeepComparable.IsExactly(DescriptionElement, otherT.DescriptionElement)) return false;
            if( !DeepComparable.IsExactly(UseContext, otherT.UseContext)) return false;
            if( !DeepComparable.IsExactly(Jurisdiction, otherT.Jurisdiction)) return false;
            if( !DeepComparable.IsExactly(PurposeElement, otherT.PurposeElement)) return false;
            if( !DeepComparable.IsExactly(StartElement, otherT.StartElement)) return false;
            if( !DeepComparable.IsExactly(ProfileElement, otherT.ProfileElement)) return false;
            if( !DeepComparable.IsExactly(Link, otherT.Link)) return false;
            
            return true;
        }

        [NotMapped]
        public override IEnumerable<Base> Children
        {
            get
            {
                foreach (var item in base.Children) yield return item;
				if (UrlElement != null) yield return UrlElement;
				if (VersionElement != null) yield return VersionElement;
				if (NameElement != null) yield return NameElement;
				if (StatusElement != null) yield return StatusElement;
				if (ExperimentalElement != null) yield return ExperimentalElement;
				if (DateElement != null) yield return DateElement;
				if (PublisherElement != null) yield return PublisherElement;
				foreach (var elem in Contact) { if (elem != null) yield return elem; }
				if (DescriptionElement != null) yield return DescriptionElement;
				foreach (var elem in UseContext) { if (elem != null) yield return elem; }
				foreach (var elem in Jurisdiction) { if (elem != null) yield return elem; }
				if (PurposeElement != null) yield return PurposeElement;
				if (StartElement != null) yield return StartElement;
				if (ProfileElement != null) yield return ProfileElement;
				foreach (var elem in Link) { if (elem != null) yield return elem; }
            }
        }

        [NotMapped]
        internal override IEnumerable<ElementValue> NamedChildren
        {
            get
            {
                foreach (var item in base.NamedChildren) yield return item;
<<<<<<< HEAD
                if (UrlElement != null) yield return new ElementValue("url", false, UrlElement);
                if (VersionElement != null) yield return new ElementValue("version", false, VersionElement);
                if (NameElement != null) yield return new ElementValue("name", false, NameElement);
                if (StatusElement != null) yield return new ElementValue("status", false, StatusElement);
                if (ExperimentalElement != null) yield return new ElementValue("experimental", false, ExperimentalElement);
                if (DateElement != null) yield return new ElementValue("date", false, DateElement);
                if (PublisherElement != null) yield return new ElementValue("publisher", false, PublisherElement);
                foreach (var elem in Contact) { if (elem != null) yield return new ElementValue("contact", true, elem); }
                if (DescriptionElement != null) yield return new ElementValue("description", false, DescriptionElement);
                foreach (var elem in UseContext) { if (elem != null) yield return new ElementValue("useContext", true, elem); }
                foreach (var elem in Jurisdiction) { if (elem != null) yield return new ElementValue("jurisdiction", true, elem); }
                if (PurposeElement != null) yield return new ElementValue("purpose", false, PurposeElement);
                if (StartElement != null) yield return new ElementValue("start", false, StartElement);
                if (ProfileElement != null) yield return new ElementValue("profile", false, ProfileElement);
                foreach (var elem in Link) { if (elem != null) yield return new ElementValue("link", true, elem); }
=======
                if (UrlElement != null) yield return new ElementValue("url", UrlElement);
                if (VersionElement != null) yield return new ElementValue("version", VersionElement);
                if (NameElement != null) yield return new ElementValue("name", NameElement);
                if (StatusElement != null) yield return new ElementValue("status", StatusElement);
                if (ExperimentalElement != null) yield return new ElementValue("experimental", ExperimentalElement);
                if (DateElement != null) yield return new ElementValue("date", DateElement);
                if (PublisherElement != null) yield return new ElementValue("publisher", PublisherElement);
                foreach (var elem in Contact) { if (elem != null) yield return new ElementValue("contact", elem); }
                if (Description != null) yield return new ElementValue("description", Description);
                foreach (var elem in UseContext) { if (elem != null) yield return new ElementValue("useContext", elem); }
                foreach (var elem in Jurisdiction) { if (elem != null) yield return new ElementValue("jurisdiction", elem); }
                if (Purpose != null) yield return new ElementValue("purpose", Purpose);
                if (StartElement != null) yield return new ElementValue("start", StartElement);
                if (ProfileElement != null) yield return new ElementValue("profile", ProfileElement);
                foreach (var elem in Link) { if (elem != null) yield return new ElementValue("link", elem); }
>>>>>>> 824431c8
            }
        }

    }
    
}<|MERGE_RESOLUTION|>--- conflicted
+++ resolved
@@ -111,7 +111,7 @@
 
         [FhirType("LinkComponent")]
         [DataContract]
-        public partial class LinkComponent : Hl7.Fhir.Model.BackboneElement, System.ComponentModel.INotifyPropertyChanged, IBackboneElement
+        public partial class LinkComponent : Hl7.Fhir.Model.BackboneElement, System.ComponentModel.INotifyPropertyChanged
         {
             [NotMapped]
             public override string TypeName { get { return "LinkComponent"; } }
@@ -383,7 +383,7 @@
         
         [FhirType("TargetComponent")]
         [DataContract]
-        public partial class TargetComponent : Hl7.Fhir.Model.BackboneElement, System.ComponentModel.INotifyPropertyChanged, IBackboneElement
+        public partial class TargetComponent : Hl7.Fhir.Model.BackboneElement, System.ComponentModel.INotifyPropertyChanged
         {
             [NotMapped]
             public override string TypeName { get { return "TargetComponent"; } }
@@ -601,7 +601,7 @@
         
         [FhirType("CompartmentComponent")]
         [DataContract]
-        public partial class CompartmentComponent : Hl7.Fhir.Model.BackboneElement, System.ComponentModel.INotifyPropertyChanged, IBackboneElement
+        public partial class CompartmentComponent : Hl7.Fhir.Model.BackboneElement, System.ComponentModel.INotifyPropertyChanged
         {
             [NotMapped]
             public override string TypeName { get { return "CompartmentComponent"; } }
@@ -1396,23 +1396,6 @@
             get
             {
                 foreach (var item in base.NamedChildren) yield return item;
-<<<<<<< HEAD
-                if (UrlElement != null) yield return new ElementValue("url", false, UrlElement);
-                if (VersionElement != null) yield return new ElementValue("version", false, VersionElement);
-                if (NameElement != null) yield return new ElementValue("name", false, NameElement);
-                if (StatusElement != null) yield return new ElementValue("status", false, StatusElement);
-                if (ExperimentalElement != null) yield return new ElementValue("experimental", false, ExperimentalElement);
-                if (DateElement != null) yield return new ElementValue("date", false, DateElement);
-                if (PublisherElement != null) yield return new ElementValue("publisher", false, PublisherElement);
-                foreach (var elem in Contact) { if (elem != null) yield return new ElementValue("contact", true, elem); }
-                if (DescriptionElement != null) yield return new ElementValue("description", false, DescriptionElement);
-                foreach (var elem in UseContext) { if (elem != null) yield return new ElementValue("useContext", true, elem); }
-                foreach (var elem in Jurisdiction) { if (elem != null) yield return new ElementValue("jurisdiction", true, elem); }
-                if (PurposeElement != null) yield return new ElementValue("purpose", false, PurposeElement);
-                if (StartElement != null) yield return new ElementValue("start", false, StartElement);
-                if (ProfileElement != null) yield return new ElementValue("profile", false, ProfileElement);
-                foreach (var elem in Link) { if (elem != null) yield return new ElementValue("link", true, elem); }
-=======
                 if (UrlElement != null) yield return new ElementValue("url", UrlElement);
                 if (VersionElement != null) yield return new ElementValue("version", VersionElement);
                 if (NameElement != null) yield return new ElementValue("name", NameElement);
@@ -1421,14 +1404,13 @@
                 if (DateElement != null) yield return new ElementValue("date", DateElement);
                 if (PublisherElement != null) yield return new ElementValue("publisher", PublisherElement);
                 foreach (var elem in Contact) { if (elem != null) yield return new ElementValue("contact", elem); }
-                if (Description != null) yield return new ElementValue("description", Description);
+                if (DescriptionElement != null) yield return new ElementValue("description", DescriptionElement);
                 foreach (var elem in UseContext) { if (elem != null) yield return new ElementValue("useContext", elem); }
                 foreach (var elem in Jurisdiction) { if (elem != null) yield return new ElementValue("jurisdiction", elem); }
-                if (Purpose != null) yield return new ElementValue("purpose", Purpose);
+                if (PurposeElement != null) yield return new ElementValue("purpose", PurposeElement);
                 if (StartElement != null) yield return new ElementValue("start", StartElement);
                 if (ProfileElement != null) yield return new ElementValue("profile", ProfileElement);
                 foreach (var elem in Link) { if (elem != null) yield return new ElementValue("link", elem); }
->>>>>>> 824431c8
             }
         }
 
