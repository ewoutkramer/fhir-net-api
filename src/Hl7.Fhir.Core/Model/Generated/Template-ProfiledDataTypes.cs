--- conflicted
+++ resolved
@@ -1,10 +1,6 @@
 ﻿
 //
-<<<<<<< HEAD
-// Model Generated on Fri, 03 Aug 2018 14:10:43 GMT for FHIR v3.0.1
-=======
-// Model Generated on Tue, 18 Sep 2018 13:35:38 GMT for FHIR v1.0.2
->>>>>>> 26b458f4
+// Model Generated on Tue, 18 Sep 2018 14:39:27 GMT for FHIR v3.0.1
 //
 // Generated Shared Enumeration: ResourceType
 
