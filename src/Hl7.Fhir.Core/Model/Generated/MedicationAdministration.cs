﻿using System;
using System.Collections.Generic;
using Hl7.Fhir.Introspection;
using Hl7.Fhir.Validation;
using System.Linq;
using System.Runtime.Serialization;
using Hl7.Fhir.Utility;

/*
  Copyright (c) 2011+, HL7, Inc.
  All rights reserved.
  
  Redistribution and use in source and binary forms, with or without modification, 
  are permitted provided that the following conditions are met:
  
   * Redistributions of source code must retain the above copyright notice, this 
     list of conditions and the following disclaimer.
   * Redistributions in binary form must reproduce the above copyright notice, 
     this list of conditions and the following disclaimer in the documentation 
     and/or other materials provided with the distribution.
   * Neither the name of HL7 nor the names of its contributors may be used to 
     endorse or promote products derived from this software without specific 
     prior written permission.
  
  THIS SOFTWARE IS PROVIDED BY THE COPYRIGHT HOLDERS AND CONTRIBUTORS "AS IS" AND 
  ANY EXPRESS OR IMPLIED WARRANTIES, INCLUDING, BUT NOT LIMITED TO, THE IMPLIED 
  WARRANTIES OF MERCHANTABILITY AND FITNESS FOR A PARTICULAR PURPOSE ARE DISCLAIMED. 
  IN NO EVENT SHALL THE COPYRIGHT HOLDER OR CONTRIBUTORS BE LIABLE FOR ANY DIRECT, 
  INDIRECT, INCIDENTAL, SPECIAL, EXEMPLARY, OR CONSEQUENTIAL DAMAGES (INCLUDING, BUT 
  NOT LIMITED TO, PROCUREMENT OF SUBSTITUTE GOODS OR SERVICES; LOSS OF USE, DATA, OR 
  PROFITS; OR BUSINESS INTERRUPTION) HOWEVER CAUSED AND ON ANY THEORY OF LIABILITY, 
  WHETHER IN CONTRACT, STRICT LIABILITY, OR TORT (INCLUDING NEGLIGENCE OR OTHERWISE) 
  ARISING IN ANY WAY OUT OF THE USE OF THIS SOFTWARE, EVEN IF ADVISED OF THE 
  POSSIBILITY OF SUCH DAMAGE.
  

*/

#pragma warning disable 1591 // suppress XML summary warnings 

//
// Generated for FHIR v3.6.0
//
namespace Hl7.Fhir.Model
{
    /// <summary>
    /// Administration of medication to a patient
    /// </summary>
    [FhirType("MedicationAdministration", IsResource=true)]
    [DataContract]
    public partial class MedicationAdministration : Hl7.Fhir.Model.DomainResource, System.ComponentModel.INotifyPropertyChanged
    {
        [NotMapped]
        public override ResourceType ResourceType { get { return ResourceType.MedicationAdministration; } }
        [NotMapped]
        public override string TypeName { get { return "MedicationAdministration"; } }
        
        /// <summary>
        /// MedicationAdministration Status Codes
        /// (url: http://hl7.org/fhir/ValueSet/medication-admin-status)
        /// </summary>
        [FhirEnumeration("MedicationAdmninistrationStatusCodes")]
        public enum MedicationAdmninistrationStatusCodes
        {
            /// <summary>
            /// MISSING DESCRIPTION
            /// (system: http://terminology.hl7.org/CodeSystem/medication-admin-status)
            /// </summary>
            [EnumLiteral("in-progress", "http://terminology.hl7.org/CodeSystem/medication-admin-status"), Description("In Progress")]
            InProgress,
            /// <summary>
            /// MISSING DESCRIPTION
            /// (system: http://terminology.hl7.org/CodeSystem/medication-admin-status)
            /// </summary>
            [EnumLiteral("not-done", "http://terminology.hl7.org/CodeSystem/medication-admin-status"), Description("Not Done")]
            NotDone,
            /// <summary>
            /// MISSING DESCRIPTION
            /// (system: http://terminology.hl7.org/CodeSystem/medication-admin-status)
            /// </summary>
            [EnumLiteral("on-hold", "http://terminology.hl7.org/CodeSystem/medication-admin-status"), Description("On Hold")]
            OnHold,
            /// <summary>
            /// MISSING DESCRIPTION
            /// (system: http://terminology.hl7.org/CodeSystem/medication-admin-status)
            /// </summary>
            [EnumLiteral("completed", "http://terminology.hl7.org/CodeSystem/medication-admin-status"), Description("Completed")]
            Completed,
            /// <summary>
            /// MISSING DESCRIPTION
            /// (system: http://terminology.hl7.org/CodeSystem/medication-admin-status)
            /// </summary>
            [EnumLiteral("entered-in-error", "http://terminology.hl7.org/CodeSystem/medication-admin-status"), Description("Entered in Error")]
            EnteredInError,
            /// <summary>
            /// MISSING DESCRIPTION
            /// (system: http://terminology.hl7.org/CodeSystem/medication-admin-status)
            /// </summary>
            [EnumLiteral("stopped", "http://terminology.hl7.org/CodeSystem/medication-admin-status"), Description("Stopped")]
            Stopped,
            /// <summary>
            /// MISSING DESCRIPTION
            /// (system: http://terminology.hl7.org/CodeSystem/medication-admin-status)
            /// </summary>
            [EnumLiteral("unknown", "http://terminology.hl7.org/CodeSystem/medication-admin-status"), Description("Unknown")]
            Unknown,
        }

        [FhirType("PerformerComponent")]
        [DataContract]
        public partial class PerformerComponent : Hl7.Fhir.Model.BackboneElement, System.ComponentModel.INotifyPropertyChanged, IBackboneElement
        {
            [NotMapped]
            public override string TypeName { get { return "PerformerComponent"; } }
            
            /// <summary>
            /// Type of performance
            /// </summary>
            [FhirElement("function", Order=40)]
            [DataMember]
            public Hl7.Fhir.Model.CodeableConcept Function
            {
                get { return _Function; }
                set { _Function = value; OnPropertyChanged("Function"); }
            }
            
            private Hl7.Fhir.Model.CodeableConcept _Function;
            
            /// <summary>
            /// Who performed the medication administration
            /// </summary>
            [FhirElement("actor", InSummary=true, Order=50)]
            [CLSCompliant(false)]
			[References("Practitioner","PractitionerRole","Patient","RelatedPerson","Device")]
            [Cardinality(Min=1,Max=1)]
            [DataMember]
            public Hl7.Fhir.Model.ResourceReference Actor
            {
                get { return _Actor; }
                set { _Actor = value; OnPropertyChanged("Actor"); }
            }
            
            private Hl7.Fhir.Model.ResourceReference _Actor;
            
            public override IDeepCopyable CopyTo(IDeepCopyable other)
            {
                var dest = other as PerformerComponent;
                
                if (dest != null)
                {
                    base.CopyTo(dest);
                    if(Function != null) dest.Function = (Hl7.Fhir.Model.CodeableConcept)Function.DeepCopy();
                    if(Actor != null) dest.Actor = (Hl7.Fhir.Model.ResourceReference)Actor.DeepCopy();
                    return dest;
                }
                else
                	throw new ArgumentException("Can only copy to an object of the same type", "other");
            }
            
            public override IDeepCopyable DeepCopy()
            {
                return CopyTo(new PerformerComponent());
            }
            
            public override bool Matches(IDeepComparable other)
            {
                var otherT = other as PerformerComponent;
                if(otherT == null) return false;
                
                if(!base.Matches(otherT)) return false;
                if( !DeepComparable.Matches(Function, otherT.Function)) return false;
                if( !DeepComparable.Matches(Actor, otherT.Actor)) return false;
                
                return true;
            }
            
            public override bool IsExactly(IDeepComparable other)
            {
                var otherT = other as PerformerComponent;
                if(otherT == null) return false;
                
                if(!base.IsExactly(otherT)) return false;
                if( !DeepComparable.IsExactly(Function, otherT.Function)) return false;
                if( !DeepComparable.IsExactly(Actor, otherT.Actor)) return false;
                
                return true;
            }


            [NotMapped]
            public override IEnumerable<Base> Children
            {
                get
                {
                    foreach (var item in base.Children) yield return item;
                    if (Function != null) yield return Function;
                    if (Actor != null) yield return Actor;
                }
            }

            [NotMapped]
            internal override IEnumerable<ElementValue> NamedChildren
            {
                get
                {
                    foreach (var item in base.NamedChildren) yield return item;
                    if (Function != null) yield return new ElementValue("function", Function);
                    if (Actor != null) yield return new ElementValue("actor", Actor);
                }
            }

            
        }
        
        
        [FhirType("DosageComponent")]
        [DataContract]
        public partial class DosageComponent : Hl7.Fhir.Model.BackboneElement, System.ComponentModel.INotifyPropertyChanged, IBackboneElement
        {
            [NotMapped]
            public override string TypeName { get { return "DosageComponent"; } }
            
            /// <summary>
            /// Free text dosage instructions e.g. SIG
            /// </summary>
            [FhirElement("text", Order=40)]
            [DataMember]
            public Hl7.Fhir.Model.FhirString TextElement
            {
                get { return _TextElement; }
                set { _TextElement = value; OnPropertyChanged("TextElement"); }
            }
            
            private Hl7.Fhir.Model.FhirString _TextElement;
            
            /// <summary>
            /// Free text dosage instructions e.g. SIG
            /// </summary>
            /// <remarks>This uses the native .NET datatype, rather than the FHIR equivalent</remarks>
            [NotMapped]
            [IgnoreDataMemberAttribute]
            public string Text
            {
                get { return TextElement != null ? TextElement.Value : null; }
                set
                {
                    if (value == null)
                        TextElement = null; 
                    else
                        TextElement = new Hl7.Fhir.Model.FhirString(value);
                    OnPropertyChanged("Text");
                }
            }
            
            /// <summary>
            /// Body site administered to
            /// </summary>
            [FhirElement("site", Order=50)]
            [DataMember]
            public Hl7.Fhir.Model.CodeableConcept Site
            {
                get { return _Site; }
                set { _Site = value; OnPropertyChanged("Site"); }
            }
            
            private Hl7.Fhir.Model.CodeableConcept _Site;
            
            /// <summary>
            /// Path of substance into body
            /// </summary>
            [FhirElement("route", Order=60)]
            [DataMember]
            public Hl7.Fhir.Model.CodeableConcept Route
            {
                get { return _Route; }
                set { _Route = value; OnPropertyChanged("Route"); }
            }
            
            private Hl7.Fhir.Model.CodeableConcept _Route;
            
            /// <summary>
            /// How drug was administered
            /// </summary>
            [FhirElement("method", Order=70)]
            [DataMember]
            public Hl7.Fhir.Model.CodeableConcept Method
            {
                get { return _Method; }
                set { _Method = value; OnPropertyChanged("Method"); }
            }
            
            private Hl7.Fhir.Model.CodeableConcept _Method;
            
            /// <summary>
            /// Amount of medication per dose
            /// </summary>
            [FhirElement("dose", Order=80)]
            [DataMember]
            public Hl7.Fhir.Model.SimpleQuantity Dose
            {
                get { return _Dose; }
                set { _Dose = value; OnPropertyChanged("Dose"); }
            }
            
            private Hl7.Fhir.Model.SimpleQuantity _Dose;
            
            /// <summary>
            /// Dose quantity per unit of time
            /// </summary>
            [FhirElement("rate", Order=90, Choice=ChoiceType.DatatypeChoice)]
            [CLSCompliant(false)]
			[AllowedTypes(typeof(Hl7.Fhir.Model.Ratio),typeof(Hl7.Fhir.Model.SimpleQuantity))]
            [DataMember]
            public Hl7.Fhir.Model.Element Rate
            {
                get { return _Rate; }
                set { _Rate = value; OnPropertyChanged("Rate"); }
            }
            
            private Hl7.Fhir.Model.Element _Rate;
            
            public override IDeepCopyable CopyTo(IDeepCopyable other)
            {
                var dest = other as DosageComponent;
                
                if (dest != null)
                {
                    base.CopyTo(dest);
                    if(TextElement != null) dest.TextElement = (Hl7.Fhir.Model.FhirString)TextElement.DeepCopy();
                    if(Site != null) dest.Site = (Hl7.Fhir.Model.CodeableConcept)Site.DeepCopy();
                    if(Route != null) dest.Route = (Hl7.Fhir.Model.CodeableConcept)Route.DeepCopy();
                    if(Method != null) dest.Method = (Hl7.Fhir.Model.CodeableConcept)Method.DeepCopy();
                    if(Dose != null) dest.Dose = (Hl7.Fhir.Model.SimpleQuantity)Dose.DeepCopy();
                    if(Rate != null) dest.Rate = (Hl7.Fhir.Model.Element)Rate.DeepCopy();
                    return dest;
                }
                else
                	throw new ArgumentException("Can only copy to an object of the same type", "other");
            }
            
            public override IDeepCopyable DeepCopy()
            {
                return CopyTo(new DosageComponent());
            }
            
            public override bool Matches(IDeepComparable other)
            {
                var otherT = other as DosageComponent;
                if(otherT == null) return false;
                
                if(!base.Matches(otherT)) return false;
                if( !DeepComparable.Matches(TextElement, otherT.TextElement)) return false;
                if( !DeepComparable.Matches(Site, otherT.Site)) return false;
                if( !DeepComparable.Matches(Route, otherT.Route)) return false;
                if( !DeepComparable.Matches(Method, otherT.Method)) return false;
                if( !DeepComparable.Matches(Dose, otherT.Dose)) return false;
                if( !DeepComparable.Matches(Rate, otherT.Rate)) return false;
                
                return true;
            }
            
            public override bool IsExactly(IDeepComparable other)
            {
                var otherT = other as DosageComponent;
                if(otherT == null) return false;
                
                if(!base.IsExactly(otherT)) return false;
                if( !DeepComparable.IsExactly(TextElement, otherT.TextElement)) return false;
                if( !DeepComparable.IsExactly(Site, otherT.Site)) return false;
                if( !DeepComparable.IsExactly(Route, otherT.Route)) return false;
                if( !DeepComparable.IsExactly(Method, otherT.Method)) return false;
                if( !DeepComparable.IsExactly(Dose, otherT.Dose)) return false;
                if( !DeepComparable.IsExactly(Rate, otherT.Rate)) return false;
                
                return true;
            }


            [NotMapped]
            public override IEnumerable<Base> Children
            {
                get
                {
                    foreach (var item in base.Children) yield return item;
                    if (TextElement != null) yield return TextElement;
                    if (Site != null) yield return Site;
                    if (Route != null) yield return Route;
                    if (Method != null) yield return Method;
                    if (Dose != null) yield return Dose;
                    if (Rate != null) yield return Rate;
                }
            }

            [NotMapped]
            internal override IEnumerable<ElementValue> NamedChildren
            {
                get
                {
                    foreach (var item in base.NamedChildren) yield return item;
                    if (TextElement != null) yield return new ElementValue("text", TextElement);
                    if (Site != null) yield return new ElementValue("site", Site);
                    if (Route != null) yield return new ElementValue("route", Route);
                    if (Method != null) yield return new ElementValue("method", Method);
                    if (Dose != null) yield return new ElementValue("dose", Dose);
                    if (Rate != null) yield return new ElementValue("rate", Rate);
                }
            }

            
        }
        
        
        /// <summary>
        /// External identifier
        /// </summary>
        [FhirElement("identifier", Order=90)]
        [Cardinality(Min=0,Max=-1)]
        [DataMember]
        public List<Hl7.Fhir.Model.Identifier> Identifier
        {
            get { if(_Identifier==null) _Identifier = new List<Hl7.Fhir.Model.Identifier>(); return _Identifier; }
            set { _Identifier = value; OnPropertyChanged("Identifier"); }
        }
        
        private List<Hl7.Fhir.Model.Identifier> _Identifier;
        
        /// <summary>
        /// Instantiates protocol or definition
        /// </summary>
        [FhirElement("instantiates", InSummary=true, Order=100)]
        [Cardinality(Min=0,Max=-1)]
        [DataMember]
        public List<Hl7.Fhir.Model.FhirUri> InstantiatesElement
        {
            get { if(_InstantiatesElement==null) _InstantiatesElement = new List<Hl7.Fhir.Model.FhirUri>(); return _InstantiatesElement; }
            set { _InstantiatesElement = value; OnPropertyChanged("InstantiatesElement"); }
        }
        
        private List<Hl7.Fhir.Model.FhirUri> _InstantiatesElement;
        
        /// <summary>
        /// Instantiates protocol or definition
        /// </summary>
        /// <remarks>This uses the native .NET datatype, rather than the FHIR equivalent</remarks>
        [NotMapped]
        [IgnoreDataMemberAttribute]
        public IEnumerable<string> Instantiates
        {
            get { return InstantiatesElement != null ? InstantiatesElement.Select(elem => elem.Value) : null; }
            set
            {
                if (value == null)
                  InstantiatesElement = null; 
                else
                  InstantiatesElement = new List<Hl7.Fhir.Model.FhirUri>(value.Select(elem=>new Hl7.Fhir.Model.FhirUri(elem)));
                OnPropertyChanged("Instantiates");
            }
        }
        
        /// <summary>
        /// Part of referenced event
        /// </summary>
        [FhirElement("partOf", InSummary=true, Order=110)]
        [CLSCompliant(false)]
		[References("MedicationAdministration","Procedure")]
        [Cardinality(Min=0,Max=-1)]
        [DataMember]
        public List<Hl7.Fhir.Model.ResourceReference> PartOf
        {
            get { if(_PartOf==null) _PartOf = new List<Hl7.Fhir.Model.ResourceReference>(); return _PartOf; }
            set { _PartOf = value; OnPropertyChanged("PartOf"); }
        }
        
        private List<Hl7.Fhir.Model.ResourceReference> _PartOf;
        
        /// <summary>
        /// in-progress | not-done | on-hold | completed | entered-in-error | stopped | unknown
        /// </summary>
        [FhirElement("status", InSummary=true, Order=120)]
        [Cardinality(Min=1,Max=1)]
        [DataMember]
        public Code<Hl7.Fhir.Model.MedicationAdministration.MedicationAdmninistrationStatusCodes> StatusElement
        {
            get { return _StatusElement; }
            set { _StatusElement = value; OnPropertyChanged("StatusElement"); }
        }
        
        private Code<Hl7.Fhir.Model.MedicationAdministration.MedicationAdmninistrationStatusCodes> _StatusElement;
        
        /// <summary>
        /// in-progress | not-done | on-hold | completed | entered-in-error | stopped | unknown
        /// </summary>
        /// <remarks>This uses the native .NET datatype, rather than the FHIR equivalent</remarks>
        [NotMapped]
        [IgnoreDataMemberAttribute]
        public Hl7.Fhir.Model.MedicationAdministration.MedicationAdmninistrationStatusCodes? Status
        {
            get { return StatusElement != null ? StatusElement.Value : null; }
            set
            {
                if (!value.HasValue)
                  StatusElement = null; 
                else
                  StatusElement = new Code<Hl7.Fhir.Model.MedicationAdministration.MedicationAdmninistrationStatusCodes>(value);
                OnPropertyChanged("Status");
            }
        }
        
        /// <summary>
        /// Reason administration not performed
        /// </summary>
        [FhirElement("statusReason", Order=130)]
        [Cardinality(Min=0,Max=-1)]
        [DataMember]
        public List<Hl7.Fhir.Model.CodeableConcept> StatusReason
        {
            get { if(_StatusReason==null) _StatusReason = new List<Hl7.Fhir.Model.CodeableConcept>(); return _StatusReason; }
            set { _StatusReason = value; OnPropertyChanged("StatusReason"); }
        }
        
        private List<Hl7.Fhir.Model.CodeableConcept> _StatusReason;
        
        /// <summary>
        /// Type of medication usage
        /// </summary>
        [FhirElement("category", Order=140)]
        [DataMember]
        public Hl7.Fhir.Model.CodeableConcept Category
        {
            get { return _Category; }
            set { _Category = value; OnPropertyChanged("Category"); }
        }
        
        private Hl7.Fhir.Model.CodeableConcept _Category;
        
        /// <summary>
        /// What was administered
        /// </summary>
        [FhirElement("medication", InSummary=true, Order=150, Choice=ChoiceType.DatatypeChoice)]
        [CLSCompliant(false)]
		[AllowedTypes(typeof(Hl7.Fhir.Model.CodeableConcept),typeof(Hl7.Fhir.Model.ResourceReference))]
        [Cardinality(Min=1,Max=1)]
        [DataMember]
        public Hl7.Fhir.Model.Element Medication
        {
            get { return _Medication; }
            set { _Medication = value; OnPropertyChanged("Medication"); }
        }
        
        private Hl7.Fhir.Model.Element _Medication;
        
        /// <summary>
        /// Who received medication
        /// </summary>
        [FhirElement("subject", InSummary=true, Order=160)]
        [CLSCompliant(false)]
		[References("Patient","Group")]
        [Cardinality(Min=1,Max=1)]
        [DataMember]
        public Hl7.Fhir.Model.ResourceReference Subject
        {
            get { return _Subject; }
            set { _Subject = value; OnPropertyChanged("Subject"); }
        }
        
        private Hl7.Fhir.Model.ResourceReference _Subject;
        
        /// <summary>
        /// Encounter or Episode of Care administered as part of
        /// </summary>
        [FhirElement("context", Order=170)]
        [CLSCompliant(false)]
		[References("Encounter","EpisodeOfCare")]
        [DataMember]
        public Hl7.Fhir.Model.ResourceReference Context
        {
            get { return _Context; }
            set { _Context = value; OnPropertyChanged("Context"); }
        }
        
        private Hl7.Fhir.Model.ResourceReference _Context;
        
        /// <summary>
        /// Additional information to support administration
        /// </summary>
        [FhirElement("supportingInformation", Order=180)]
        [CLSCompliant(false)]
		[References()]
        [Cardinality(Min=0,Max=-1)]
        [DataMember]
        public List<Hl7.Fhir.Model.ResourceReference> SupportingInformation
        {
            get { if(_SupportingInformation==null) _SupportingInformation = new List<Hl7.Fhir.Model.ResourceReference>(); return _SupportingInformation; }
            set { _SupportingInformation = value; OnPropertyChanged("SupportingInformation"); }
        }
        
        private List<Hl7.Fhir.Model.ResourceReference> _SupportingInformation;
        
        /// <summary>
        /// Start and end time of administration
        /// </summary>
        [FhirElement("effective", InSummary=true, Order=190, Choice=ChoiceType.DatatypeChoice)]
        [CLSCompliant(false)]
		[AllowedTypes(typeof(Hl7.Fhir.Model.FhirDateTime),typeof(Hl7.Fhir.Model.Period))]
        [Cardinality(Min=1,Max=1)]
        [DataMember]
        public Hl7.Fhir.Model.Element Effective
        {
            get { return _Effective; }
            set { _Effective = value; OnPropertyChanged("Effective"); }
        }
        
        private Hl7.Fhir.Model.Element _Effective;
        
        /// <summary>
        /// Who performed the medication administration and what they did
        /// </summary>
        [FhirElement("performer", InSummary=true, Order=200)]
        [Cardinality(Min=0,Max=-1)]
        [DataMember]
        public List<Hl7.Fhir.Model.MedicationAdministration.PerformerComponent> Performer
        {
            get { if(_Performer==null) _Performer = new List<Hl7.Fhir.Model.MedicationAdministration.PerformerComponent>(); return _Performer; }
            set { _Performer = value; OnPropertyChanged("Performer"); }
        }
        
        private List<Hl7.Fhir.Model.MedicationAdministration.PerformerComponent> _Performer;
        
        /// <summary>
        /// Reason administration performed
        /// </summary>
        [FhirElement("reasonCode", Order=210)]
        [Cardinality(Min=0,Max=-1)]
        [DataMember]
        public List<Hl7.Fhir.Model.CodeableConcept> ReasonCode
        {
            get { if(_ReasonCode==null) _ReasonCode = new List<Hl7.Fhir.Model.CodeableConcept>(); return _ReasonCode; }
            set { _ReasonCode = value; OnPropertyChanged("ReasonCode"); }
        }
        
        private List<Hl7.Fhir.Model.CodeableConcept> _ReasonCode;
        
        /// <summary>
        /// Condition or observation that supports why the medication was administered
        /// </summary>
        [FhirElement("reasonReference", Order=220)]
        [CLSCompliant(false)]
		[References("Condition","Observation","DiagnosticReport")]
        [Cardinality(Min=0,Max=-1)]
        [DataMember]
        public List<Hl7.Fhir.Model.ResourceReference> ReasonReference
        {
            get { if(_ReasonReference==null) _ReasonReference = new List<Hl7.Fhir.Model.ResourceReference>(); return _ReasonReference; }
            set { _ReasonReference = value; OnPropertyChanged("ReasonReference"); }
        }
        
        private List<Hl7.Fhir.Model.ResourceReference> _ReasonReference;
        
        /// <summary>
        /// Request administration performed against
        /// </summary>
        [FhirElement("request", Order=230)]
        [CLSCompliant(false)]
		[References("MedicationRequest")]
        [DataMember]
        public Hl7.Fhir.Model.ResourceReference Request
        {
            get { return _Request; }
            set { _Request = value; OnPropertyChanged("Request"); }
        }
        
        private Hl7.Fhir.Model.ResourceReference _Request;
        
        /// <summary>
        /// Device used to administer
        /// </summary>
        [FhirElement("device", Order=240)]
        [CLSCompliant(false)]
		[References("Device")]
        [Cardinality(Min=0,Max=-1)]
        [DataMember]
        public List<Hl7.Fhir.Model.ResourceReference> Device
        {
            get { if(_Device==null) _Device = new List<Hl7.Fhir.Model.ResourceReference>(); return _Device; }
            set { _Device = value; OnPropertyChanged("Device"); }
        }
        
        private List<Hl7.Fhir.Model.ResourceReference> _Device;
        
        /// <summary>
        /// Information about the administration
        /// </summary>
        [FhirElement("note", Order=250)]
        [Cardinality(Min=0,Max=-1)]
        [DataMember]
        public List<Hl7.Fhir.Model.Annotation> Note
        {
            get { if(_Note==null) _Note = new List<Hl7.Fhir.Model.Annotation>(); return _Note; }
            set { _Note = value; OnPropertyChanged("Note"); }
        }
        
        private List<Hl7.Fhir.Model.Annotation> _Note;
        
        /// <summary>
        /// Details of how medication was taken
        /// </summary>
        [FhirElement("dosage", Order=260)]
        [DataMember]
        public Hl7.Fhir.Model.MedicationAdministration.DosageComponent Dosage
        {
            get { return _Dosage; }
            set { _Dosage = value; OnPropertyChanged("Dosage"); }
        }
        
        private Hl7.Fhir.Model.MedicationAdministration.DosageComponent _Dosage;
        
        /// <summary>
        /// A list of events of interest in the lifecycle
        /// </summary>
        [FhirElement("eventHistory", Order=270)]
        [CLSCompliant(false)]
		[References("Provenance")]
        [Cardinality(Min=0,Max=-1)]
        [DataMember]
        public List<Hl7.Fhir.Model.ResourceReference> EventHistory
        {
            get { if(_EventHistory==null) _EventHistory = new List<Hl7.Fhir.Model.ResourceReference>(); return _EventHistory; }
            set { _EventHistory = value; OnPropertyChanged("EventHistory"); }
        }
        
        private List<Hl7.Fhir.Model.ResourceReference> _EventHistory;
        

        public static ElementDefinition.ConstraintComponent MedicationAdministration_MAD_1 = new ElementDefinition.ConstraintComponent()
        {
            Expression = "dosage.all(dose.exists() or rate.exists())",
            Key = "mad-1",
            Severity = ElementDefinition.ConstraintSeverity.Warning,
            Human = "SHALL have at least one of dosage.dose or dosage.rate[x]",
            Xpath = "exists(f:dose) or exists(f:*[starts-with(local-name(.), 'rate')])"
        };

        public override void AddDefaultConstraints()
        {
            base.AddDefaultConstraints();

            InvariantConstraints.Add(MedicationAdministration_MAD_1);
        }

        public override IDeepCopyable CopyTo(IDeepCopyable other)
        {
            var dest = other as MedicationAdministration;
            
            if (dest != null)
            {
                base.CopyTo(dest);
                if(Identifier != null) dest.Identifier = new List<Hl7.Fhir.Model.Identifier>(Identifier.DeepCopy());
                if(InstantiatesElement != null) dest.InstantiatesElement = new List<Hl7.Fhir.Model.FhirUri>(InstantiatesElement.DeepCopy());
                if(PartOf != null) dest.PartOf = new List<Hl7.Fhir.Model.ResourceReference>(PartOf.DeepCopy());
                if(StatusElement != null) dest.StatusElement = (Code<Hl7.Fhir.Model.MedicationAdministration.MedicationAdmninistrationStatusCodes>)StatusElement.DeepCopy();
                if(StatusReason != null) dest.StatusReason = new List<Hl7.Fhir.Model.CodeableConcept>(StatusReason.DeepCopy());
                if(Category != null) dest.Category = (Hl7.Fhir.Model.CodeableConcept)Category.DeepCopy();
                if(Medication != null) dest.Medication = (Hl7.Fhir.Model.Element)Medication.DeepCopy();
                if(Subject != null) dest.Subject = (Hl7.Fhir.Model.ResourceReference)Subject.DeepCopy();
                if(Context != null) dest.Context = (Hl7.Fhir.Model.ResourceReference)Context.DeepCopy();
                if(SupportingInformation != null) dest.SupportingInformation = new List<Hl7.Fhir.Model.ResourceReference>(SupportingInformation.DeepCopy());
                if(Effective != null) dest.Effective = (Hl7.Fhir.Model.Element)Effective.DeepCopy();
                if(Performer != null) dest.Performer = new List<Hl7.Fhir.Model.MedicationAdministration.PerformerComponent>(Performer.DeepCopy());
                if(ReasonCode != null) dest.ReasonCode = new List<Hl7.Fhir.Model.CodeableConcept>(ReasonCode.DeepCopy());
                if(ReasonReference != null) dest.ReasonReference = new List<Hl7.Fhir.Model.ResourceReference>(ReasonReference.DeepCopy());
                if(Request != null) dest.Request = (Hl7.Fhir.Model.ResourceReference)Request.DeepCopy();
                if(Device != null) dest.Device = new List<Hl7.Fhir.Model.ResourceReference>(Device.DeepCopy());
                if(Note != null) dest.Note = new List<Hl7.Fhir.Model.Annotation>(Note.DeepCopy());
                if(Dosage != null) dest.Dosage = (Hl7.Fhir.Model.MedicationAdministration.DosageComponent)Dosage.DeepCopy();
                if(EventHistory != null) dest.EventHistory = new List<Hl7.Fhir.Model.ResourceReference>(EventHistory.DeepCopy());
                return dest;
            }
            else
            	throw new ArgumentException("Can only copy to an object of the same type", "other");
        }
        
        public override IDeepCopyable DeepCopy()
        {
            return CopyTo(new MedicationAdministration());
        }
        
        public override bool Matches(IDeepComparable other)
        {
            var otherT = other as MedicationAdministration;
            if(otherT == null) return false;
            
            if(!base.Matches(otherT)) return false;
            if( !DeepComparable.Matches(Identifier, otherT.Identifier)) return false;
            if( !DeepComparable.Matches(InstantiatesElement, otherT.InstantiatesElement)) return false;
            if( !DeepComparable.Matches(PartOf, otherT.PartOf)) return false;
            if( !DeepComparable.Matches(StatusElement, otherT.StatusElement)) return false;
            if( !DeepComparable.Matches(StatusReason, otherT.StatusReason)) return false;
            if( !DeepComparable.Matches(Category, otherT.Category)) return false;
            if( !DeepComparable.Matches(Medication, otherT.Medication)) return false;
            if( !DeepComparable.Matches(Subject, otherT.Subject)) return false;
            if( !DeepComparable.Matches(Context, otherT.Context)) return false;
            if( !DeepComparable.Matches(SupportingInformation, otherT.SupportingInformation)) return false;
            if( !DeepComparable.Matches(Effective, otherT.Effective)) return false;
            if( !DeepComparable.Matches(Performer, otherT.Performer)) return false;
            if( !DeepComparable.Matches(ReasonCode, otherT.ReasonCode)) return false;
            if( !DeepComparable.Matches(ReasonReference, otherT.ReasonReference)) return false;
            if( !DeepComparable.Matches(Request, otherT.Request)) return false;
            if( !DeepComparable.Matches(Device, otherT.Device)) return false;
            if( !DeepComparable.Matches(Note, otherT.Note)) return false;
            if( !DeepComparable.Matches(Dosage, otherT.Dosage)) return false;
            if( !DeepComparable.Matches(EventHistory, otherT.EventHistory)) return false;
            
            return true;
        }
        
        public override bool IsExactly(IDeepComparable other)
        {
            var otherT = other as MedicationAdministration;
            if(otherT == null) return false;
            
            if(!base.IsExactly(otherT)) return false;
            if( !DeepComparable.IsExactly(Identifier, otherT.Identifier)) return false;
            if( !DeepComparable.IsExactly(InstantiatesElement, otherT.InstantiatesElement)) return false;
            if( !DeepComparable.IsExactly(PartOf, otherT.PartOf)) return false;
            if( !DeepComparable.IsExactly(StatusElement, otherT.StatusElement)) return false;
            if( !DeepComparable.IsExactly(StatusReason, otherT.StatusReason)) return false;
            if( !DeepComparable.IsExactly(Category, otherT.Category)) return false;
            if( !DeepComparable.IsExactly(Medication, otherT.Medication)) return false;
            if( !DeepComparable.IsExactly(Subject, otherT.Subject)) return false;
            if( !DeepComparable.IsExactly(Context, otherT.Context)) return false;
            if( !DeepComparable.IsExactly(SupportingInformation, otherT.SupportingInformation)) return false;
            if( !DeepComparable.IsExactly(Effective, otherT.Effective)) return false;
            if( !DeepComparable.IsExactly(Performer, otherT.Performer)) return false;
            if( !DeepComparable.IsExactly(ReasonCode, otherT.ReasonCode)) return false;
            if( !DeepComparable.IsExactly(ReasonReference, otherT.ReasonReference)) return false;
            if( !DeepComparable.IsExactly(Request, otherT.Request)) return false;
            if( !DeepComparable.IsExactly(Device, otherT.Device)) return false;
            if( !DeepComparable.IsExactly(Note, otherT.Note)) return false;
            if( !DeepComparable.IsExactly(Dosage, otherT.Dosage)) return false;
            if( !DeepComparable.IsExactly(EventHistory, otherT.EventHistory)) return false;
            
            return true;
        }

        [NotMapped]
        public override IEnumerable<Base> Children
        {
            get
            {
                foreach (var item in base.Children) yield return item;
				foreach (var elem in Identifier) { if (elem != null) yield return elem; }
				foreach (var elem in InstantiatesElement) { if (elem != null) yield return elem; }
				foreach (var elem in PartOf) { if (elem != null) yield return elem; }
				if (StatusElement != null) yield return StatusElement;
				foreach (var elem in StatusReason) { if (elem != null) yield return elem; }
				if (Category != null) yield return Category;
				if (Medication != null) yield return Medication;
				if (Subject != null) yield return Subject;
				if (Context != null) yield return Context;
				foreach (var elem in SupportingInformation) { if (elem != null) yield return elem; }
				if (Effective != null) yield return Effective;
				foreach (var elem in Performer) { if (elem != null) yield return elem; }
				foreach (var elem in ReasonCode) { if (elem != null) yield return elem; }
				foreach (var elem in ReasonReference) { if (elem != null) yield return elem; }
				if (Request != null) yield return Request;
				foreach (var elem in Device) { if (elem != null) yield return elem; }
				foreach (var elem in Note) { if (elem != null) yield return elem; }
				if (Dosage != null) yield return Dosage;
				foreach (var elem in EventHistory) { if (elem != null) yield return elem; }
            }
        }

        [NotMapped]
        internal override IEnumerable<ElementValue> NamedChildren
        {
            get
            {
                foreach (var item in base.NamedChildren) yield return item;
<<<<<<< HEAD
                foreach (var elem in Identifier) { if (elem != null) yield return new ElementValue("identifier", true, elem); }
                foreach (var elem in InstantiatesElement) { if (elem != null) yield return new ElementValue("instantiates", true, elem); }
                foreach (var elem in PartOf) { if (elem != null) yield return new ElementValue("partOf", true, elem); }
                if (StatusElement != null) yield return new ElementValue("status", false, StatusElement);
                foreach (var elem in StatusReason) { if (elem != null) yield return new ElementValue("statusReason", true, elem); }
                if (Category != null) yield return new ElementValue("category", false, Category);
                if (Medication != null) yield return new ElementValue("medication", false, Medication);
                if (Subject != null) yield return new ElementValue("subject", false, Subject);
                if (Context != null) yield return new ElementValue("context", false, Context);
                foreach (var elem in SupportingInformation) { if (elem != null) yield return new ElementValue("supportingInformation", true, elem); }
                if (Effective != null) yield return new ElementValue("effective", false, Effective);
                foreach (var elem in Performer) { if (elem != null) yield return new ElementValue("performer", true, elem); }
                foreach (var elem in ReasonCode) { if (elem != null) yield return new ElementValue("reasonCode", true, elem); }
                foreach (var elem in ReasonReference) { if (elem != null) yield return new ElementValue("reasonReference", true, elem); }
                if (Request != null) yield return new ElementValue("request", false, Request);
                foreach (var elem in Device) { if (elem != null) yield return new ElementValue("device", true, elem); }
                foreach (var elem in Note) { if (elem != null) yield return new ElementValue("note", true, elem); }
                if (Dosage != null) yield return new ElementValue("dosage", false, Dosage);
                foreach (var elem in EventHistory) { if (elem != null) yield return new ElementValue("eventHistory", true, elem); }
=======
                foreach (var elem in Identifier) { if (elem != null) yield return new ElementValue("identifier", elem); }
                foreach (var elem in InstantiatesElement) { if (elem != null) yield return new ElementValue("instantiates", elem); }
                foreach (var elem in PartOf) { if (elem != null) yield return new ElementValue("partOf", elem); }
                if (StatusElement != null) yield return new ElementValue("status", StatusElement);
                if (Category != null) yield return new ElementValue("category", Category);
                if (Medication != null) yield return new ElementValue("medication", Medication);
                if (Subject != null) yield return new ElementValue("subject", Subject);
                if (Context != null) yield return new ElementValue("context", Context);
                foreach (var elem in SupportingInformation) { if (elem != null) yield return new ElementValue("supportingInformation", elem); }
                if (Effective != null) yield return new ElementValue("effective", Effective);
                foreach (var elem in Performer) { if (elem != null) yield return new ElementValue("performer", elem); }
                foreach (var elem in StatusReason) { if (elem != null) yield return new ElementValue("statusReason", elem); }
                foreach (var elem in ReasonCode) { if (elem != null) yield return new ElementValue("reasonCode", elem); }
                foreach (var elem in ReasonReference) { if (elem != null) yield return new ElementValue("reasonReference", elem); }
                if (Request != null) yield return new ElementValue("request", Request);
                foreach (var elem in Device) { if (elem != null) yield return new ElementValue("device", elem); }
                foreach (var elem in Note) { if (elem != null) yield return new ElementValue("note", elem); }
                if (Dosage != null) yield return new ElementValue("dosage", Dosage);
                foreach (var elem in EventHistory) { if (elem != null) yield return new ElementValue("eventHistory", elem); }
>>>>>>> 824431c8
            }
        }

    }
    
}<|MERGE_RESOLUTION|>--- conflicted
+++ resolved
@@ -108,7 +108,7 @@
 
         [FhirType("PerformerComponent")]
         [DataContract]
-        public partial class PerformerComponent : Hl7.Fhir.Model.BackboneElement, System.ComponentModel.INotifyPropertyChanged, IBackboneElement
+        public partial class PerformerComponent : Hl7.Fhir.Model.BackboneElement, System.ComponentModel.INotifyPropertyChanged
         {
             [NotMapped]
             public override string TypeName { get { return "PerformerComponent"; } }
@@ -215,7 +215,7 @@
         
         [FhirType("DosageComponent")]
         [DataContract]
-        public partial class DosageComponent : Hl7.Fhir.Model.BackboneElement, System.ComponentModel.INotifyPropertyChanged, IBackboneElement
+        public partial class DosageComponent : Hl7.Fhir.Model.BackboneElement, System.ComponentModel.INotifyPropertyChanged
         {
             [NotMapped]
             public override string TypeName { get { return "DosageComponent"; } }
@@ -876,31 +876,11 @@
             get
             {
                 foreach (var item in base.NamedChildren) yield return item;
-<<<<<<< HEAD
-                foreach (var elem in Identifier) { if (elem != null) yield return new ElementValue("identifier", true, elem); }
-                foreach (var elem in InstantiatesElement) { if (elem != null) yield return new ElementValue("instantiates", true, elem); }
-                foreach (var elem in PartOf) { if (elem != null) yield return new ElementValue("partOf", true, elem); }
-                if (StatusElement != null) yield return new ElementValue("status", false, StatusElement);
-                foreach (var elem in StatusReason) { if (elem != null) yield return new ElementValue("statusReason", true, elem); }
-                if (Category != null) yield return new ElementValue("category", false, Category);
-                if (Medication != null) yield return new ElementValue("medication", false, Medication);
-                if (Subject != null) yield return new ElementValue("subject", false, Subject);
-                if (Context != null) yield return new ElementValue("context", false, Context);
-                foreach (var elem in SupportingInformation) { if (elem != null) yield return new ElementValue("supportingInformation", true, elem); }
-                if (Effective != null) yield return new ElementValue("effective", false, Effective);
-                foreach (var elem in Performer) { if (elem != null) yield return new ElementValue("performer", true, elem); }
-                foreach (var elem in ReasonCode) { if (elem != null) yield return new ElementValue("reasonCode", true, elem); }
-                foreach (var elem in ReasonReference) { if (elem != null) yield return new ElementValue("reasonReference", true, elem); }
-                if (Request != null) yield return new ElementValue("request", false, Request);
-                foreach (var elem in Device) { if (elem != null) yield return new ElementValue("device", true, elem); }
-                foreach (var elem in Note) { if (elem != null) yield return new ElementValue("note", true, elem); }
-                if (Dosage != null) yield return new ElementValue("dosage", false, Dosage);
-                foreach (var elem in EventHistory) { if (elem != null) yield return new ElementValue("eventHistory", true, elem); }
-=======
                 foreach (var elem in Identifier) { if (elem != null) yield return new ElementValue("identifier", elem); }
                 foreach (var elem in InstantiatesElement) { if (elem != null) yield return new ElementValue("instantiates", elem); }
                 foreach (var elem in PartOf) { if (elem != null) yield return new ElementValue("partOf", elem); }
                 if (StatusElement != null) yield return new ElementValue("status", StatusElement);
+                foreach (var elem in StatusReason) { if (elem != null) yield return new ElementValue("statusReason", elem); }
                 if (Category != null) yield return new ElementValue("category", Category);
                 if (Medication != null) yield return new ElementValue("medication", Medication);
                 if (Subject != null) yield return new ElementValue("subject", Subject);
@@ -908,7 +888,6 @@
                 foreach (var elem in SupportingInformation) { if (elem != null) yield return new ElementValue("supportingInformation", elem); }
                 if (Effective != null) yield return new ElementValue("effective", Effective);
                 foreach (var elem in Performer) { if (elem != null) yield return new ElementValue("performer", elem); }
-                foreach (var elem in StatusReason) { if (elem != null) yield return new ElementValue("statusReason", elem); }
                 foreach (var elem in ReasonCode) { if (elem != null) yield return new ElementValue("reasonCode", elem); }
                 foreach (var elem in ReasonReference) { if (elem != null) yield return new ElementValue("reasonReference", elem); }
                 if (Request != null) yield return new ElementValue("request", Request);
@@ -916,7 +895,6 @@
                 foreach (var elem in Note) { if (elem != null) yield return new ElementValue("note", elem); }
                 if (Dosage != null) yield return new ElementValue("dosage", Dosage);
                 foreach (var elem in EventHistory) { if (elem != null) yield return new ElementValue("eventHistory", elem); }
->>>>>>> 824431c8
             }
         }
 
