﻿/* 
 * Copyright (c) 2016, Firely (info@fire.ly) and contributors
 * See the file CONTRIBUTORS for details.
 * 
 * This file is licensed under the BSD 3-Clause license
 * available at https://raw.githubusercontent.com/FirelyTeam/fhir-net-api/master/LICENSE
 */


using Hl7.Fhir.Introspection;
using Hl7.Fhir.Utility;
using System;
using System.Collections.Generic;
using System.Diagnostics;
using System.Runtime.Serialization;
using System.Text;

namespace Hl7.Fhir.Model
{
    // http://blogs.msdn.com/b/jaredpar/archive/2011/03/18/debuggerdisplay-attribute-best-practices.aspx
    [DebuggerDisplay(@"\{{DebuggerDisplay,nq}}")]
    public partial class ElementDefinition
    {
        public ElementDefinition()
        {

        }

        public ElementDefinition(string path)
        {
            Path = path;
        }

        [DebuggerBrowsable(DebuggerBrowsableState.Never)]
        [NotMapped]
        string DebuggerDisplay
        {
            get {
                StringBuilder sb = new StringBuilder(128);
                // sb.AppendFormat("Path='{0}'", Path);
                // if (Name != null) { sb.AppendFormat(" Name='{0}'", Name); }
                sb.Append(Path);
                if (SliceName != null)
                {
                    sb.Append(":");
                    sb.Append(SliceName);
                }
                return sb.ToString();
            }
        }

        [NotMapped]
        [IgnoreDataMemberAttribute]
        [Obsolete("Property was renamed to SliceName", true)]
        public string Name
        {
            get { return SliceName; }
            set
            {
                SliceName = value;
            }
        }

        // http://blogs.msdn.com/b/jaredpar/archive/2011/03/18/debuggerdisplay-attribute-best-practices.aspx
        [DebuggerDisplay(@"\{{DebuggerDisplay,nq}}")]
        public partial class DiscriminatorComponent
        {
<<<<<<< HEAD
            /// <summary>Fixed default discriminator path for slicing extension elements.</summary>
            public static readonly string ExtensionDiscriminatorPath = "url";

            /// <summary>Fixed default discriminator path for slicing extension elements.</summary>
            public static readonly string TypeDiscriminatorPath = "$this";

            /// <summary>Creates a new <see cref="DiscriminatorComponent"/> for slicing by type.</summary>
=======
>>>>>>> 16c8ded8
            public static DiscriminatorComponent ForTypeSlice()
            {
                // [WMR 20170823] Also initialize Discriminator.Path = "$this", as defined here:
                // https://www.hl7.org/fhir/profiling.html#discriminator
<<<<<<< HEAD
                return new DiscriminatorComponent { Type = DiscriminatorType.Type, Path = TypeDiscriminatorPath };
            }

            /// <summary>Creates a new <see cref="DiscriminatorComponent"/> for slicing by value.</summary>
=======
                return new DiscriminatorComponent { Type = DiscriminatorType.Type, Path = "$this" };
            }

>>>>>>> 16c8ded8
            public static DiscriminatorComponent ForValueSlice(string path)
            {
                return new DiscriminatorComponent { Type = DiscriminatorType.Value, Path = path };
            }

<<<<<<< HEAD
            /// <summary>Creates a new <see cref="DiscriminatorComponent"/> for slicing extensions (by url value).</summary>
            public static DiscriminatorComponent ForExtensionSlice() => ForValueSlice(ExtensionDiscriminatorPath);

            /// <summary>Converts a single <see cref="DiscriminatorComponent"/> to a list.</summary>
=======
>>>>>>> 16c8ded8
            public List<DiscriminatorComponent> ToList()
            {
                return new List<DiscriminatorComponent> { this };
            }

            // [WMR 20170414] Added
            [DebuggerBrowsable(DebuggerBrowsableState.Never)]
            [NotMapped]
            string DebuggerDisplay
            {
                get
                {
                    StringBuilder sb = new StringBuilder(128);
                    sb.Append(TypeName);
                    sb.Append(" | ");
                    sb.Append(Type.HasValue ? Type.Value.GetLiteral() : "undefined");
                    if (Path != null)
                    {
                        sb.AppendFormat(" : '{0}'", Path);
                    }
                    return sb.ToString();
                }
            }
        }

        // [WMR 20170414] Added DebuggerDisplay

        // http://blogs.msdn.com/b/jaredpar/archive/2011/03/18/debuggerdisplay-attribute-best-practices.aspx
        [DebuggerDisplay(@"\{{DebuggerDisplay,nq}}")]
        public partial class TypeRefComponent
        {
            [DebuggerBrowsable(DebuggerBrowsableState.Never)]
            [NotMapped]
            string DebuggerDisplay
            {
                get
                {
                    StringBuilder sb = new StringBuilder(128);
                    sb.Append(TypeName);
                    sb.Append(" | ");
                    sb.Append(Code ?? "undefined");
                    if (Profile != null)
                    {
                        sb.AppendFormat(" : '{0}'", Profile);
                    }
                    return sb.ToString();
                }
            }
        }


    }
}<|MERGE_RESOLUTION|>--- conflicted
+++ resolved
@@ -65,7 +65,6 @@
         [DebuggerDisplay(@"\{{DebuggerDisplay,nq}}")]
         public partial class DiscriminatorComponent
         {
-<<<<<<< HEAD
             /// <summary>Fixed default discriminator path for slicing extension elements.</summary>
             public static readonly string ExtensionDiscriminatorPath = "url";
 
@@ -73,34 +72,23 @@
             public static readonly string TypeDiscriminatorPath = "$this";
 
             /// <summary>Creates a new <see cref="DiscriminatorComponent"/> for slicing by type.</summary>
-=======
->>>>>>> 16c8ded8
             public static DiscriminatorComponent ForTypeSlice()
             {
                 // [WMR 20170823] Also initialize Discriminator.Path = "$this", as defined here:
                 // https://www.hl7.org/fhir/profiling.html#discriminator
-<<<<<<< HEAD
                 return new DiscriminatorComponent { Type = DiscriminatorType.Type, Path = TypeDiscriminatorPath };
             }
 
             /// <summary>Creates a new <see cref="DiscriminatorComponent"/> for slicing by value.</summary>
-=======
-                return new DiscriminatorComponent { Type = DiscriminatorType.Type, Path = "$this" };
-            }
-
->>>>>>> 16c8ded8
             public static DiscriminatorComponent ForValueSlice(string path)
             {
                 return new DiscriminatorComponent { Type = DiscriminatorType.Value, Path = path };
             }
 
-<<<<<<< HEAD
             /// <summary>Creates a new <see cref="DiscriminatorComponent"/> for slicing extensions (by url value).</summary>
             public static DiscriminatorComponent ForExtensionSlice() => ForValueSlice(ExtensionDiscriminatorPath);
 
             /// <summary>Converts a single <see cref="DiscriminatorComponent"/> to a list.</summary>
-=======
->>>>>>> 16c8ded8
             public List<DiscriminatorComponent> ToList()
             {
                 return new List<DiscriminatorComponent> { this };
