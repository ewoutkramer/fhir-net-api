﻿/* 
 * Copyright (c) 2016, Firely (info@fire.ly) and contributors
 * See the file CONTRIBUTORS for details.
 * 
 * This file is licensed under the BSD 3-Clause license
 * available at https://raw.githubusercontent.com/ewoutkramer/fhir-net-api/master/LICENSE
 */

using Hl7.Fhir.ElementModel;
using Hl7.Fhir.Model;
using Hl7.Fhir.Utility;
using Hl7.FhirPath;
using Hl7.FhirPath.Expressions;
using System;
using System.Collections.Generic;
using System.Linq;
using System.Text;

namespace Hl7.Fhir.FhirPath
{
    public static class ElementNavFhirExtensions
    {
        internal static bool _fhirSymbolTableExtensionsAdded = false;
        public static void PrepareFhirSymbolTableFunctions()
        {
            if (!_fhirSymbolTableExtensionsAdded)
            {
                _fhirSymbolTableExtensionsAdded = true;
                Hl7.FhirPath.FhirPathCompiler.DefaultSymbolTable.AddFhirExtensions();
            }
        }

        public static Func<string, ITypedElement> ToFhirPathResolver(this Func<string, Resource> resolver)
        {
            return navResolver;

            ITypedElement navResolver(string url)
            {
                var resource = resolver(url);
                return resource?.ToTypedElement();
            }
        }

        public static SymbolTable AddFhirExtensions(this SymbolTable t)
        {
<<<<<<< HEAD
            t.Add("hasValue", (ElementModel.IElementNavigator f) => f.HasValue(), doNullProp: false);
            t.Add("resolve", (ElementModel.IElementNavigator f, EvaluationContext ctx) => resolver(f,ctx), doNullProp: false);
            t.Add("htmlChecks", (ElementModel.IElementNavigator f) => f.HtmlChecks(), doNullProp: false);
=======
            t.Add("hasValue", (ITypedElement f) => f.HasValue(), doNullProp: false);
            t.Add("resolve", (ITypedElement f, EvaluationContext ctx) => resolver(f, ctx), doNullProp: false);
            t.Add("htmlchecks", (ITypedElement f) => f.HtmlChecks(), doNullProp: false);
>>>>>>> 824431c8

            return t;

            ITypedElement resolver(ITypedElement f, EvaluationContext ctx)
            {
                if (ctx is FhirEvaluationContext fctx)
                    return f.Resolve(fctx.ElementResolver);
                else
                    return f.Resolve();
            }
        }

        /// <summary>
        /// Check if the node has a value, and not just extensions.
        /// </summary>
        /// <param name="focus"></param>
        /// <returns></returns>
        public static bool HasValue(this ITypedElement focus)
        {
            if (focus == null)
                return false;
            if (focus.Value == null)
                return false;
            return true;
        }

        /// <summary>
        /// Check if the node has a value, and not just extensions.
        /// </summary>
        /// <param name="focus"></param>
        /// <returns></returns>
        public static bool HtmlChecks(this ITypedElement focus)
        {
            if (focus == null)
                return false;
            if (focus.Value == null)
                return false;
            // Perform the checking of the content for valid html content
            var html = focus.Value.ToString();
            // TODO: Perform the checking
            return true;
        }


        public static IEnumerable<Base> ToFhirValues(this IEnumerable<ITypedElement> results)
        {
            return results.Select(r =>
            {
                if (r == null)
                    return null;

                var fhirValue = r.Annotation<IFhirValueProvider>();
                if (fhirValue != null)
                {
                    return fhirValue.FhirValue;
                }

                object result = r.Value;

                if (result is bool)
                {
                    return new FhirBoolean((bool)result);
                }
                if (result is long)
                {
                    return new Integer((int)(long)result);
                }
                if (result is decimal)
                {
                    return new FhirDecimal((decimal)result);
                }
                if (result is string)
                {
                    return new FhirString((string)result);
                }
                if (result is Model.Primitives.PartialDateTime dt)
                {
                    return new FhirDateTime(dt.ToUniversalTime());
                }
                else
                {
                    // This will throw an exception if the type isn't one of the FHIR types!
                    return (Base)result;
                }
            });
        }

        public static IEnumerable<Base> Select(this Base input, string expression, FhirEvaluationContext ctx = null)
        {
            var inputNav = input.ToTypedElement();
            var result = inputNav.Select(expression, ctx ?? FhirEvaluationContext.CreateDefault());
            return result.ToFhirValues();
        }

        public static object Scalar(this Base input, string expression, FhirEvaluationContext ctx = null)
        {
            var inputNav = input.ToTypedElement();
            return inputNav.Scalar(expression, ctx ?? FhirEvaluationContext.CreateDefault());
        }

        public static bool Predicate(this Base input, string expression, FhirEvaluationContext ctx = null)
        {
            var inputNav = input.ToTypedElement();
            return inputNav.Predicate(expression, ctx ?? FhirEvaluationContext.CreateDefault());
        }

        public static bool IsBoolean(this Base input, string expression, bool value, FhirEvaluationContext ctx = null)
        {
            var inputNav = input.ToTypedElement();
            return inputNav.IsBoolean(expression, value, ctx ?? FhirEvaluationContext.CreateDefault());
        }

        #region Obsolete members
        [Obsolete("Use HasValue(this ITypedElement focus) instead. Obsolete since 2018-10-17")]
        public static bool HasValue(this IElementNavigator focus)
            => focus.ToTypedElement().HasValue();

        [Obsolete("Use HtmlChecks(this ITypedElement focus) instead. Obsolete since 2018-10-17")]
        public static bool HtmlChecks(this IElementNavigator focus) 
            => focus.ToTypedElement().HtmlChecks();

        [Obsolete("Use ToFhirValues(this IEnumerable<ITypedElement> results) instead. Obsolete since 2018-10-17")]
        public static IEnumerable<Base> ToFhirValues(this IEnumerable<IElementNavigator> results)
        {
            return ToFhirValues(results.Select(r => r.ToTypedElement()));
        }

        [Obsolete("Replace with the overload taking an FhirEvaluationContext, initialized with the resource parameter. Obsolete since 2018-10-17")]
        public static IEnumerable<Base> Select(this Base input, string expression, Resource resource)
        {
            return Select(input, expression, new FhirEvaluationContext(resource));
        }

        [Obsolete("Replace with the overload taking an FhirEvaluationContext, initialized with the resource parameter. Obsolete since 2018-10-17")]
        public static object Scalar(this Base input, string expression, Resource resource)
        {
            return Scalar(input, expression, new FhirEvaluationContext(resource));
        }

        [Obsolete("Replace with the overload taking an FhirEvaluationContext, initialized with the resource parameter. Obsolete since 2018-10-17")]
        public static bool Predicate(this Base input, string expression, Resource resource)
        {
            return Predicate(input, expression, new FhirEvaluationContext(resource));
        }

        [Obsolete("Replace with the overload taking an FhirEvaluationContext, initialized with the resource parameter")]
        public static bool IsBoolean(this Base input, string expression, bool value, Resource resource)
        {
            return IsBoolean(input, expression, value, new FhirEvaluationContext(resource));
        }
        #endregion

    }
}<|MERGE_RESOLUTION|>--- conflicted
+++ resolved
@@ -43,15 +43,9 @@
 
         public static SymbolTable AddFhirExtensions(this SymbolTable t)
         {
-<<<<<<< HEAD
-            t.Add("hasValue", (ElementModel.IElementNavigator f) => f.HasValue(), doNullProp: false);
-            t.Add("resolve", (ElementModel.IElementNavigator f, EvaluationContext ctx) => resolver(f,ctx), doNullProp: false);
-            t.Add("htmlChecks", (ElementModel.IElementNavigator f) => f.HtmlChecks(), doNullProp: false);
-=======
             t.Add("hasValue", (ITypedElement f) => f.HasValue(), doNullProp: false);
             t.Add("resolve", (ITypedElement f, EvaluationContext ctx) => resolver(f, ctx), doNullProp: false);
             t.Add("htmlchecks", (ITypedElement f) => f.HtmlChecks(), doNullProp: false);
->>>>>>> 824431c8
 
             return t;
 
