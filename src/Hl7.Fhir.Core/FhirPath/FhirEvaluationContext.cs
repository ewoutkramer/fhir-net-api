--- conflicted
+++ resolved
@@ -14,14 +14,8 @@
 namespace Hl7.Fhir.FhirPath
 {
     public class FhirEvaluationContext : EvaluationContext
-    {
-       
-
-<<<<<<< HEAD
-        public new static FhirEvaluationContext CreateDefault() => new FhirEvaluationContext();
-=======
+    {      
         public static new FhirEvaluationContext CreateDefault() => new FhirEvaluationContext();
->>>>>>> 25a036fa
 
         public FhirEvaluationContext() : base()
         {
