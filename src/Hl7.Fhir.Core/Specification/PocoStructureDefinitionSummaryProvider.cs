--- conflicted
+++ resolved
@@ -75,16 +75,11 @@
         public bool IsResource => _classMapping.IsResource;
 
         public IReadOnlyCollection<IElementDefinitionSummary> GetElements() =>
-<<<<<<< HEAD
             _classMapping.PropertyMappings
                 .Where(pm => !pm.RepresentsValueElement)
                 .Select(pm => (IElementDefinitionSummary)new PocoElementSerializationInfo(pm))
                 .ToList();
-=======
-            _classMapping.PropertyMappings.Where(pm => !pm.RepresentsValueElement).Select(pm =>
-            (IElementDefinitionSummary)new PocoElementSerializationInfo(pm)).ToList();
-
->>>>>>> 36b6d67f
+                
         public IElementDefinitionSummary GetElement(string name) =>
             _classMapping.PropertyMappings.Where(pm => !pm.RepresentsValueElement && pm.Name == name)
                 .Select(s => (IElementDefinitionSummary)new PocoElementSerializationInfo(s)).SingleOrDefault();
