/* 
 * Copyright (c) 2018, Firely (info@fire.ly) and contributors
 * See the file CONTRIBUTORS for details.
 * 
 * This file is licensed under the BSD 3-Clause license
 * available at https://github.com/FirelyTeam/fhir-net-api/blob/master/LICENSE
 */

using Hl7.Fhir.Introspection;
using Hl7.Fhir.Model;
using Hl7.Fhir.Serialization;
using Hl7.Fhir.Utility;
using System;
using System.Collections.Generic;
using System.Linq;
using System.Threading;

namespace Hl7.Fhir.Specification
{
    public class PocoStructureDefinitionSummaryProvider : IStructureDefinitionSummaryProvider
    {
        public static IStructureDefinitionSummary Provide(Type type)
        {
            var classMapping = GetMappingForType(type);
            if (classMapping == null) return null;

            return new PocoComplexTypeSerializationInfo(classMapping);
        }

        public IStructureDefinitionSummary Provide(string canonical)
        {
            var isLocalType = !canonical.Contains("/");
            var typeName = canonical;

            if(!isLocalType)
            {
                // So, we have received a canonical url, not being a relative path
                // (know resource/datatype), we -for now- only know how to get a ClassMapping
                // for this, if it's a built-in T4 generated POCO, so there's no way
                // to find a mapping for this.
                return null;
            }

            Type csType = ModelInfo.GetTypeForFhirType(typeName);
            if (csType == null) return null;

            return Provide(csType);
        }

        internal static ClassMapping GetMappingForType(Type elementType)
        {
            var inspector = Serialization.BaseFhirParser.Inspector;
            return inspector.ImportType(elementType);
        }
    }


    internal class PocoComplexTypeSerializationInfo : IStructureDefinitionSummary
    {
        private readonly ClassMapping _classMapping;

        public PocoComplexTypeSerializationInfo(ClassMapping classMapping)
        {
            _classMapping = classMapping;
        }

        public string TypeName => !_classMapping.IsBackbone ? substituteQuantity(_classMapping.Name) :
            (_classMapping.NativeType.CanBeTreatedAsType(typeof(BackboneElement)) ?
            "BackboneElement" : "Element");

        private string substituteQuantity(string name) =>
            ModelInfo.IsProfiledQuantity(name) ? "Quantity" : name;

        public bool IsAbstract => _classMapping.IsAbstract;
        public bool IsResource => _classMapping.IsResource;

<<<<<<< HEAD
        public IEnumerable<IElementDefinitionSummary> GetElements() =>
            _classMapping.PropertyMappings.Where(pm => !pm.RepresentsValueElement).Select(pm =>
            (IElementDefinitionSummary)new PocoElementSerializationInfo(pm));

        public IElementDefinitionSummary GetElement(string name) =>
            _classMapping.PropertyMappings.Where(pm => !pm.RepresentsValueElement && pm.Name == name)
                .Select(s => (IElementDefinitionSummary)new PocoElementSerializationInfo(s)).SingleOrDefault();                
=======
        public IReadOnlyCollection<IElementDefinitionSummary> GetElements() =>
            _classMapping.PropertyMappings
                .Where(pm => !pm.RepresentsValueElement)
                .Select(pm => (IElementDefinitionSummary)new PocoElementSerializationInfo(pm))
                .ToList();
>>>>>>> 1b7b4e94
    }

    internal struct PocoTypeReferenceInfo : IStructureDefinitionReference
    {
        public PocoTypeReferenceInfo(string canonical)
        {
            ReferredType = canonical;
        }

        public string ReferredType { get; private set; }
    }


    internal struct PocoElementSerializationInfo : IElementDefinitionSummary
    {
        private readonly PropertyMapping _pm;

        // [WMR 20180822] OPTIMIZE: use LazyInitializer.EnsureInitialized instead of Lazy<T>
        // Lazy<T> introduces considerable performance degradation when running in debugger (F5) ?
        //private readonly Lazy<ITypeSerializationInfo[]> _types;
        private ITypeSerializationInfo[] _types;

        internal PocoElementSerializationInfo(PropertyMapping pm)
        {
            _pm = pm;

            // [WMR 20180822] OPTIMIZE
            // _types = new Lazy<ITypeSerializationInfo[]>(() => buildTypes(pm));
            _types = null;
        }

        // [WMR 20180822] OPTIMIZE
        // private static ITypeSerializationInfo[] buildTypes(PropertyMapping pm)
        private ITypeSerializationInfo[] buildTypes()
        {
            var pm = _pm;

            if (pm.IsBackboneElement)
            {
                var info = PocoStructureDefinitionSummaryProvider.Provide(pm.ImplementingType);
                return new ITypeSerializationInfo[] { info };
            }
            else
            {              
                var names = pm.FhirType.Select(ft => getFhirTypeName(ft));
                return names.Select(n => (ITypeSerializationInfo)new PocoTypeReferenceInfo(n)).ToArray();
            }

            string getFhirTypeName(Type ft)
            {
                var map = PocoStructureDefinitionSummaryProvider.GetMappingForType(ft);
                return map.IsCodeOfT ? "code" : map.Name;
            }
        }

        public string ElementName => _pm.Name;

        public bool IsCollection => _pm.IsCollection;

        public bool InSummary => _pm.InSummary;

        public XmlRepresentation Representation => _pm.SerializationHint != XmlRepresentation.None ?
            _pm.SerializationHint : XmlRepresentation.XmlElement;

        public bool IsChoiceElement => _pm.Choice == ChoiceType.DatatypeChoice;

        public bool IsResource => _pm.Choice == ChoiceType.ResourceChoice;

        public bool IsRequired => _pm.IsMandatoryElement;

        public int Order => _pm.Order;

        // [WMR 20180822] OPTIMIZE
        public ITypeSerializationInfo[] Type //=> _types.Value;
        {
            get
            {
                // [WMR 20180822] Optimize lazy initialization
                // Multiple threads may execute buildTypes, first result is used & assigned
                // Safe, because buildTypes is idempotent
                LazyInitializer.EnsureInitialized(ref _types, buildTypes);
                return _types;
            }
        }

        public string NonDefaultNamespace => null;
    }
}<|MERGE_RESOLUTION|>--- conflicted
+++ resolved
@@ -74,21 +74,14 @@
         public bool IsAbstract => _classMapping.IsAbstract;
         public bool IsResource => _classMapping.IsResource;
 
-<<<<<<< HEAD
-        public IEnumerable<IElementDefinitionSummary> GetElements() =>
-            _classMapping.PropertyMappings.Where(pm => !pm.RepresentsValueElement).Select(pm =>
-            (IElementDefinitionSummary)new PocoElementSerializationInfo(pm));
-
-        public IElementDefinitionSummary GetElement(string name) =>
-            _classMapping.PropertyMappings.Where(pm => !pm.RepresentsValueElement && pm.Name == name)
-                .Select(s => (IElementDefinitionSummary)new PocoElementSerializationInfo(s)).SingleOrDefault();                
-=======
         public IReadOnlyCollection<IElementDefinitionSummary> GetElements() =>
             _classMapping.PropertyMappings
                 .Where(pm => !pm.RepresentsValueElement)
                 .Select(pm => (IElementDefinitionSummary)new PocoElementSerializationInfo(pm))
                 .ToList();
->>>>>>> 1b7b4e94
+        public IElementDefinitionSummary GetElement(string name) =>
+            _classMapping.PropertyMappings.Where(pm => !pm.RepresentsValueElement && pm.Name == name)
+                .Select(s => (IElementDefinitionSummary)new PocoElementSerializationInfo(s)).SingleOrDefault();                
     }
 
     internal struct PocoTypeReferenceInfo : IStructureDefinitionReference
