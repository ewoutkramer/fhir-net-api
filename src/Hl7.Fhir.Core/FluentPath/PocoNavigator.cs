--- conflicted
+++ resolved
@@ -26,10 +26,7 @@
 
             //_current = new PocoElementNavigator(model.TypeName, model);
             _parentPath = "";
-<<<<<<< HEAD
-=======
             _parentShortPath = "";
->>>>>>> fe81eeb6
             _parentCommonPath = "";
 
             var me = new PocoElementNavigator(model.TypeName, model);
@@ -44,10 +41,7 @@
         private IList<PocoElementNavigator> _siblings;
         private int _index;
         private string _parentPath;
-<<<<<<< HEAD
-=======
         private string _parentShortPath;
->>>>>>> fe81eeb6
         private string _parentCommonPath;
 
         private PocoElementNavigator Current
@@ -122,16 +116,38 @@
                 }
                 else
                 {
+                    int myIndex = _siblings.Where(s => s.Name == Current.Name).ToList().IndexOf(Current);
+                    return _parentPath + ".{0}[{1}]".FormatWith(Current.Name, myIndex);
+                }
+            }
+        }
+
+        /// <summary>
+        /// The ShortPath is almost the same as the Path except that
+        /// where the item is not an array, the array signature is not included.
+        /// </summary>
+        [System.ComponentModel.EditorBrowsable(System.ComponentModel.EditorBrowsableState.Never)]
+        public string ShortPath
+        {
+            get
+            {
+                if (String.IsNullOrEmpty(_parentShortPath))
+                {
+                    return Current.Name;
+                }
+                else
+                {
                     // Needs to consider that the index might be irrelevant
                     if (Current.PropMap.IsCollection)
                     {
                         int myIndex = _siblings.Where(s => s.Name == Current.Name).ToList().IndexOf(Current);
-                        return _parentPath + ".{0}[{1}]".FormatWith(Current.Name, myIndex);
+                        return _parentShortPath + ".{0}[{1}]".FormatWith(Current.Name, myIndex);
                     }
-                    return _parentPath + ".{0}".FormatWith(Current.Name);
-                }
-            }
-        }
+                    return _parentShortPath + ".{0}".FormatWith(Current.Name);
+                }
+            }
+        }
+
 
         /// <summary>
         /// This is different to the explicit path as it considers what is
@@ -142,6 +158,7 @@
         ///      Identifiers are referenced through system
         /// others all revert back to the normal Path indexing
         /// </summary>
+        [System.ComponentModel.EditorBrowsable(System.ComponentModel.EditorBrowsableState.Never)]
         public string CommonPath
         {
             get
@@ -214,138 +231,12 @@
             }
         }
 
-        /// <summary>
-        /// The ShortPath is almost the same as the Path except that
-        /// where the item is not an array, the array signature is not included.
-        /// </summary>
-        [System.ComponentModel.EditorBrowsable(System.ComponentModel.EditorBrowsableState.Never)]
-        public string ShortPath
-        {
-            get
-            {
-                if (String.IsNullOrEmpty(_parentShortPath))
-                {
-                    return Current.Name;
-                }
-                else
-                {
-                    // Needs to consider that the index might be irrelevant
-                    if (Current.PropMap.IsCollection)
-                    {
-                        int myIndex = _siblings.Where(s => s.Name == Current.Name).ToList().IndexOf(Current);
-                        return _parentShortPath + ".{0}[{1}]".FormatWith(Current.Name, myIndex);
-                    }
-                    return _parentShortPath + ".{0}".FormatWith(Current.Name);
-                }
-            }
-        }
-
-
-        /// <summary>
-        /// This is different to the explicit path as it considers what is
-        /// usually used to reference the item, rather than explicitly
-        /// e.g. Questionnaire Items are referenced through LinkId,
-        ///      Telecoms are referenced through use/system
-        ///      Codes are referenced through system
-        ///      Identifiers are referenced through system
-        /// others all revert back to the normal Path indexing
-        /// </summary>
-        [System.ComponentModel.EditorBrowsable(System.ComponentModel.EditorBrowsableState.Never)]
-        public string CommonPath
-        {
-            get
-            {
-                if (String.IsNullOrEmpty(_parentCommonPath))
-                {
-                    return Current.Name;
-                }
-                else
-                {
-                    // Needs to consider that the index might be irrelevant
-                    if (Current.PropMap.IsCollection)
-                    {
-                        if (Current.FhirValue is Identifier)
-                        {
-                            // Need to construct a where clause for this property
-                            Identifier ident = Current.FhirValue as Identifier;
-                            if (!string.IsNullOrEmpty(ident.System))
-                                return _parentCommonPath + ".{0}.where(system='{1}')".FormatWith(Current.Name, ident.System);
-                        }
-                        if (Current.FhirValue is ContactPoint)
-                        {
-                            // Need to construct a where clause for this property
-                            var cp = Current.FhirValue as ContactPoint;
-                            if (cp.System.HasValue)
-                                return _parentCommonPath + ".{0}.where(system='{1}')".FormatWith(Current.Name, cp.System.Value.GetLiteral());
-                        }
-                        if (Current.FhirValue is Coding)
-                        {
-                            // Need to construct a where clause for this property
-                            var item = Current.FhirValue as Coding;
-                            if (!string.IsNullOrEmpty(item.System))
-                                return _parentCommonPath + ".{0}.where(system='{1}')".FormatWith(Current.Name, item.System);
-                        }
-                        if (Current.FhirValue is Address)
-                        {
-                            // Need to construct a where clause for this property
-                            var addr = Current.FhirValue as Address;
-                            if (addr.Use.HasValue)
-                                return _parentCommonPath + ".{0}.where(use='{1}')".FormatWith(Current.Name, addr.Use.Value.GetLiteral());
-                        }
-                        if (Current.FhirValue is Questionnaire.GroupComponent)
-                        {
-                            // Need to construct a where clause for this property
-                            var item = Current.FhirValue as Questionnaire.GroupComponent;
-                            if (!string.IsNullOrEmpty(item.LinkId))
-                                return _parentCommonPath + ".{0}.where(linkId='{1}')".FormatWith(Current.Name, item.LinkId);
-                        }
-                        if (Current.FhirValue is Questionnaire.QuestionComponent)
-                        {
-                            // Need to construct a where clause for this property
-                            var item = Current.FhirValue as Questionnaire.QuestionComponent;
-                            if (!string.IsNullOrEmpty(item.LinkId))
-                                return _parentCommonPath + ".{0}.where(linkId='{1}')".FormatWith(Current.Name, item.LinkId);
-                        }
-                        if (Current.FhirValue is QuestionnaireResponse.GroupComponent)
-                        {
-                            // Need to construct a where clause for this property
-                            var item = Current.FhirValue as QuestionnaireResponse.GroupComponent;
-                            if (!string.IsNullOrEmpty(item.LinkId))
-                                return _parentCommonPath + ".{0}.where(linkId='{1}')".FormatWith(Current.Name, item.LinkId);
-                        }
-                        if (Current.FhirValue is QuestionnaireResponse.QuestionComponent)
-                        {
-                            // Need to construct a where clause for this property
-                            var item = Current.FhirValue as QuestionnaireResponse.QuestionComponent;
-                            if (!string.IsNullOrEmpty(item.LinkId))
-                                return _parentCommonPath + ".{0}.where(linkId='{1}')".FormatWith(Current.Name, item.LinkId);
-                        }
-                        if (Current.FhirValue is Extension)
-                        {
-                            // Need to construct a where clause for this property
-                            // The extension is different as with fluentpath there
-                            // is a shortcut format of .extension('url'), and since
-                            // all extensions have a property name of extension, can just at the brackets and string name
-                            var item = Current.FhirValue as Extension;
-                            return _parentCommonPath + ".{0}('{1}')".FormatWith(Current.Name, item.Url);
-                        }
-                        int myIndex = _siblings.Where(s => s.Name == Current.Name).ToList().IndexOf(Current);
-                        return _parentCommonPath + ".{0}[{1}]".FormatWith(Current.Name, myIndex);
-                    }
-                    return _parentCommonPath + ".{0}".FormatWith(Current.Name);
-                }
-            }
-        }
-
         public bool MoveToFirstChild()
         {
             if (Current.Children().Any())
             {
                 _parentPath = Path;
-<<<<<<< HEAD
-=======
                 _parentShortPath = ShortPath;
->>>>>>> fe81eeb6
                 _parentCommonPath = CommonPath;
                 _siblings = Current.Children().ToList();
                 _index = 0;
@@ -386,10 +277,7 @@
             result._siblings = this._siblings;
             result._index = this._index;
             result._parentPath = this._parentPath;
-<<<<<<< HEAD
-=======
             result._parentShortPath = this._parentShortPath;
->>>>>>> fe81eeb6
             result._parentCommonPath = this._parentCommonPath;
             // Console.WriteLine("Cloning: {0}", this.GetName());
             return result;
