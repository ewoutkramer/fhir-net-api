--- conflicted
+++ resolved
@@ -46,85 +46,6 @@
         [System.ComponentModel.EditorBrowsable(System.ComponentModel.EditorBrowsableState.Never)]
         public string ShortPath => ((PocoElementNode)Current).ShortPath;
 
-<<<<<<< HEAD
-        /// <summary>
-        /// This is different to the explicit path as it considers what is
-        /// usually used to reference the item, rather than explicitly
-        /// e.g. Questionnaire Items are referenced through LinkId,
-        ///      Telecoms are referenced through use/system
-        ///      Codes are referenced through system
-        ///      Identifiers are referenced through system
-        /// others all revert back to the normal Path indexing
-        /// </summary>
-        [System.ComponentModel.EditorBrowsable(System.ComponentModel.EditorBrowsableState.Never)]
-        public string CommonPath
-        {
-            get
-            {
-                var cur = Current;
-                if (String.IsNullOrEmpty(_parentCommonPath))
-                {
-                    return cur.Name;
-                }
-                else
-                {
-                    // Needs to consider that the index might be irrelevant
-                    if (IsCollection)
-                    {
-                        Base fhirValue = FhirValue;
-                        if (fhirValue is Identifier ident)
-                        {
-                            // Need to construct a where clause for this property
-                            if (!string.IsNullOrEmpty(ident.System))
-                                return $"{_parentCommonPath}.{cur.Name}.where(system='{ident.System}')";
-                        }
-                        else if (fhirValue is ContactPoint cp)
-                        {
-                            // Need to construct a where clause for this property
-                            if (cp.System.HasValue)
-                                return $"{_parentCommonPath}.{cur.Name}.where(system='{cp.System.Value.GetLiteral()}')";
-                        }
-                        else if (fhirValue is Coding cd)
-                        {
-                            // Need to construct a where clause for this property
-                            if (!string.IsNullOrEmpty(cd.System))
-                                return $"{_parentCommonPath}.{cur.Name}.where(system='{cd.System}')";
-                        }
-                        else if (fhirValue is Address addr)
-                        {
-                            // Need to construct a where clause for this property
-                            if (addr.Use.HasValue)
-                                return $"{_parentCommonPath}.{cur.Name}.where(use='{addr.Use.Value.GetLiteral()}')";
-                        }
-                        else if (fhirValue is Questionnaire.ItemComponent ic)
-                        {
-                            // Need to construct a where clause for this property
-                            if (!string.IsNullOrEmpty(ic.LinkId))
-                                return $"{_parentCommonPath}.{cur.Name}.where(linkId='{ic.LinkId}')";
-                        }
-                        else if (fhirValue is QuestionnaireResponse.ItemComponent ric)
-                        {
-                            // Need to construct a where clause for this property
-                            if (!string.IsNullOrEmpty(ric.LinkId))
-                                return $"{_parentCommonPath}.{cur.Name}.where(linkId='{ric.LinkId}')";
-                        }
-                        else if (fhirValue is Extension ext)
-                        {
-                            // Need to construct a where clause for this property
-                            // The extension is different as with fhirpath there
-                            // is a shortcut format of .extension('url'), and since
-                            // all extensions have a property name of extension, can just at the brackets and string name
-                            return $"{_parentCommonPath}.{cur.Name}('{ext.Url}')";
-                        }
-                        return $"{_parentCommonPath}.{cur.Name}[{((PocoElementNode)cur).ArrayIndex}]";
-                    }
-                    return $"{_parentCommonPath}.{cur.Name}";
-                }
-            }
-        }
-
-=======
->>>>>>> e2d27dc4
         protected override IList<ITypedElement> GetChildren() =>
             Current.Children().ToList();
 
