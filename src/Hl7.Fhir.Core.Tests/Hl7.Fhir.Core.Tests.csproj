--- conflicted
+++ resolved
@@ -140,16 +140,13 @@
     </ProjectReference>
   </ItemGroup>
   <ItemGroup>
-<<<<<<< HEAD
     <None Include="TestData\FhirPathTestResource.xml">
       <SubType>Designer</SubType>
       <CopyToOutputDirectory>PreserveNewest</CopyToOutputDirectory>
     </None>
-=======
     <Content Include="TestData\careplan-example-f201-renal.xml">
       <CopyToOutputDirectory>PreserveNewest</CopyToOutputDirectory>
     </Content>
->>>>>>> f4a801c5
   </ItemGroup>
   <Choose>
     <When Condition="'$(VisualStudioVersion)' == '10.0' And '$(IsCodedUITest)' == 'True'">
