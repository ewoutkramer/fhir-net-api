--- conflicted
+++ resolved
@@ -11,11 +11,9 @@
   </PropertyGroup>
 
   <ItemGroup>
-<<<<<<< HEAD
     <PackageReference Include="Microsoft.NET.Test.Sdk" Version="15.0.0-preview-20170106-08" />
     <PackageReference Include="MSTest.TestAdapter" Version="1.1.10-rc2" />
     <PackageReference Include="MSTest.TestFramework" Version="1.0.8-rc2" />
-=======
     <ProjectReference Include="..\Hl7.Fhir.Core\Hl7.Fhir.DSTU2.csproj" />
   </ItemGroup>
 
@@ -27,7 +25,6 @@
     <PackageReference Include="System.ValueTuple" Version="4.3.0" />
     <PackageReference Include="xunit" Version="2.2.0" />
     <PackageReference Include="xunit.runner.visualstudio" Version="2.2.0" />
->>>>>>> 40f775a5
     <PackageReference Include="System.AppContext" Version="4.3.0" />
     <PackageReference Include="System.IO.Compression" Version="4.3.0" />
   </ItemGroup>
@@ -45,15 +42,12 @@
   </ItemGroup>
 
   <ItemGroup>
-<<<<<<< HEAD
     <Folder Include="Properties\" />
   </ItemGroup>
   
   <ItemGroup>
     <ProjectReference Include="..\Hl7.Fhir.Core\Hl7.Fhir.STU3.csproj" />
   </ItemGroup>
-=======
     <Service Include="{82a7f48d-3b50-4b1e-b82e-3ada8210c358}" />
   </ItemGroup>  
->>>>>>> 40f775a5
 </Project>