﻿<Project Sdk="Microsoft.NET.Sdk" ToolsVersion="15.0">
  <PropertyGroup>
    <TargetFrameworks>netcoreapp2.1;net45;net40</TargetFrameworks>
  </PropertyGroup>

  <Import Project="..\fhir-net-api.props" />
  <Import Project="..\fhir-net-api.targets" />

  <PropertyGroup>
    <AssemblyName>Hl7.Fhir.Core.Tests</AssemblyName>
    <ContainsTests>true</ContainsTests>
  </PropertyGroup>

  <ItemGroup>
    <ProjectReference Include="..\..\common\src\Hl7.Fhir.Support.Tests\Hl7.Fhir.Support.Tests.csproj" />
    <ProjectReference Include="..\Hl7.Fhir.Core\Hl7.Fhir.Core.csproj" />
    <ProjectReference Include="..\..\common\src\Hl7.Fhir.Support\Hl7.Fhir.Support.csproj" />
  </ItemGroup>

<<<<<<< HEAD
  <ItemGroup Condition="'$(TargetFramework)' != 'net40'">
    <PackageReference Include="Microsoft.NET.Test.Sdk" Version="15.8.0" />
    <PackageReference Include="MSTest.TestAdapter" Version="1.3.2" />
    <PackageReference Include="MSTest.TestFramework" Version="1.3.2" />
    <PackageReference Include="System.IO.Compression" Version="4.3.0" />
    <PackageReference Include="System.Net.Http" Version="4.3.4" />
    <PackageReference Include="System.ValueTuple" Version="4.5.0" />
=======
  <ItemGroup>
    <PackageReference Include="Microsoft.NET.Test.Sdk" Version="16.2.0" />
    <PackageReference Include="MSTest.TestAdapter" Version="1.4.0" />
    <PackageReference Include="MSTest.TestFramework" Version="1.4.0" />
    <PackageReference Include="System.IO.Compression" Version="4.3.0" />
    <PackageReference Include="System.Net.Http" Version="4.3.4" />
    <PackageReference Include="System.ValueTuple" Version="4.5.0" />
    <PackageReference Include="xunit" Version="2.4.0" />
    <PackageReference Include="xunit.runner.visualstudio" Version="2.4.0" />
>>>>>>> 9d2c3b83
    <PackageReference Include="System.AppContext" Version="4.3.0" />
  </ItemGroup>

  <ItemGroup Condition="'$(TargetFramework)' == 'net40'">
    <Reference Include="Microsoft.VisualStudio.QualityTools.UnitTestFramework, Version=10.0.0.0, Culture=neutral, PublicKeyToken=b03f5f7f11d50a3a, processorArchitecture=MSIL">
      <HintPath>..\..\lib\Microsoft.VisualStudio.QualityTools.UnitTestFramework.dll</HintPath>
    </Reference>
    <PackageReference Include="SharpZipLib" Version="0.86.0" />
  </ItemGroup>

  <ItemGroup Condition="'$(TargetFramework)' != 'netcoreapp2.1'">
    <Reference Include="System.ComponentModel.DataAnnotations" />
  </ItemGroup>

  <ItemGroup>
    <Content Include="TestData\**\*.xml;TestData\**\*.json">
      <CopyToOutputDirectory>PreserveNewest</CopyToOutputDirectory>
    </Content>
    <Content Include="..\Hl7.Fhir.Specification\data\profiles-others.xml" Link="TestData\profiles-others.xml">
      <CopyToOutputDirectory>PreserveNewest</CopyToOutputDirectory>
    </Content>
    <Content Include="TestData\examples.zip;TestData\examples-json.zip">
      <CopyToOutputDirectory>PreserveNewest</CopyToOutputDirectory>
    </Content>
    <Content Include="TestData\fhir-logo.png">
      <CopyToOutputDirectory>PreserveNewest</CopyToOutputDirectory>
    </Content>
  </ItemGroup>

  <ItemGroup>
    <Service Include="{82a7f48d-3b50-4b1e-b82e-3ada8210c358}" />
  </ItemGroup>
</Project><|MERGE_RESOLUTION|>--- conflicted
+++ resolved
@@ -17,7 +17,6 @@
     <ProjectReference Include="..\..\common\src\Hl7.Fhir.Support\Hl7.Fhir.Support.csproj" />
   </ItemGroup>
 
-<<<<<<< HEAD
   <ItemGroup Condition="'$(TargetFramework)' != 'net40'">
     <PackageReference Include="Microsoft.NET.Test.Sdk" Version="15.8.0" />
     <PackageReference Include="MSTest.TestAdapter" Version="1.3.2" />
@@ -25,7 +24,6 @@
     <PackageReference Include="System.IO.Compression" Version="4.3.0" />
     <PackageReference Include="System.Net.Http" Version="4.3.4" />
     <PackageReference Include="System.ValueTuple" Version="4.5.0" />
-=======
   <ItemGroup>
     <PackageReference Include="Microsoft.NET.Test.Sdk" Version="16.2.0" />
     <PackageReference Include="MSTest.TestAdapter" Version="1.4.0" />
@@ -35,7 +33,6 @@
     <PackageReference Include="System.ValueTuple" Version="4.5.0" />
     <PackageReference Include="xunit" Version="2.4.0" />
     <PackageReference Include="xunit.runner.visualstudio" Version="2.4.0" />
->>>>>>> 9d2c3b83
     <PackageReference Include="System.AppContext" Version="4.3.0" />
   </ItemGroup>
 
