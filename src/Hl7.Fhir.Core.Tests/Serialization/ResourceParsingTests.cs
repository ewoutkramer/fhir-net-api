--- conflicted
+++ resolved
@@ -305,8 +305,6 @@
                 Assert.IsTrue(fe.Message.Contains("Invalid Xml encountered"));
             }
         }
-<<<<<<< HEAD
-=======
 
         [TestMethod]
         public void ParseEmptyContained()
@@ -316,6 +314,5 @@
 
             Assert.ThrowsException<FormatException>(() => parser.Parse<Patient>(xml));
         }
->>>>>>> e4d8c41c
     }
 }