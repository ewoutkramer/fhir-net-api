--- conflicted
+++ resolved
@@ -14,11 +14,12 @@
 using System;
 using System.Collections.Generic;
 using System.IO;
-<<<<<<< HEAD
+using System.Text;
+using Hl7.Fhir.ElementModel;
+using Hl7.Fhir.Rest;
+using System.IO;
+using T = System.Threading.Tasks;
 using System.Linq;
-=======
-using T = System.Threading.Tasks;
->>>>>>> 470e563c
 
 namespace Hl7.Fhir.Tests.Serialization
 {
@@ -121,13 +122,8 @@
             l.Type = new CodeableConcept { TextElement = new FhirString("testMandatoryComplexType") };
             l.Id = "testId";
             l.Language = "testLang";
-<<<<<<< HEAD
-            var summaryElements = FhirXmlSerializer.SerializeToString(l, Fhir.Rest.SummaryType.Count);
-
-=======
             var summaryElements = await FhirXmlSerializer.SerializeToStringAsync(l, Fhir.Rest.SummaryType.Count);
             
->>>>>>> 470e563c
             Assert.IsFalse(summaryElements.Contains("<language"));
             Assert.IsTrue(summaryElements.Contains("<type>"));
             Assert.IsTrue(summaryElements.Contains("<id value=\"testId\""));
@@ -160,13 +156,8 @@
                 PreserveBundle = MaskingNodeSettings.PreserveBundleMode.None
             });
 
-<<<<<<< HEAD
-            result = customMaskingNodeForBundle.ToXml(settings: new FhirXmlSerializationSettings());
-
-=======
             result = await customMaskingNodeForBundle.ToXmlAsync(settings: new FhirXmlSerializationSettings());
             
->>>>>>> 470e563c
             Assert.IsTrue(result.Contains("<type value=\"collection\""));
             Assert.IsFalse(result.Contains("<id value=\"bundle-id\""));
         }
@@ -180,13 +171,8 @@
                 Photo = new List<Attachment>() { new Attachment() { ContentType = "text/plain" } }
             };
             var elements = new[] { "photo" };
-<<<<<<< HEAD
-
-            var summaryElements = FhirXmlSerializer.SerializeToString(p, Fhir.Rest.SummaryType.False, elements: elements);
-=======
             
             var summaryElements = await FhirXmlSerializer.SerializeToStringAsync(p, Fhir.Rest.SummaryType.False, elements: elements);
->>>>>>> 470e563c
             Assert.IsFalse(summaryElements.Contains("<birthDate"));
             Assert.IsTrue(summaryElements.Contains("<photo"));
 
