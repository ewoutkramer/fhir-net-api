﻿/* 
 * Copyright (c) 2014, Firely (info@fire.ly) and contributors
 * See the file CONTRIBUTORS for details.
 * 
 * This file is licensed under the BSD 3-Clause license
 * available at https://raw.githubusercontent.com/FirelyTeam/fhir-net-api/master/LICENSE
 */

using Hl7.Fhir.Model;
using Hl7.Fhir.Rest;
using Microsoft.VisualStudio.TestTools.UnitTesting;
using System;
using System.Linq;

namespace Hl7.Fhir.Test.Rest
{
    [TestClass]
    public class SearchParamsTests
    {
        [TestMethod]
        public void CheckAllSearchFhirPathExpressions()
        {
            int errorsFound = 0;
            foreach (var item in ModelInfo.SearchParameters)
            {
                string expression = item.Expression;
                if (string.IsNullOrEmpty(expression))
                {
                    System.Diagnostics.Trace.WriteLine(String.Format("Search parameter {0}.{1} ({2}) has no expression",
                        item.Resource, item.Name, item.Type.ToString()));
                    continue;
                }
                if (expression.Contains(" or "))
                {
                    System.Diagnostics.Trace.WriteLine(String.Format("Search parameter {0}.{1} ({2}) should not contain an 'or' statement",
                        item.Resource, item.Name, item.Type.ToString()));
                    System.Diagnostics.Trace.WriteLine("\t" + item.Expression);
                    errorsFound++;
                }
            }
            Assert.AreEqual(0, errorsFound, "Invalid FhirPath expression in search parameters");
        }

        [TestMethod]
        public void CountSetToNullAndGet()
        {
            var q = new SearchParams();
            q.Count = null;
            Assert.IsFalse(q.Count.HasValue);
        }


        [TestMethod]
        public void ManipulateParameters()
        {
            var q = new SearchParams();

            q.Add("testX", "someVal");
            q.Add("testX", "someVal2");
            q.Add("testXY", "someVal3");

            var paramlist = q.ToUriParamList();
            var vals = paramlist.Values("testX");
            Assert.AreEqual(2, vals.Count());
            Assert.AreEqual("someVal", vals.First());
            Assert.AreEqual("someVal2", vals.Skip(1).First());

            Assert.AreEqual("someVal3", paramlist.SingleValue("testXY"));

            paramlist.Remove("testXY");
            Assert.IsNull(paramlist.SingleValue("testXY"));
            Assert.AreEqual(2, paramlist.Values("testX").Count());
        }

        [TestMethod]
        public void MinimalParams()
        {
            var q = new SearchParams();

            q.Add("name", "ewout");

            // Validate no "Default" search parameters are added except for the ones the user added
            Assert.AreEqual("name=ewout", q.ToUriParamList().ToQueryString());
        }


        [TestMethod]
        public void TestProperties()
        {
            var q = new SearchParams();
            q.Query = "special";
            q.Count = 31;
            q.Summary = SummaryType.Data;
            q.Sort.Add(("sorted", SortOrder.Descending));
            q.Include.Add(("Patient.name", IncludeModifier.None));
            q.Include.Add(("Observation.subject", IncludeModifier.Recurse));
            q.Elements.Add("field1");

            Assert.AreEqual("special", q.Query);
            Assert.AreEqual(31, q.Count);
            Assert.AreEqual(SummaryType.Data, q.Summary);
            Assert.AreEqual(("sorted", SortOrder.Descending), q.Sort.Single());
            Assert.AreEqual(2, q.Include.Count);
            Assert.AreEqual(("Patient.name", IncludeModifier.None), q.Include.First());
            Assert.AreEqual(("Observation.subject", IncludeModifier.Recurse), q.Include.Skip(1).First());
            Assert.AreEqual(1, q.Elements.Count);
            Assert.AreEqual("field1", q.Elements.First());

            q.Query = "special2";
            q.Count = 32;
            q.Summary = SummaryType.True;
            q.Sort.Add(("sorted2", SortOrder.Ascending));
            q.Include.Add(("Patient.name2", IncludeModifier.None));
            q.Include.Remove(("Patient.name", IncludeModifier.None));
            q.Include.Add(("Observation.subject2", IncludeModifier.Iterate));
            q.Elements.Add("field2");

            Assert.AreEqual("special2", q.Query);
            Assert.AreEqual(32, q.Count);
            Assert.AreEqual(SummaryType.True, q.Summary);
<<<<<<< HEAD
            Assert.AreEqual(2, q.Sort.Count);
            Assert.AreEqual(Tuple.Create("sorted2", SortOrder.Ascending), q.Sort.Skip(1).Single());
=======
            Assert.AreEqual(2,q.Sort.Count);
            Assert.AreEqual(("sorted2", SortOrder.Ascending), q.Sort.Skip(1).Single());
>>>>>>> 987475b9
            Assert.AreEqual(3, q.Include.Count);
            Assert.IsTrue(q.Include.Contains(("Patient.name2", IncludeModifier.None)));
            Assert.IsFalse(q.Include.Contains(("Patient.name", IncludeModifier.None)));
            Assert.IsTrue(q.Include.Contains(("Observation.subject", IncludeModifier.Recurse)));
            Assert.IsTrue(q.Include.Contains(("Observation.subject2", IncludeModifier.Iterate)));
            Assert.AreEqual(2, q.Elements.Count);
            Assert.AreEqual("field1", q.Elements.First());
            Assert.AreEqual("field2", q.Elements.Skip(1).First());
        }

        [TestMethod]
        public void ParamOrderHasDefault()
        {
            var q = new SearchParams();

            q.Add("_sort", "birthdate,name,-active");
            Assert.AreEqual(3, q.Sort.Count());
            Assert.AreEqual(("birthdate", SortOrder.Ascending), q.Sort.First());
            Assert.AreEqual(("name", SortOrder.Ascending), q.Sort.Skip(1).First());
            Assert.AreEqual(("active", SortOrder.Descending), q.Sort.Skip(2).First());
        }


        [TestMethod]
        public void ManageSearchResult()
        {
            var q = new SearchParams()
               .Where("name:exact=ewout").OrderBy("birthDate", SortOrder.Descending)
                .SummaryOnly().Include("Patient.managingOrganization").Select("field1", "field2")
                .LimitTo(20);

            var parameters = q.ToUriParamList();

            var p = parameters.Single("name");
            Assert.AreEqual("name:exact", p.Item1);
            Assert.AreEqual("ewout", p.Item2);

            var o = q.Sort;
            Assert.AreEqual("birthDate", o.First().Item1);
            Assert.AreEqual(SortOrder.Descending, o.First().Item2);

            Assert.AreEqual("field1", q.Elements.First());
            Assert.AreEqual("field2", q.Elements.Skip(1).First());
            Assert.AreEqual(2, q.Elements.Count);

            Assert.AreEqual(q.Summary, SummaryType.True);
            Assert.IsTrue(q.Include.Contains(("Patient.managingOrganization", IncludeModifier.None)));
            Assert.AreEqual(20, q.Count);
        }

        [TestMethod]
        public void ReapplySingleParam()
        {
            var q = new SearchParams()
                .Custom("mySearch").OrderBy("adsfadf").OrderBy("q", SortOrder.Descending)
                    .LimitTo(10).LimitTo(20).Custom("miSearch").SummaryOnly().DataOnly();

            Assert.AreEqual("miSearch", q.Query);
            Assert.AreEqual(q.Summary, SummaryType.Data);

            var o = q.Sort;
            Assert.AreEqual("adsfadf", o.First().Item1);
            Assert.AreEqual(SortOrder.Ascending, o.First().Item2);
            Assert.AreEqual("q", o.Skip(1).First().Item1);
            Assert.AreEqual(SortOrder.Descending, o.Skip(1).First().Item2);

            Assert.AreEqual(20, q.Count);
        }

        [TestMethod]
        public void SerializeParams()
        {
            var q = new SearchParams();
            q.Query = "special";
            q.Count = 31;
            q.Summary = SummaryType.Text;
            q.Sort.Add(("sorted", SortOrder.Descending));
            q.Sort.Add(("sorted2", SortOrder.Ascending));
            q.Include.Add(("Patient.name", IncludeModifier.None));
            q.Include.Add(("Observation.subject", IncludeModifier.None));
            q.Elements.Add("field1");
            q.Elements.Add("field2");

            var output = q.ToUriParamList().ToQueryString();
            Assert.AreEqual("_query=special&_count=31&_include=Patient.name&_include=Observation.subject&_sort=-sorted%2Csorted2&_summary=text&_elements=field1%2Cfield2", output);
        }

        [TestMethod]
        public void ParseAndSerializeParams()
        {
            var q = new SearchParams();
            q.Add("_query", "special");
            q.Add("_count", "31");
            q.Add("_summary", "data");
            q.Add("_sort", "-sorted,sorted2");
            q.Add("_include", "Patient.name");
            q.Add("_include:iterate", "Observation.subject");
            q.Add("image:missing", "true");
            q.Add("_elements", "field1,field2");
            var output = q.ToUriParamList().ToQueryString();
            Assert.AreEqual("_query=special&_count=31&_include=Patient.name&_include%3Aiterate=Observation.subject&_sort=-sorted%2Csorted2&_summary=data&_elements=field1%2Cfield2&image%3Amissing=true", output);

            var q2 = SearchParams.FromUriParamList(UriParamList.FromQueryString(output));

            Assert.AreEqual(q.Query, q2.Query);
            Assert.AreEqual(q.Count, q2.Count);
            Assert.AreEqual(q.Summary, q2.Summary);

            CollectionAssert.AreEquivalent(q.Sort.ToList(), q2.Sort.ToList());
            CollectionAssert.AreEquivalent(q.Include.ToList(), q2.Include.ToList());
            CollectionAssert.AreEquivalent(q.Parameters.ToList(), q2.Parameters.ToList());
            CollectionAssert.AreEquivalent(q.Elements.ToList(), q2.Elements.ToList());
        }

        [TestMethod]
        public void ParseAndSerializeSortParams()
        {
            var q = new SearchParams();

            q.Add("_sort", "-sorted,sorted2,_lastUpdated");

            var output = q.ToUriParamList().ToQueryString();
            Assert.AreEqual("_sort=-sorted%2Csorted2%2C_lastUpdated", output);

            var q2 = SearchParams.FromUriParamList(UriParamList.FromQueryString(output));
            Assert.AreEqual(q.Query, q2.Query);
            CollectionAssert.AreEquivalent(q.Sort.ToList(), q2.Sort.ToList());
        }

        [TestMethod]
        public void AcceptEmptyGenericParam()
        {
            var q = new SearchParams();
            q.Add("parameter", String.Empty);
            CollectionAssert.AreEquivalent(
                new[] { Tuple.Create("parameter", String.Empty) },
                q.Parameters.ToList()
            );
        }

        [TestMethod]
        public void FormatExceptionOnDuplicateOrEmptyQueryParam()
        {
            FormatExceptionOnDuplicateOrEmptyParam("_query");
        }

        [TestMethod]
        public void FormatExceptionOnDuplicateOrEmptyTextParam()
        {
            FormatExceptionOnDuplicateOrEmptyParam("_text");
        }

        [TestMethod]
        public void FormatExceptionOnDuplicateOrEmptyContentParam()
        {
            FormatExceptionOnDuplicateOrEmptyParam("_content");
        }

        [TestMethod]
        public void FormatExceptionOnInvalidCountParam()
        {
            var q = new SearchParams();
            var formatException = AssertThrows<FormatException>(() => q.Add("_count", String.Empty));
            Assert.AreEqual("Invalid _count: '' is not a positive integer", formatException.Message);

            formatException = AssertThrows<FormatException>(() => q.Add("_count", "0"));
            Assert.AreEqual("Invalid _count: '0' is not a positive integer", formatException.Message);

            formatException = AssertThrows<FormatException>(() => q.Add("_count", "-100"));
            Assert.AreEqual("Invalid _count: '-100' is not a positive integer", formatException.Message);

            formatException = AssertThrows<FormatException>(() => q.Add("_count", "3.14"));
            Assert.AreEqual("Invalid _count: '3.14' is not a positive integer", formatException.Message);

            formatException = AssertThrows<FormatException>(() => q.Add("_count", "12zz"));
            Assert.AreEqual("Invalid _count: '12zz' is not a positive integer", formatException.Message);
        }

        [TestMethod]
        public void FormatExceptionOnEmptyIncludeParam()
        {
            var q = new SearchParams();
            var formatException = AssertThrows<FormatException>(() => q.Add("_include", String.Empty));
            Assert.AreEqual("Invalid _include value: it cannot be empty", formatException.Message);
        }

        [TestMethod]
        public void FormatExceptionOnEmptyRevIncludeParam()
        {
            var q = new SearchParams();
            var formatException = AssertThrows<FormatException>(() => q.Add("_revinclude", String.Empty));
            Assert.AreEqual("Invalid _revinclude value: it cannot be empty", formatException.Message);
        }

        [TestMethod]
        public void FormatExceptionOnInvalidSortParam()
        {
            var q = new SearchParams();

            // Make sure we no longer accept DSTU2-style _sort
            var formatException = AssertThrows<FormatException>(() => q.Add("_sort:desc", "x"));
            Assert.AreEqual("Invalid _sort: encountered DSTU2 (modifier) based sort, please change to newer format", formatException.Message);

            formatException = AssertThrows<FormatException>(() => q.Add("_sort", ",x,"));
            Assert.AreEqual("Invalid _sort: must be a list of non-empty element names", formatException.Message);

            formatException = AssertThrows<FormatException>(() => q.Add("_sort", "a,,b"));
            Assert.AreEqual("Invalid _sort: must be a list of non-empty element names", formatException.Message);

            formatException = AssertThrows<FormatException>(() => q.Add("_sort", "+x"));
            Assert.AreEqual("Invalid _sort: must be a list of element names, optionally prefixed with '-'", formatException.Message);

            formatException = AssertThrows<FormatException>(() => q.Add("_sort", String.Empty));
            Assert.AreEqual("Invalid _sort: value cannot be empty", formatException.Message);
        }

        [TestMethod]
        public void FormatExceptionOnInvalidSummaryParam()
        {
            var q = new SearchParams();
            var formatException = AssertThrows<FormatException>(() => q.Add("_summary", "x"));
            Assert.AreEqual("Invalid _summary: 'x' is not a recognized summary value", formatException.Message);

            formatException = AssertThrows<FormatException>(() => q.Add("_summary", String.Empty));
            Assert.AreEqual("Invalid _summary: '' is not a recognized summary value", formatException.Message);
        }

        [TestMethod]
        public void FormatExceptionOnDuplicateOrEmptyFilterParam()
        {
            FormatExceptionOnDuplicateOrEmptyParam("_filter");
        }

        [TestMethod]
        public void FormatExceptionOnInvalidContainedParam()
        {
            var q = new SearchParams();
            var formatException = AssertThrows<FormatException>(() => q.Add("_contained", "x"));
            Assert.AreEqual("Invalid _contained: 'x' is not a recognized contained value", formatException.Message);

            formatException = AssertThrows<FormatException>(() => q.Add("_contained", String.Empty));
            Assert.AreEqual("Invalid _contained: '' is not a recognized contained value", formatException.Message);
        }

        [TestMethod]
        public void FormatExceptionOnInvalidContainedTypeParam()
        {
            var q = new SearchParams();
            var formatException = AssertThrows<FormatException>(() => q.Add("_containedType", "x"));
            Assert.AreEqual("Invalid _containedType: 'x' is not a recognized containedType value", formatException.Message);

            formatException = AssertThrows<FormatException>(() => q.Add("_containedType", String.Empty));
            Assert.AreEqual("Invalid _containedType: '' is not a recognized containedType value", formatException.Message);
        }

        [TestMethod]
        public void FormatExceptionOnEmptyElementsParam()
        {
            var q = new SearchParams();
            var formatException = AssertThrows<FormatException>(() => q.Add("_elements", String.Empty));
            Assert.AreEqual("Invalid _elements value: it cannot be empty", formatException.Message);
        }

        private void FormatExceptionOnDuplicateOrEmptyParam(string paramName)
        {
            var q = new SearchParams();
            var formatException = AssertThrows<FormatException>(() => q.Add(paramName, String.Empty));
            Assert.AreEqual(String.Format("Invalid {0} value: it cannot be empty", paramName), formatException.Message);

            q.Add(paramName, "value1");
            formatException = AssertThrows<FormatException>(() => q.Add(paramName, "value2"));
            Assert.AreEqual(String.Format("{0} cannot be specified more than once", paramName), formatException.Message);
        }

        private TException AssertThrows<TException>(Action action) where TException : Exception
        {
            try
            {
                action();
            }
            catch (Exception exception)
            {
                var result = exception as TException;
                if (result == null)
                {
                    Assert.Fail("Expected {0}, actual {1}", typeof(TException), exception.GetType());
                }
                return result;
            }
            Assert.Fail("Should have failed");
            return null;
        }

        [TestMethod]
        public void CheckManualFixesOfTemplateModelInfo()
        {
            //Manualy removed target of EpisodeOfCare from searchparameter DiagnosticReport.encounter
            //Commit: 05bfc4f1d0a4568ca405e248c055a8a16d857ffb
            var sp = ModelInfo.SearchParameters.Where(s => s.Resource == "DiagnosticReport" && s.Name == "encounter").FirstOrDefault();
            Assert.IsNotNull(sp);
            Assert.IsTrue(sp.Path.Contains("DiagnosticReport.encounter"));
            Assert.IsFalse(sp.Target.Contains(ResourceType.EpisodeOfCare));

            //Manualy removed this target from more occurances of the same searchparameter
            //Commit: 3b071d478ff3cb744cb6668ac8512dc7362e6737
         

            var sp3 = ModelInfo.SearchParameters.Where(s => s.Resource == "RiskAssessment" && s.Name == "encounter").FirstOrDefault();
            Assert.IsNotNull(sp3);
            Assert.IsFalse(sp3.Target.Contains(ResourceType.EpisodeOfCare));

            var sp4 = ModelInfo.SearchParameters.Where(s => s.Resource == "List" && s.Name == "encounter").FirstOrDefault();
            Assert.IsNotNull(sp4);
            Assert.IsFalse(sp4.Target.Contains(ResourceType.EpisodeOfCare));

            var sp5 = ModelInfo.SearchParameters.Where(s => s.Resource == "VisionPrescription" && s.Name == "encounter").FirstOrDefault();
            Assert.IsNotNull(sp5);
            Assert.IsFalse(sp5.Target.Contains(ResourceType.EpisodeOfCare));
            
            var sp6 = ModelInfo.SearchParameters.Where(s => s.Resource == "ServiceRequest" && s.Name == "encounter").FirstOrDefault();
            Assert.IsNotNull(sp6);
            Assert.IsFalse(sp6.Target.Contains(ResourceType.EpisodeOfCare));

            var sp7 = ModelInfo.SearchParameters.Where(s => s.Resource == "Flag" && s.Name == "encounter").FirstOrDefault();
            Assert.IsNotNull(sp7);
            Assert.IsFalse(sp7.Target.Contains(ResourceType.EpisodeOfCare));

            var sp8 = ModelInfo.SearchParameters.Where(s => s.Resource == "Observation" && s.Name == "encounter").FirstOrDefault();
            Assert.IsNotNull(sp8);
            Assert.IsFalse(sp8.Target.Contains(ResourceType.EpisodeOfCare));

            var sp9 = ModelInfo.SearchParameters.Where(s => s.Resource == "NutritionOrder" && s.Name == "encounter").FirstOrDefault();
            Assert.IsNotNull(sp9);
            Assert.IsFalse(sp9.Target.Contains(ResourceType.EpisodeOfCare));

            var sp10 = ModelInfo.SearchParameters.Where(s => s.Resource == "Composition" && s.Name == "encounter").FirstOrDefault();
            Assert.IsNotNull(sp10);
            Assert.IsFalse(sp10.Target.Contains(ResourceType.EpisodeOfCare));

            var sp11 = ModelInfo.SearchParameters.Where(s => s.Resource == "DeviceRequest" && s.Name == "encounter").FirstOrDefault();
            Assert.IsNotNull(sp11);
            Assert.IsFalse(sp11.Target.Contains(ResourceType.EpisodeOfCare));

            var sp12 = ModelInfo.SearchParameters.Where(s => s.Resource == "Procedure" && s.Name == "encounter").FirstOrDefault();
            Assert.IsNotNull(sp12);
            Assert.IsFalse(sp12.Target.Contains(ResourceType.EpisodeOfCare));

            var sp13 = ModelInfo.SearchParameters.Where(s => s.Resource == "DocumentReference" && s.Name == "encounter").FirstOrDefault();
            Assert.IsNotNull(sp13);
            Assert.IsTrue(sp13.Target.Contains(ResourceType.EpisodeOfCare));
        }    
    }
}<|MERGE_RESOLUTION|>--- conflicted
+++ resolved
@@ -118,13 +118,8 @@
             Assert.AreEqual("special2", q.Query);
             Assert.AreEqual(32, q.Count);
             Assert.AreEqual(SummaryType.True, q.Summary);
-<<<<<<< HEAD
-            Assert.AreEqual(2, q.Sort.Count);
-            Assert.AreEqual(Tuple.Create("sorted2", SortOrder.Ascending), q.Sort.Skip(1).Single());
-=======
             Assert.AreEqual(2,q.Sort.Count);
             Assert.AreEqual(("sorted2", SortOrder.Ascending), q.Sort.Skip(1).Single());
->>>>>>> 987475b9
             Assert.AreEqual(3, q.Include.Count);
             Assert.IsTrue(q.Include.Contains(("Patient.name2", IncludeModifier.None)));
             Assert.IsFalse(q.Include.Contains(("Patient.name", IncludeModifier.None)));
