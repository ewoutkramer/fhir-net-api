﻿/* 
 * Copyright (c) 2014, Furore (info@furore.com) and contributors
 * See the file CONTRIBUTORS for details.
 * 
 * This file is licensed under the BSD 3-Clause license
 * available at https://raw.githubusercontent.com/ewoutkramer/fhir-net-api/master/LICENSE
 */

using System;
using System.Text;
using System.Collections.Generic;
using System.Linq;
using Microsoft.VisualStudio.TestTools.UnitTesting;
using System.Xml;
using System.Net;
using System.IO;
using Hl7.Fhir.Rest;
using Hl7.Fhir.Serialization;
using Hl7.Fhir.Model;
using Hl7.Fhir.Support;
using System.Threading.Tasks;

namespace Hl7.Fhir.Tests.Rest
{
    [TestClass]
#if PORTABLE45
	public class PortableFhirClientTests
#else
    public class FhirClientTests
#endif
    {
        //Uri testEndpoint = new Uri("http://spark-dstu2.furore.com/fhir");
        // Uri testEndpoint = new Uri("http://localhost.fiddler:1396/fhir");
        // Uri testEndpoint = new Uri("http://localhost:1396/fhir");
         //  Uri testEndpoint = new Uri("http://fhir2.healthintersections.com.au/open");
        // Uri testEndpoint = new Uri("https://api.fhir.me");
<<<<<<< HEAD
        // Uri testEndpoint = new Uri("http://fhirtest.uhn.ca/baseDstu2");
        // Uri testEndpoint = new Uri("http://sqlonfhir-dstu2.azurewebsites.net/fhir");
=======
        //Uri testEndpoint = new Uri("http://fhirtest.uhn.ca/baseDstu2");
        Uri testEndpoint = new Uri("http://localhost:49911/fhir");
>>>>>>> 52ae616b

        [TestInitialize]
        public void TestInitialize()
        {
            System.Diagnostics.Trace.WriteLine("Testing against fhir server: " + testEndpoint);
        }

        [TestMethod, TestCategory("FhirClient")]
        public void FetchConformance()
        {
            FhirClient client = new FhirClient(testEndpoint);

            var entry = client.Conformance();

            Assert.IsNotNull(entry);
            // Assert.AreEqual("Spark.Service", c.Software.Name); // This is only for ewout's server
            Assert.AreEqual(Conformance.RestfulConformanceMode.Server, entry.Rest[0].Mode.Value);
            Assert.AreEqual("200", client.LastResult.Status);
        }


        [TestMethod, TestCategory("FhirClient")]
        public void VerifyFormatParamProcessing()
        {
            // XML
            Assert.AreEqual(ResourceFormat.Xml, ContentType.GetResourceFormatFromFormatParam("xml"));
            Assert.AreEqual(ResourceFormat.Xml, ContentType.GetResourceFormatFromFormatParam("text/xml"));
            Assert.AreEqual(ResourceFormat.Xml, ContentType.GetResourceFormatFromFormatParam("application/xml"));
            Assert.AreEqual(ResourceFormat.Xml, ContentType.GetResourceFormatFromFormatParam("application/xml+fhir"));
            Assert.AreEqual(ResourceFormat.Xml, ContentType.GetResourceFormatFromFormatParam("application/fhir+xml"));

            // JSON
            Assert.AreEqual(ResourceFormat.Json, ContentType.GetResourceFormatFromFormatParam("json"));
            Assert.AreEqual(ResourceFormat.Json, ContentType.GetResourceFormatFromFormatParam("text/json"));
            Assert.AreEqual(ResourceFormat.Json, ContentType.GetResourceFormatFromFormatParam("application/json"));
            Assert.AreEqual(ResourceFormat.Json, ContentType.GetResourceFormatFromFormatParam("application/json+fhir"));
            Assert.AreEqual(ResourceFormat.Json, ContentType.GetResourceFormatFromFormatParam("application/fhir+json"));
        }

        [TestMethod, TestCategory("FhirClient")]
        public void ReadWithFormat()
        {
            FhirClient client = new FhirClient(testEndpoint);

            client.UseFormatParam = true;
            client.PreferredFormat = ResourceFormat.Json;

            var loc = client.Read<Patient>("Patient/example");
            Assert.IsNotNull(loc);
        }


        [TestMethod, TestCategory("FhirClient")]
        public void Read()
        {
            FhirClient client = new FhirClient(testEndpoint);

            var loc = client.Read<Location>("Location/example");
            Assert.IsNotNull(loc);
            Assert.AreEqual("Den Burg", loc.Address.City);

            Assert.AreEqual("1", loc.Id);
            Assert.IsNotNull(loc.Meta.VersionId);

            var loc2 = client.Read<Location>(ResourceIdentity.Build("Location", "1", loc.Meta.VersionId));
            Assert.IsNotNull(loc2);
            Assert.AreEqual(loc2.Id, loc.Id);
            Assert.AreEqual(loc2.Meta.VersionId, loc.Meta.VersionId);

            try
            {
                var random = client.Read<Location>(new Uri("Location/45qq54", UriKind.Relative));
                Assert.Fail();
            }
            catch (FhirOperationException)
            {
                Assert.AreEqual("404", client.LastResult.Status);
            }

            var loc3 = client.Read<Location>(ResourceIdentity.Build("Location", "1", loc.Meta.VersionId));
            Assert.IsNotNull(loc3);
            Assert.AreEqual(FhirSerializer.SerializeResourceToJson(loc),
                            FhirSerializer.SerializeResourceToJson(loc3));

            var loc4 = client.Read<Location>(loc.ResourceIdentity());
            Assert.IsNotNull(loc4);
            Assert.AreEqual(FhirSerializer.SerializeResourceToJson(loc),
                            FhirSerializer.SerializeResourceToJson(loc4));
        }


        [TestMethod, TestCategory("FhirClient")]
        public void ReadRelative()
        {
            FhirClient client = new FhirClient(testEndpoint);

            var loc = client.Read<Location>(new Uri("Location/1", UriKind.Relative));
            Assert.IsNotNull(loc);
            Assert.AreEqual("Den Burg", loc.Address.City);

            var ri = ResourceIdentity.Build(testEndpoint, "Location", "1");
            loc = client.Read<Location>(ri);
            Assert.IsNotNull(loc);
            Assert.AreEqual("Den Burg", loc.Address.City);
        }

#if PORTABLE45z
		[TestMethod, TestCategory("FhirClient")]
		public void ReadRelativeAsync()
		{
			FhirClient client = new FhirClient(testEndpoint);

			var loc = client.ReadAsync<Location>(new Uri("Location/1", UriKind.Relative)).Result;
			Assert.IsNotNull(loc);
			Assert.AreEqual("Den Burg", loc.Resource.Address.City);

			var ri = ResourceIdentity.Build(testEndpoint, "Location", "1");
			loc = client.ReadAsync<Location>(ri).Result;
			Assert.IsNotNull(loc);
			Assert.AreEqual("Den Burg", loc.Resource.Address.City);
		}
#endif
        [TestMethod, TestCategory("FhirClient")]
        public void Search()
        {
            FhirClient client = new FhirClient(testEndpoint);
            Bundle result;

            result = client.Search<DiagnosticReport>();
            Assert.IsNotNull(result);
            Assert.IsTrue(result.Entry.Count() > 10, "Test should use testdata with more than 10 reports");

            result = client.Search<DiagnosticReport>(pageSize: 10);
            Assert.IsNotNull(result);
            Assert.IsTrue(result.Entry.Count <= 10);

            var withSubject =
                result.Entry.ByResourceType<DiagnosticReport>().FirstOrDefault(dr => dr.Subject != null);
            Assert.IsNotNull(withSubject, "Test should use testdata with a report with a subject");

            ResourceIdentity ri = withSubject.ResourceIdentity();

            result = client.SearchById<DiagnosticReport>(ri.Id,
                        includes: new string[] { "DiagnosticReport:subject" });
            Assert.IsNotNull(result);

            Assert.AreEqual(2, result.Entry.Count);  // should have subject too

            Assert.IsNotNull(result.Entry.Single(entry => entry.Resource.ResourceIdentity().ResourceType ==
                        typeof(DiagnosticReport).GetCollectionName()));
            Assert.IsNotNull(result.Entry.Single(entry => entry.Resource.ResourceIdentity().ResourceType ==
                        typeof(Patient).GetCollectionName()));

            result = client.Search<Patient>(new string[] { "name=Chalmers", "name=Peter" });

            Assert.IsNotNull(result);
            Assert.IsTrue(result.Entry.Count > 0);
        }

#if PORTABLE45z
        [TestMethod, TestCategory("FhirClient")]
        public void SearchAsync()
        {
            FhirClient client = new FhirClient(testEndpoint);
            Bundle result;

            result = client.SearchAsync<DiagnosticReport>().Result;
            Assert.IsNotNull(result);
            Assert.IsTrue(result.Entry.Count() > 10, "Test should use testdata with more than 10 reports");

            result = client.SearchAsync<DiagnosticReport>(pageSize: 10).Result;
            Assert.IsNotNull(result);
            Assert.IsTrue(result.Entry.Count <= 10);

            var withSubject = 
                result.Entry.ByResourceType<DiagnosticReport>().FirstOrDefault(dr => dr.Resource.Subject != null);
            Assert.IsNotNull(withSubject, "Test should use testdata with a report with a subject");

            ResourceIdentity ri = new ResourceIdentity(withSubject.Id);

            result = client.SearchByIdAsync<DiagnosticReport>(ri.Id, 
                        includes: new string[] { "DiagnosticReport.subject" }).Result;
            Assert.IsNotNull(result);

            Assert.AreEqual(2, result.Entry.Count);  // should have subject too

            Assert.IsNotNull(result.Entry.Single(entry => new ResourceIdentity(entry.Id).Collection ==
                        typeof(DiagnosticReport).GetCollectionName()));
            Assert.IsNotNull(result.Entry.Single(entry => new ResourceIdentity(entry.Id).Collection ==
                        typeof(Patient).GetCollectionName()));

            result = client.SearchAsync<Patient>(new string[] { "name=Everywoman", "name=Eve" }).Result;

            Assert.IsNotNull(result);
            Assert.IsTrue(result.Entry.Count > 0);
        }
#endif

        [TestMethod, TestCategory("FhirClient")]
        public void Paging()
        {
            FhirClient client = new FhirClient(testEndpoint);

            var result = client.Search<DiagnosticReport>(pageSize: 10);
            Assert.IsNotNull(result);
            Assert.IsTrue(result.Entry.Count <= 10);

            var firstId = result.Entry.First().Resource.Id;

            // Browse forward
            result = client.Continue(result);
            Assert.IsNotNull(result);
            var nextId = result.Entry.First().Resource.Id;
            Assert.AreNotEqual(firstId, nextId);

            // Browse to first
            result = client.Continue(result, PageDirection.First);
            Assert.IsNotNull(result);
            var prevId = result.Entry.First().Resource.Id;
            Assert.AreEqual(firstId, prevId);

            // Forward, then backwards
            result = client.Continue(result, PageDirection.Next);
            Assert.IsNotNull(result);
            result = client.Continue(result, PageDirection.Previous);
            Assert.IsNotNull(result);
            prevId = result.Entry.First().Resource.Id;
            Assert.AreEqual(firstId, prevId);
        }

        [TestMethod, TestCategory("FhirClient")]
        public void PagingInJson()
        {
            FhirClient client = new FhirClient(testEndpoint);
            client.PreferredFormat = ResourceFormat.Json;

            var result = client.Search<DiagnosticReport>(pageSize: 10);
            Assert.IsNotNull(result);
            Assert.IsTrue(result.Entry.Count <= 10);

            var firstId = result.Entry.First().Resource.Id;

            // Browse forward
            result = client.Continue(result);
            Assert.IsNotNull(result);
            var nextId = result.Entry.First().Resource.Id;
            Assert.AreNotEqual(firstId, nextId);

            // Browse to first
            result = client.Continue(result, PageDirection.First);
            Assert.IsNotNull(result);
            var prevId = result.Entry.First().Resource.Id;
            Assert.AreEqual(firstId, prevId);

            // Forward, then backwards
            result = client.Continue(result, PageDirection.Next);
            Assert.IsNotNull(result);
            result = client.Continue(result, PageDirection.Previous);
            Assert.IsNotNull(result);
            prevId = result.Entry.First().Resource.Id;
            Assert.AreEqual(firstId, prevId);
        }


        [TestMethod]
        public void StackOverflow()
        {
            var client = new FhirClient("http://spark.furore.com/fhir");
            var pat = client.Read<Patient>("Patient/1");
        }

        [TestMethod, TestCategory("FhirClient")]
        public void CreateAndFullRepresentation()
        {
            FhirClient client = new FhirClient(testEndpoint);
            client.ReturnFullResource = true;       // which is also the default

            var pat = client.Read<Patient>("Patient/example");
            pat.Id = null;
            pat.Identifier.Clear();
            var patC = client.Create<Patient>(pat);
            Assert.IsNotNull(patC);

            client.ReturnFullResource = false;
            patC = client.Create<Patient>(pat);

            Assert.IsNull(patC);

            if (client.LastBody != null)
            {
                var returned = client.LastBodyAsResource;
                Assert.IsTrue(returned is OperationOutcome);
            }
        }




        private Uri createdTestPatientUrl = null;

        /// <summary>
        /// This test is also used as a "setup" test for the History test.
        /// If you change the number of operations in here, this will make the History test fail.
        /// </summary>
        [TestMethod, TestCategory("FhirClient")]
        public void CreateEditDelete()
        {
            FhirClient client = new FhirClient(testEndpoint);
            var pat = client.Read<Patient>("Patient/example");
            pat.Id = null;
            pat.Identifier.Clear();
            pat.Identifier.Add(new Identifier("http://hl7.org/test/2", "99999"));

            var fe = client.Update(pat); // Update not create as we are providing the ID to be used.
            Assert.IsNotNull(fe);
            Assert.IsNotNull(fe.Id);
            Assert.IsNotNull(fe.Meta.VersionId);
            createdTestPatientUrl = fe.ResourceIdentity();

            fe.Identifier.Add(new Identifier("http://hl7.org/test/2", "3141592"));
            var fe2 = client.Update(fe);

            Assert.IsNotNull(fe2);
            Assert.AreEqual(fe.Id, fe2.Id);
            Assert.AreNotEqual(fe.ResourceIdentity(), fe2.ResourceIdentity());
            Assert.AreEqual(2, fe2.Identifier.Count);

            fe.Identifier.Add(new Identifier("http://hl7.org/test/3", "3141592"));
            var fe3 = client.Update(fe);
            Assert.IsNotNull(fe3);
            Assert.AreEqual(3, fe3.Identifier.Count);

            client.Delete(fe3);

            try
            {
                // Get most recent version
                fe = client.Read<Patient>(fe.ResourceIdentity().WithoutVersion());
                Assert.Fail();
            }
            catch
            {
                Assert.IsTrue(client.LastResult.Status == "410");
            }
        }

        [TestMethod, TestCategory("FhirClient")]
        //Test for github issue https://github.com/ewoutkramer/fhir-net-api/issues/145
        public void Create_ObservationWithValueAsSimpleQuantity_ReadReturnsValueAsQuantity()
        {
            FhirClient client = new FhirClient(testEndpoint);
            var observation = new Observation();
            observation.Status = Observation.ObservationStatus.Preliminary;
            observation.Code = new CodeableConcept("http://loinc.org", "2164-2");
            observation.Value = new SimpleQuantity()
            {
                System = "http://unitsofmeasure.org",
                Value = 23,
                Code = "mg",
                Unit = "miligram"
            };
            observation.BodySite = new CodeableConcept("http://snomed.info/sct", "182756003");
            var fe = client.Create(observation);
            fe = client.Read<Observation>(fe.ResourceIdentity().WithoutVersion());
            Assert.IsInstanceOfType(fe.Value, typeof(Quantity));
        }

#if PORTABLE45z
		/// <summary>
		/// This test is also used as a "setup" test for the History test.
		/// If you change the number of operations in here, this will make the History test fail.
		/// </summary>
		[TestMethod, TestCategory("FhirClient")]
		public void CreateEditDeleteAsync()
		{
			var furore = new Organization
			{
				Name = "Furore",
				Identifier = new List<Identifier> { new Identifier("http://hl7.org/test/1", "3141") },
				Telecom = new List<Contact> { new Contact { System = Contact.ContactSystem.Phone, Value = "+31-20-3467171" } }
			};

			FhirClient client = new FhirClient(testEndpoint);
			var tags = new List<Tag> { new Tag("http://nu.nl/testname", Tag.FHIRTAGSCHEME_GENERAL, "TestCreateEditDelete") };

			var fe = client.CreateAsync<Organization>(furore, tags: tags, refresh: true).Result;

			Assert.IsNotNull(furore);
			Assert.IsNotNull(fe);
			Assert.IsNotNull(fe.Id);
			Assert.IsNotNull(fe.SelfLink);
			Assert.AreNotEqual(fe.Id, fe.SelfLink);
			Assert.IsNotNull(fe.Tags);
			Assert.AreEqual(1, fe.Tags.Count(), "Tag count on new organization record don't match");
			Assert.AreEqual(fe.Tags.First(), tags[0]);
			createdTestOrganizationUrl = fe.Id;

			fe.Resource.Identifier.Add(new Identifier("http://hl7.org/test/2", "3141592"));
			var fe2 = client.UpdateAsync(fe, refresh: true).Result;

			Assert.IsNotNull(fe2);
			Assert.AreEqual(fe.Id, fe2.Id);
			Assert.AreNotEqual(fe.SelfLink, fe2.SelfLink);
			Assert.AreEqual(2, fe2.Resource.Identifier.Count);

			Assert.IsNotNull(fe2.Tags);
			Assert.AreEqual(1, fe2.Tags.Count(), "Tag count on updated organization record don't match");
			Assert.AreEqual(fe2.Tags.First(), tags[0]);

			fe.Resource.Identifier.Add(new Identifier("http://hl7.org/test/3", "3141592"));
			var fe3 = client.UpdateAsync(fe2.Id, fe.Resource, refresh: true).Result;
			Assert.IsNotNull(fe3);
			Assert.AreEqual(3, fe3.Resource.Identifier.Count);

			client.DeleteAsync(fe3).Wait();

			try
			{
				// Get most recent version
				fe = client.ReadAsync<Organization>(new ResourceIdentity(fe.Id)).Result;
				Assert.Fail();
			}
			catch
			{
				Assert.IsTrue(client.LastResponseDetails.Result == HttpStatusCode.Gone);
			}
		}
#endif

        [TestMethod, TestCategory("FhirClient"), Ignore]
        public void History()
        {
            DateTimeOffset timestampBeforeCreationAndDeletions = DateTimeOffset.Now;

            CreateEditDelete(); // this test does a create, update, update, delete (4 operations)

            FhirClient client = new FhirClient(testEndpoint);
            Bundle history = client.History(createdTestPatientUrl);
            Assert.IsNotNull(history);
            Assert.AreEqual(4, history.Entry.Count());
            Assert.AreEqual(3, history.Entry.Where(entry => entry.Resource != null).Count());
            Assert.AreEqual(1, history.Entry.Where(entry => entry.IsDeleted()).Count());

            //// Now, assume no one is quick enough to insert something between now and the next
            //// tests....

            history = client.TypeHistory("Patient", timestampBeforeCreationAndDeletions);
            Assert.IsNotNull(history);
            Assert.AreEqual(4, history.Entry.Count());
            Assert.AreEqual(3, history.Entry.Where(entry => entry.Resource != null).Count());
            Assert.AreEqual(1, history.Entry.Where(entry => entry.IsDeleted()).Count());

            history = client.WholeSystemHistory(timestampBeforeCreationAndDeletions);
            Assert.IsNotNull(history);
            Assert.AreEqual(3, history.Entry.Count());
            Assert.AreEqual(2, history.Entry.Where(entry => entry.Resource != null).Count());
            Assert.AreEqual(1, history.Entry.Where(entry => entry.IsDeleted()).Count());
        }


        [TestMethod]
        [TestCategory("FhirClient")]
        public void TestWithParam()
        {
            var client = new FhirClient(testEndpoint);
            var res = client.Get("ValueSet/patient-contact-relationship/$validate-code?system=http://hl7.org/fhir/patient-contact-relationship&code=emergency");
            Assert.IsNotNull(res);
        }

        [TestMethod, TestCategory("FhirClient")]
        public void ManipulateMeta()
        {
            FhirClient client = new FhirClient(testEndpoint);

            var pat = new Patient();
            pat.Meta = new Meta();
            var key = new Random().Next();
            pat.Meta.ProfileElement.Add(new FhirUri("http://someserver.org/fhir/StructureDefinition/XYZ1-" + key));
            pat.Meta.Security.Add(new Coding("http://mysystem.com/sec", "1234-" + key));
            pat.Meta.Tag.Add(new Coding("http://mysystem.com/tag", "sometag1-" + key));

            //Before we begin, ensure that our new tags are not actually used when doing System Meta()
            var wsm = client.Meta();
            Assert.IsNotNull(wsm);

            Assert.IsFalse(wsm.Profile.Contains("http://someserver.org/fhir/StructureDefinition/XYZ1-" + key));
            Assert.IsFalse(wsm.Security.Select(c => c.Code + "@" + c.System).Contains("1234-" + key + "@http://mysystem.com/sec"));
            Assert.IsFalse(wsm.Tag.Select(c => c.Code + "@" + c.System).Contains("sometag1-" + key + "@http://mysystem.com/tag"));

            Assert.IsFalse(wsm.Profile.Contains("http://someserver.org/fhir/StructureDefinition/XYZ2-" + key));
            Assert.IsFalse(wsm.Security.Select(c => c.Code + "@" + c.System).Contains("5678-" + key + "@http://mysystem.com/sec"));
            Assert.IsFalse(wsm.Tag.Select(c => c.Code + "@" + c.System).Contains("sometag2-" + key + "@http://mysystem.com/tag"));


            // First, create a patient with the first set of meta
            var pat2 = client.Create(pat);
            var loc = pat2.ResourceIdentity(testEndpoint);

            // Meta should be present on created patient
            verifyMeta(pat2.Meta, false, key);

            // Should be present when doing instance Meta()
            var par = client.Meta(loc);
            verifyMeta(par, false, key);

            // Should be present when doing type Meta()
            par = client.Meta(ResourceType.Patient);
            verifyMeta(par, false, key);

            // Should be present when doing System Meta()
            par = client.Meta();
            verifyMeta(par, false, key);

            // Now add some additional meta to the patient

            var newMeta = new Meta();
            newMeta.ProfileElement.Add(new FhirUri("http://someserver.org/fhir/StructureDefinition/XYZ2-" + key));
            newMeta.Security.Add(new Coding("http://mysystem.com/sec", "5678-" + key));
            newMeta.Tag.Add(new Coding("http://mysystem.com/tag", "sometag2-" + key));


            client.AddMeta(loc, newMeta);
            var pat3 = client.Read<Patient>(loc);

            // New and old meta should be present on instance
            verifyMeta(pat3.Meta, true, key);

            // New and old meta should be present on Meta()
            par = client.Meta(loc);
            verifyMeta(par, true, key);

            // New and old meta should be present when doing type Meta()
            par = client.Meta(ResourceType.Patient);
            verifyMeta(par, true, key);

            // New and old meta should be present when doing system Meta()
            par = client.Meta();
            verifyMeta(par, true, key);

            // Now, remove those new meta tags
            client.DeleteMeta(loc, newMeta);

            // Should no longer be present on instance
            var pat4 = client.Read<Patient>(loc);
            verifyMeta(pat4.Meta, false, key);

            // Should no longer be present when doing instance Meta()
            par = client.Meta(loc);
            verifyMeta(par, false, key);

            // Should no longer be present when doing type Meta()
            par = client.Meta(ResourceType.Patient);
            verifyMeta(par, false, key);

            // clear out the client that we created, no point keeping it around
            client.Delete(pat4);

            // Should no longer be present when doing System Meta()
            par = client.Meta();
            verifyMeta(par, false, key);
        }


        private void verifyMeta(Meta meta, bool hasNew, int key)
        {
            Assert.IsTrue(meta.Profile.Contains("http://someserver.org/fhir/StructureDefinition/XYZ1-" + key));
            Assert.IsTrue(meta.Security.Select(c => c.Code + "@" + c.System).Contains("1234-" + key + "@http://mysystem.com/sec"));
            Assert.IsTrue(meta.Tag.Select(c => c.Code + "@" + c.System).Contains("sometag1-" + key + "@http://mysystem.com/tag"));

            if (hasNew)
            {
                Assert.IsTrue(meta.Profile.Contains("http://someserver.org/fhir/StructureDefinition/XYZ2-" + key));
                Assert.IsTrue(meta.Security.Select(c => c.Code + "@" + c.System).Contains("5678-" + key + "@http://mysystem.com/sec"));
                Assert.IsTrue(meta.Tag.Select(c => c.Code + "@" + c.System).Contains("sometag2-" + key + "@http://mysystem.com/tag"));
            }

            if (!hasNew)
            {
                Assert.IsFalse(meta.Profile.Contains("http://someserver.org/fhir/StructureDefinition/XYZ2-" + key));
                Assert.IsFalse(meta.Security.Select(c => c.Code + "@" + c.System).Contains("5678-" + key + "@http://mysystem.com/sec"));
                Assert.IsFalse(meta.Tag.Select(c => c.Code + "@" + c.System).Contains("sometag2-" + key + "@http://mysystem.com/tag"));
            }
        }


        [TestMethod]
        [TestCategory("FhirClient")]
        public void TestSearchByPersonaCode()
        {
            var client = new FhirClient(testEndpoint);

            var pats =
              client.Search<Patient>(
                new[] { string.Format("identifier={0}|{1}", "urn:oid:1.2.36.146.595.217.0.1", "12345") });
            var pat = (Patient)pats.Entry.First().Resource;
        }


        [TestMethod]
        [TestCategory("FhirClient")]
        public void CreateDynamic()
        {
            Resource furore = new Organization
            {
                Name = "Furore",
                Identifier = new List<Identifier> { new Identifier("http://hl7.org/test/1", "3141") },
                Telecom = new List<ContactPoint> {
                    new ContactPoint { System = ContactPoint.ContactPointSystem.Phone, Value = "+31-20-3467171", Use = ContactPoint.ContactPointUse.Work },
                    new ContactPoint { System = ContactPoint.ContactPointSystem.Fax, Value = "+31-20-3467172" }
                }
            };

            FhirClient client = new FhirClient(testEndpoint);

            var fe = client.Create(furore);
            Assert.IsNotNull(fe);
        }

        [TestMethod]
        [TestCategory("FhirClient")]
        public void CallsCallbacks()
        {
            FhirClient client = new FhirClient(testEndpoint);

            bool calledBefore = false;
            HttpStatusCode? status = null;
            byte[] body = null;
            byte[] bodyOut = null;

            client.OnBeforeRequest += (sender, e) =>
                {
                    calledBefore = true;
                    bodyOut = e.Body;
                };

            client.OnAfterResponse += (sender, e) =>
                {
                    body = e.Body;
                    status = e.RawResponse.StatusCode;
                };

            var pat = client.Read<Patient>("Patient/example");
            Assert.IsTrue(calledBefore);
            Assert.IsNotNull(status);
            Assert.IsNotNull(body);

            var bodyText = HttpToEntryExtensions.DecodeBody(body, Encoding.UTF8);

            Assert.IsTrue(bodyText.Contains("<Patient"));

            calledBefore = false;
            client.Create(pat);
            Assert.IsTrue(calledBefore);
            Assert.IsNotNull(bodyOut);

            bodyText = HttpToEntryExtensions.DecodeBody(body, Encoding.UTF8);
            Assert.IsTrue(bodyText.Contains("<Patient"));

        }

        [TestMethod]
        public void TestBinaryDetection()
        {
            Assert.IsFalse(HttpToEntryExtensions.IsBinaryResponse("http://server.org/fhir/Binary", null));
            Assert.IsFalse(HttpToEntryExtensions.IsBinaryResponse("http://server.org/fhir/Binary?param=x", null));
            Assert.IsFalse(HttpToEntryExtensions.IsBinaryResponse("http://server.org/fhir/Binary/_history", null));

            Assert.IsTrue(HttpToEntryExtensions.IsBinaryResponse("http://server.org/fhir/Binary/2", null));
            Assert.IsTrue(HttpToEntryExtensions.IsBinaryResponse("http://server.org/fhir/Binary/2/_history/1", null));

<<<<<<< HEAD
            Assert.IsFalse(HttpToEntryExtensions.IsBinaryResponse("http://server.org/fhir/Binary/2", "application/xml+fhir"));
            Assert.IsFalse(HttpToEntryExtensions.IsBinaryResponse("http://server.org/fhir/Binary/2/_history/1", "application/json+fhir"));

            Assert.IsFalse(HttpToEntryExtensions.IsBinaryResponse("http://server.org/fhir/ValueSet/extensional-case-1/$expand?filter=f", null));
            Assert.IsFalse(HttpToEntryExtensions.IsBinaryResponse("http://server.org/fhir/ValueSet/extensional-case-1/$expand%3Ffilter=f", null));
=======
            Assert.IsFalse(HttpToEntryExtensions.IsBinaryResponse("http://server.org/fhir/ValueSet/extensional-case-1/$expand?filter=f"));
            Assert.IsFalse(HttpToEntryExtensions.IsBinaryResponse("http://server.org/fhir/ValueSet/extensional-case-1/$expand%3Ffilter=f"));
>>>>>>> 52ae616b
        }

        [TestMethod]
        [TestCategory("FhirClient")]
        public void RequestFullResource()
        {
            var client = new FhirClient(testEndpoint);
            var minimal = false;
            client.OnBeforeRequest += (object s, BeforeRequestEventArgs e) => e.RawRequest.Headers["Prefer"] = minimal ? "return=minimal" : "return=representation";

            var result = client.Read<Patient>("Patient/example");
            Assert.IsNotNull(result);
            result.Id = null;
            result.Meta = null;

            client.ReturnFullResource = true;
            minimal = false;
            var posted = client.Create(result);
            Assert.IsNotNull(posted, "Patient example not found");

            minimal = true;     // simulate a server that does not return a body, even if ReturnFullResource = true
            posted = client.Create(result);
            Assert.IsNotNull(posted, "Did not return a resource, even when ReturnFullResource=true");

            client.ReturnFullResource = false;
            minimal = true;
            posted = client.Create(result);
            Assert.IsNull(posted);
        }

        void client_OnBeforeRequest(object sender, BeforeRequestEventArgs e)
        {
            throw new NotImplementedException();
        }

        [TestMethod]
        [TestCategory("FhirClient")]
        public void TestReceiveHtmlIsHandled()
        {
            var client = new FhirClient("http://spark.furore.com/");        // an address that returns html

            try
            {
                var pat = client.Read<Patient>("Patient/1");
                Assert.Fail("Failed to throw an Exception on illegal body");
            }
            catch (FormatException fe)
            {
                if (!fe.Message.Contains("a valid FHIR xml/json body type was expected") && !fe.Message.Contains("not recognized as either xml or json"))
                    Assert.Fail("Failed to recognize invalid body contents");
            }
            catch (Exception)
            {
                Assert.Fail("Failed to throw FormatException on illegal body");
            }
        }

        [TestMethod]
        [TestCategory("FhirClient")]
        public void FhirVersionIsChecked()
        {
            var testEndpointDSTU2 = new Uri("http://spark-dstu2.furore.com/fhir");
            var testEndpointDSTU1 = new Uri("http://spark.furore.com/fhir");
            var testEndpointDSTU12 = new Uri("http://fhirtest.uhn.ca/baseDstu1");
            var testEndpointDSTU22 = new Uri("http://fhirtest.uhn.ca/baseDstu2");
            var testEndpointDSTU23 = new Uri("http://fhir-dev.healthintersections.com.au/open");

            var client = new FhirClient(testEndpointDSTU1);

            Conformance p;

            try
            {
                client = new FhirClient(testEndpointDSTU23, verifyFhirVersion: true);
                p = client.Conformance();
            }
            catch (NotSupportedException)
            {
                //Client uses 1.0.1, server states 1.0.0-7104
            }

            client = new FhirClient(testEndpointDSTU23);
            p = client.Conformance();

            //client = new FhirClient(testEndpointDSTU2);
            //p = client.Read<Patient>("Patient/example");
            //p = client.Read<Patient>("Patient/example");

            //client = new FhirClient(testEndpointDSTU22, verifyFhirVersion:true);
            //p = client.Read<Patient>("Patient/example");
            //p = client.Read<Patient>("Patient/example");


            client = new FhirClient(testEndpointDSTU12);

            try
            {
                p = client.Conformance();
                Assert.Fail("Getting DSTU1 data using DSTU2 parsers should have failed");
            }
            catch (FormatException)
            {
                // OK
            }
        }
    }
}<|MERGE_RESOLUTION|>--- conflicted
+++ resolved
@@ -32,15 +32,12 @@
         //Uri testEndpoint = new Uri("http://spark-dstu2.furore.com/fhir");
         // Uri testEndpoint = new Uri("http://localhost.fiddler:1396/fhir");
         // Uri testEndpoint = new Uri("http://localhost:1396/fhir");
-         //  Uri testEndpoint = new Uri("http://fhir2.healthintersections.com.au/open");
+         // Uri testEndpoint = new Uri("http://fhir2.healthintersections.com.au/open");
         // Uri testEndpoint = new Uri("https://api.fhir.me");
-<<<<<<< HEAD
         // Uri testEndpoint = new Uri("http://fhirtest.uhn.ca/baseDstu2");
-        // Uri testEndpoint = new Uri("http://sqlonfhir-dstu2.azurewebsites.net/fhir");
-=======
         //Uri testEndpoint = new Uri("http://fhirtest.uhn.ca/baseDstu2");
         Uri testEndpoint = new Uri("http://localhost:49911/fhir");
->>>>>>> 52ae616b
+        // Uri testEndpoint = new Uri("http://sqlonfhir-dstu2.azurewebsites.net/fhir");
 
         [TestInitialize]
         public void TestInitialize()
@@ -481,7 +478,7 @@
             Bundle history = client.History(createdTestPatientUrl);
             Assert.IsNotNull(history);
             Assert.AreEqual(4, history.Entry.Count());
-            Assert.AreEqual(3, history.Entry.Where(entry => entry.Resource != null).Count());
+            Assert.AreEqual(3, history.Entry.Where(entry => entry.Resource != null).Count());            
             Assert.AreEqual(1, history.Entry.Where(entry => entry.IsDeleted()).Count());
 
             //// Now, assume no one is quick enough to insert something between now and the next
@@ -513,17 +510,17 @@
         [TestMethod, TestCategory("FhirClient")]
         public void ManipulateMeta()
         {
-            FhirClient client = new FhirClient(testEndpoint);
+           FhirClient client = new FhirClient(testEndpoint);
 
             var pat = new Patient();
             pat.Meta = new Meta();
-            var key = new Random().Next();
+           var key = new Random().Next();
             pat.Meta.ProfileElement.Add(new FhirUri("http://someserver.org/fhir/StructureDefinition/XYZ1-" + key));
             pat.Meta.Security.Add(new Coding("http://mysystem.com/sec", "1234-" + key));
             pat.Meta.Tag.Add(new Coding("http://mysystem.com/tag", "sometag1-" + key));
 
-            //Before we begin, ensure that our new tags are not actually used when doing System Meta()
-            var wsm = client.Meta();
+          //Before we begin, ensure that our new tags are not actually used when doing System Meta()
+          var wsm = client.Meta();
             Assert.IsNotNull(wsm);
 
             Assert.IsFalse(wsm.Profile.Contains("http://someserver.org/fhir/StructureDefinition/XYZ1-" + key));
@@ -535,71 +532,71 @@
             Assert.IsFalse(wsm.Tag.Select(c => c.Code + "@" + c.System).Contains("sometag2-" + key + "@http://mysystem.com/tag"));
 
 
-            // First, create a patient with the first set of meta
-            var pat2 = client.Create(pat);
-            var loc = pat2.ResourceIdentity(testEndpoint);
-
-            // Meta should be present on created patient
+          // First, create a patient with the first set of meta
+          var pat2 = client.Create(pat);
+          var loc = pat2.ResourceIdentity(testEndpoint);          
+
+          // Meta should be present on created patient
             verifyMeta(pat2.Meta, false, key);
 
-            // Should be present when doing instance Meta()
-            var par = client.Meta(loc);
+          // Should be present when doing instance Meta()
+          var par = client.Meta(loc);
             verifyMeta(par, false, key);
 
-            // Should be present when doing type Meta()
-            par = client.Meta(ResourceType.Patient);
+          // Should be present when doing type Meta()
+          par = client.Meta(ResourceType.Patient);
             verifyMeta(par, false, key);
 
-            // Should be present when doing System Meta()
-            par = client.Meta();
+          // Should be present when doing System Meta()
+          par = client.Meta();
             verifyMeta(par, false, key);
 
-            // Now add some additional meta to the patient
-
-            var newMeta = new Meta();
+          // Now add some additional meta to the patient
+
+          var newMeta = new Meta();
             newMeta.ProfileElement.Add(new FhirUri("http://someserver.org/fhir/StructureDefinition/XYZ2-" + key));
-            newMeta.Security.Add(new Coding("http://mysystem.com/sec", "5678-" + key));
-            newMeta.Tag.Add(new Coding("http://mysystem.com/tag", "sometag2-" + key));
-
-
-            client.AddMeta(loc, newMeta);
-            var pat3 = client.Read<Patient>(loc);
-
-            // New and old meta should be present on instance
-            verifyMeta(pat3.Meta, true, key);
-
-            // New and old meta should be present on Meta()
-            par = client.Meta(loc);
+          newMeta.Security.Add(new Coding("http://mysystem.com/sec", "5678-" + key));
+          newMeta.Tag.Add(new Coding("http://mysystem.com/tag", "sometag2-" + key));       
+
+          
+          client.AddMeta(loc, newMeta);
+          var pat3 = client.Read<Patient>(loc);
+
+          // New and old meta should be present on instance
+          verifyMeta(pat3.Meta, true, key);
+
+          // New and old meta should be present on Meta()
+          par = client.Meta(loc);
             verifyMeta(par, true, key);
 
-            // New and old meta should be present when doing type Meta()
-            par = client.Meta(ResourceType.Patient);
+          // New and old meta should be present when doing type Meta()
+          par = client.Meta(ResourceType.Patient);
             verifyMeta(par, true, key);
 
-            // New and old meta should be present when doing system Meta()
-            par = client.Meta();
+          // New and old meta should be present when doing system Meta()
+          par = client.Meta();
             verifyMeta(par, true, key);
 
-            // Now, remove those new meta tags
-            client.DeleteMeta(loc, newMeta);
-
-            // Should no longer be present on instance
-            var pat4 = client.Read<Patient>(loc);
-            verifyMeta(pat4.Meta, false, key);
-
-            // Should no longer be present when doing instance Meta()
-            par = client.Meta(loc);
+          // Now, remove those new meta tags
+          client.DeleteMeta(loc, newMeta);
+
+          // Should no longer be present on instance
+          var pat4 = client.Read<Patient>(loc);
+          verifyMeta(pat4.Meta, false, key);
+
+          // Should no longer be present when doing instance Meta()
+          par = client.Meta(loc);
             verifyMeta(par, false, key);
 
-            // Should no longer be present when doing type Meta()
-            par = client.Meta(ResourceType.Patient);
+          // Should no longer be present when doing type Meta()
+          par = client.Meta(ResourceType.Patient);
             verifyMeta(par, false, key);
 
-            // clear out the client that we created, no point keeping it around
-            client.Delete(pat4);
-
-            // Should no longer be present when doing System Meta()
-            par = client.Meta();
+          // clear out the client that we created, no point keeping it around
+          client.Delete(pat4);
+
+          // Should no longer be present when doing System Meta()
+          par = client.Meta();
             verifyMeta(par, false, key);
         }
 
@@ -647,9 +644,9 @@
             {
                 Name = "Furore",
                 Identifier = new List<Identifier> { new Identifier("http://hl7.org/test/1", "3141") },
-                Telecom = new List<ContactPoint> {
+                Telecom = new List<ContactPoint> { 
                     new ContactPoint { System = ContactPoint.ContactPointSystem.Phone, Value = "+31-20-3467171", Use = ContactPoint.ContactPointUse.Work },
-                    new ContactPoint { System = ContactPoint.ContactPointSystem.Fax, Value = "+31-20-3467172" }
+                    new ContactPoint { System = ContactPoint.ContactPointSystem.Fax, Value = "+31-20-3467172" } 
                 }
             };
 
@@ -711,16 +708,11 @@
             Assert.IsTrue(HttpToEntryExtensions.IsBinaryResponse("http://server.org/fhir/Binary/2", null));
             Assert.IsTrue(HttpToEntryExtensions.IsBinaryResponse("http://server.org/fhir/Binary/2/_history/1", null));
 
-<<<<<<< HEAD
             Assert.IsFalse(HttpToEntryExtensions.IsBinaryResponse("http://server.org/fhir/Binary/2", "application/xml+fhir"));
             Assert.IsFalse(HttpToEntryExtensions.IsBinaryResponse("http://server.org/fhir/Binary/2/_history/1", "application/json+fhir"));
 
             Assert.IsFalse(HttpToEntryExtensions.IsBinaryResponse("http://server.org/fhir/ValueSet/extensional-case-1/$expand?filter=f", null));
             Assert.IsFalse(HttpToEntryExtensions.IsBinaryResponse("http://server.org/fhir/ValueSet/extensional-case-1/$expand%3Ffilter=f", null));
-=======
-            Assert.IsFalse(HttpToEntryExtensions.IsBinaryResponse("http://server.org/fhir/ValueSet/extensional-case-1/$expand?filter=f"));
-            Assert.IsFalse(HttpToEntryExtensions.IsBinaryResponse("http://server.org/fhir/ValueSet/extensional-case-1/$expand%3Ffilter=f"));
->>>>>>> 52ae616b
         }
 
         [TestMethod]
@@ -815,7 +807,7 @@
 
 
             client = new FhirClient(testEndpointDSTU12);
-
+                       
             try
             {
                 p = client.Conformance();
