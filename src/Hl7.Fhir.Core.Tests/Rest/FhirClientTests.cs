--- conflicted
+++ resolved
@@ -30,30 +30,17 @@
         //public static Uri testEndpoint = new Uri("http://localhost.fiddler:1396/fhir");
         //public static Uri testEndpoint = new Uri("https://localhost:44346/fhir");
         //public static Uri testEndpoint = new Uri("http://localhost:1396/fhir");
-<<<<<<< HEAD
         public static Uri testEndpoint = new Uri("http://test.fhir.org/r4");
         //public static Uri testEndpoint = new Uri("http://vonk.fire.ly");
         //public static Uri testEndpoint = new Uri("https://api.fhir.me");
         //public static Uri testEndpoint = new Uri("http://localhost:49911/fhir");
         //public static Uri testEndpoint = new Uri("http://sqlonfhir-r4.azurewebsites.net/fhir");
-=======
-        // public static Uri testEndpoint = new Uri("http://test.fhir.org/r3");
-        public static Uri testEndpoint = new Uri("http://vonk.fire.ly");
-        //public static Uri testEndpoint = new Uri("https://api.fhir.me");
-        //public static Uri testEndpoint = new Uri("http://fhirtest.uhn.ca/baseDstu3");
-        //public static Uri testEndpoint = new Uri("http://localhost:49911/fhir");
-        //public static Uri testEndpoint = new Uri("http://sqlonfhir-stu3.azurewebsites.net/fhir");
->>>>>>> 16c8ded8
 
         //public static Uri _endpointSupportingSearchUsingPost = new Uri("http://localhost:49911/fhir"); 
         public static Uri _endpointSupportingSearchUsingPost = new Uri("http://nde-fhir-ehelse.azurewebsites.net/fhir");
 
-<<<<<<< HEAD
         // public static Uri TerminologyEndpoint = new Uri("http://ontoserver.csiro.au/stu3-latest");
         public static Uri TerminologyEndpoint = new Uri("http://test.fhir.org/r4");
-=======
-        public static Uri TerminologyEndpoint = new Uri("http://ontoserver.csiro.au/stu3-latest");
->>>>>>> 16c8ded8
 
         [TestInitialize]
         public void TestInitialize()
@@ -144,8 +131,6 @@
             Assert.IsNotNull(loc);
         }
 
-<<<<<<< HEAD
-=======
         [TestMethod, TestCategory("FhirClient"), TestCategory("IntegrationTest")]
         [ExpectedException(typeof(FhirOperationException))]
         public void ReadWrongResourceType()
@@ -155,7 +140,6 @@
             var loc = client.Read<Patient>("Location/1");
         }
 
->>>>>>> 16c8ded8
         [TestMethod, TestCategory("FhirClient"), TestCategory("IntegrationTest")]
         public void ReadWebClient()
         {
@@ -277,15 +261,9 @@
         }
 
         [TestMethod, Ignore]   // Something does not work with the gzip
-<<<<<<< HEAD
         [TestCategory("FhirClient"),
             TestCategory("IntegrationTest")]
         public void SearchWebClient()
-=======
-        [TestCategory("FhirClient"), 
-            TestCategory("IntegrationTest")]
-        public void Search()
->>>>>>> 16c8ded8
         {
             FhirClient client = new FhirClient(testEndpoint);
             Bundle result;
@@ -588,13 +566,8 @@
 
         [TestMethod]
         [TestCategory("FhirClient"), TestCategory("IntegrationTest")]
-<<<<<<< HEAD
-        //Test for github issue https://github.com/ewoutkramer/fhir-net-api/issues/145
-        public void Create_ObservationWithValueAsSimpleQuantity_ReadReturnsValueAsQuantityWebClient()
-=======
         //Test for github issue https://github.com/FirelyTeam/fhir-net-api/issues/145
         public void Create_ObservationWithValueAsSimpleQuantity_ReadReturnsValueAsQuantity()
->>>>>>> 16c8ded8
         {
             FhirClient client = new FhirClient(testEndpoint);
             var observation = new Observation();
@@ -742,13 +715,8 @@
         /// This test will fail if the system records AuditEvents 
         /// and counts them in the WholeSystemHistory
         /// </summary>
-<<<<<<< HEAD
         [TestMethod, TestCategory("FhirClient"), TestCategory("IntegrationTest"), Ignore]     // Keeps on failing periodically. Grahames server?
         public void HistoryWebClient()
-=======
-        [TestMethod, TestCategory("FhirClient"), TestCategory("IntegrationTest"),Ignore]     // Keeps on failing periodically. Grahames server?
-        public void History()
->>>>>>> 16c8ded8
         {
             System.Threading.Thread.Sleep(500);
             DateTimeOffset timestampBeforeCreationAndDeletions = DateTimeOffset.Now;
