﻿/* 
 * Copyright (c) 2014, Firely (info@fire.ly) and contributors
 * See the file CONTRIBUTORS for details.
 * 
 * This file is licensed under the BSD 3-Clause license
 * available at https://raw.githubusercontent.com/FirelyTeam/firely-net-sdk/master/LICENSE
 */

using Hl7.Fhir.Model;
using Hl7.Fhir.Rest;
using Hl7.Fhir.Rest.Legacy;
using Hl7.Fhir.Serialization;
using Hl7.Fhir.Utility;
using Microsoft.VisualStudio.TestTools.UnitTesting;
using System;
using System.Collections.Generic;
using System.IO;
using System.Linq;
using System.Net;
using System.Net.Http;
using System.Text;
using System.Threading;
using System.Threading.Tasks;


namespace Hl7.Fhir.Tests.Rest
{
    [TestClass]
    public class FhirClientTests
    {
        //public static Uri testEndpoint = new Uri("http://spark-dstu3.furore.com/fhir");
        //public static Uri testEndpoint = new Uri("http://localhost.fiddler:1396/fhir");
        //public static Uri testEndpoint = new Uri("https://localhost:44346/fhir");
        //public static Uri testEndpoint = new Uri("http://localhost:1396/fhir");
        //public static Uri testEndpoint = new Uri("http://test.fhir.org/r4");
        public static Uri testEndpoint = new Uri("http://vonk.fire.ly/r4");
        //public static Uri testEndpoint = new Uri("https://api.fhir.me");
        //public static Uri testEndpoint = new Uri("http://localhost:49911/fhir");
<<<<<<< HEAD
        //public static Uri testEndpoint = new Uri("http://sqlonfhir-r4.azurewebsites.net/fhir");
=======
        //public static Uri testEndpoint = new Uri("http://sqlonfhir-stu3.azurewebsites.net/fhir");
        public static Uri testEndpoint = new Uri("https://server.fire.ly/r3");
>>>>>>> a516de95

        //public static Uri _endpointSupportingSearchUsingPost = new Uri("http://localhost:49911/fhir"); 
        public static Uri _endpointSupportingSearchUsingPost = new Uri("http://localhost:4080");
        //public static Uri _endpointSupportingSearchUsingPost = new Uri("https://vonk.fire.ly/r3");

        public static Uri TerminologyEndpoint = new Uri("https://r4.ontoserver.csiro.au/fhir");
        // public static Uri TerminologyEndpoint = new Uri("http://test.fhir.org/r4");

        private static string patientId = "pat1" + ModelInfo.Version;
        private static string locationId = "loc1" + ModelInfo.Version;

#if !NETCOREAPP2_1
        [ClassInitialize]
        public static void ClassInitialize(TestContext testContext)
        {
            // Ignore SSL certificate errors
            ServicePointManager.ServerCertificateValidationCallback += (a, b, c, d) => true;
            ServicePointManager.SecurityProtocol = SecurityProtocolType.Tls
               | SecurityProtocolType.Tls12
               | SecurityProtocolType.Tls11
               | SecurityProtocolType.Tls13;

            CreateItems();
        }
#else

        [ClassInitialize]
        public static void ClassInitialize(TestContext context)
        {
            CreateItems();
        }

#endif


        private static void CreateItems()
        {
            var client = new LegacyFhirClient(testEndpoint);

            client.Settings.PreferredFormat = ResourceFormat.Json;
            client.Settings.PreferredReturn = Prefer.ReturnRepresentation;

            var pat = new Patient()
            {
                Name = new List<HumanName>()
                {
                    new HumanName()
                    {
                        Given = new List<string>() {"test_given"},
                        Family = "Donald",
                    }
                },
<<<<<<< HEAD
                Id = "pat1r4",
=======
                Id = patientId,
>>>>>>> a516de95
                Identifier = new List<Identifier>()
                {
                    new Identifier()
                    {
                        System = "urn:oid:1.2.36.146.595.217.0.1",
                        Value = "12345"
                    }
                }
            };

            var loc = new Location()
            {
                Address = new Address()
                {
                    City = "Den Burg"
                },
<<<<<<< HEAD
                Id = "loc1r4"
=======
                Id = locationId
>>>>>>> a516de95
            };

            // Create the patient
            Console.WriteLine("Creating patient...");
            Patient p = client.Update(pat);
            Location l = client.Update(loc);
            Assert.IsNotNull(p);
            Assert.IsNotNull(l);
        }


        [TestInitialize]
        public void TestInitialize()
        {
            System.Diagnostics.Trace.WriteLine("Testing against fhir server: " + testEndpoint);
        }

        public static void DebugDumpBundle(Hl7.Fhir.Model.Bundle b)
        {
            System.Diagnostics.Trace.WriteLine(String.Format("--------------------------------------------\r\nBundle Type: {0} ({1} total items, {2} included)", b.Type.ToString(), b.Total, (b.Entry != null ? b.Entry.Count.ToString() : "-")));

            if (b.Entry != null)
            {
                foreach (var item in b.Entry)
                {
                    if (item.Request != null)
                        System.Diagnostics.Trace.WriteLine(String.Format("        {0}: {1}", item.Request.Method.ToString(), item.Request.Url));
                    if (item.Response != null && item.Response.Status != null)
                        System.Diagnostics.Trace.WriteLine(String.Format("        {0}", item.Response.Status));
                    if (item.Resource != null && item.Resource is Hl7.Fhir.Model.DomainResource)
                    {
                        if (item.Resource.Meta != null && item.Resource.Meta.LastUpdated.HasValue)
                            System.Diagnostics.Trace.WriteLine(String.Format("            Last Updated:{0}, [{1}]", item.Resource.Meta.LastUpdated.Value, item.Resource.Meta.LastUpdated.Value.ToString("HH:mm:ss.FFFF")));
                        Hl7.Fhir.Rest.ResourceIdentity ri = new Hl7.Fhir.Rest.ResourceIdentity(item.FullUrl);
                        System.Diagnostics.Trace.WriteLine(String.Format("            {0}", (item.Resource as Hl7.Fhir.Model.DomainResource).ResourceIdentity(ri.BaseUri).OriginalString));
                    }
                }
            }
        }

        [TestMethod, TestCategory("FhirClient"), TestCategory("IntegrationTest")]
        public void FetchConformanceWebClient()
        {
            LegacyFhirClient client = new LegacyFhirClient(testEndpoint);
            TestConformance(client);
        }

        [TestMethod, TestCategory("FhirClient"), TestCategory("IntegrationTest")]
        public void FetchConformanceHttpClient()
        {
            using (var client = new FhirClient(testEndpoint))
            {
                TestConformance(client);
            }
        }

        private void TestConformance(BaseFhirClient client)
        {
            client.Settings.ParserSettings.AllowUnrecognizedEnums = true;
            var entry = client.CapabilityStatement();

            Assert.IsNotNull(entry);
            Assert.IsNotNull(entry.FhirVersion);
            // Assert.AreEqual("Spark.Service", c.Software.Name); // This is only for ewout's server
            Assert.AreEqual(CapabilityStatement.RestfulCapabilityMode.Server, entry.Rest[0].Mode.Value);
            Assert.AreEqual("200", client.LastResult.Status);

            entry = client.CapabilityStatement(SummaryType.True);

            Assert.IsNull(entry.Text); // DSTU2 has this property as not include as part of the summary (that would be with SummaryType.Text)
            Assert.IsNotNull(entry);
            Assert.IsNotNull(entry.FhirVersion);
            Assert.AreEqual(CapabilityStatement.RestfulCapabilityMode.Server, entry.Rest[0].Mode.Value);
            Assert.AreEqual("200", client.LastResult.Status);

            Assert.IsNotNull(entry.Rest[0].Resource, "The resource property should be in the summary");
            Assert.AreNotEqual(0, entry.Rest[0].Resource.Count, "There is expected to be at least 1 resource defined in the conformance statement");
            Assert.IsTrue(entry.Rest[0].Resource[0].Type.HasValue, "The resource type should be provided");
            Assert.AreNotEqual(0, entry.Rest[0].Operation.Count, "operations should be listed in the summary"); // actually operations are now a part of the summary
        }

        [TestMethod, TestCategory("FhirClient"), TestCategory("IntegrationTest")]
        public void PatchClient()
        {
            using var client = new LegacyFhirClient(testEndpoint);
            Patch(client);

        }


        [TestMethod, TestCategory("FhirClient"), TestCategory("IntegrationTest")]
        public void PatchHttpClient()
        {
            using var client = new FhirClient(testEndpoint);
            Patch(client);

        }

        private void Patch(BaseFhirClient client)
        {
            var patchparams = new Parameters();
            patchparams.AddAddPatchParameter("Patient", "birthdate", new Date("1930-01-01"));
            client.Patch<Patient>("example", patchparams);
        }

        [TestMethod, TestCategory("FhirClient"), TestCategory("IntegrationTest")]
        public void CondionalPatchClient()
        {
            using var client = new LegacyFhirClient(testEndpoint);
            ConditionalPatch(client);

        }


        [TestMethod, TestCategory("FhirClient"), TestCategory("IntegrationTest")]
        public void CondionalPatchHttpClient()
        {
            using var client = new FhirClient(testEndpoint);
            ConditionalPatch(client);

        }

        private void ConditionalPatch(BaseFhirClient client)
        {
            var patchparams = new Parameters();
            patchparams.AddAddPatchParameter("Patient", "birthdate", new Date("1930-01-01"));
            var condition = new SearchParams().Where("name=Donald");
            client.Patch<Patient>(condition, patchparams);
        }

        [TestMethod, TestCategory("FhirClient")]
        public void VerifyFormatParamProcessing()
        {
            // XML
            Assert.AreEqual(ResourceFormat.Xml, ContentType.GetResourceFormatFromFormatParam("xml"));
            Assert.AreEqual(ResourceFormat.Xml, ContentType.GetResourceFormatFromFormatParam("text/xml"));
            Assert.AreEqual(ResourceFormat.Xml, ContentType.GetResourceFormatFromFormatParam("application/xml"));
            Assert.AreEqual(ResourceFormat.Xml, ContentType.GetResourceFormatFromFormatParam("application/xml+fhir"));
            Assert.AreEqual(ResourceFormat.Xml, ContentType.GetResourceFormatFromFormatParam("application/fhir+xml"));

            // JSON
            Assert.AreEqual(ResourceFormat.Json, ContentType.GetResourceFormatFromFormatParam("json"));
            Assert.AreEqual(ResourceFormat.Json, ContentType.GetResourceFormatFromFormatParam("text/json"));
            Assert.AreEqual(ResourceFormat.Json, ContentType.GetResourceFormatFromFormatParam("application/json"));
            Assert.AreEqual(ResourceFormat.Json, ContentType.GetResourceFormatFromFormatParam("application/json+fhir"));
            Assert.AreEqual(ResourceFormat.Json, ContentType.GetResourceFormatFromFormatParam("application/fhir+json"));
        }

        [TestMethod, TestCategory("FhirClient"), TestCategory("IntegrationTest")]
        public void ReadWithFormatWebClient()
        {
            LegacyFhirClient client = new LegacyFhirClient(testEndpoint);
            testReadWithFormat(client);
        }

        [TestMethod, TestCategory("FhirClient"), TestCategory("IntegrationTest")]
        public void ReadWithFormatHttpClient()
        {
            using (var client = new FhirClient(testEndpoint))
            {
                testReadWithFormat(client);
            }
        }

        private void testReadWithFormat(BaseFhirClient client)
        {
            client.Settings.UseFormatParameter = true;
            client.Settings.PreferredFormat = ResourceFormat.Json;
            var loc = client.Read<Patient>("Patient/pat1r4");
            Assert.IsNotNull(loc);
        }

        [TestMethod, TestCategory("FhirClient"), TestCategory("IntegrationTest")]
        [ExpectedException(typeof(FhirOperationException))]
        public void ReadWrongResourceType()
        {
            LegacyFhirClient client = new LegacyFhirClient(testEndpoint);
            var loc = client.Read<Patient>("Location/" + locationId);
        }

        [TestMethod, TestCategory("FhirClient"), TestCategory("IntegrationTest")]
        [ExpectedException(typeof(FhirOperationException))]
        public void ReadWrongResourceTypeHttpClient()
        {
            FhirClient client = new FhirClient(testEndpoint);
            testReadWrongResourceType(client);
        }

        private void testReadWrongResourceType(BaseFhirClient client)
        {
<<<<<<< HEAD
            var loc = client.Read<Patient>("Location/loc1r4");
=======
            var loc = client.Read<Patient>("Location/" + locationId);
>>>>>>> a516de95
        }

        [TestMethod, TestCategory("FhirClient"), TestCategory("IntegrationTest")]
        public void ReadWebClient()
        {
            LegacyFhirClient client = new LegacyFhirClient(testEndpoint);
            testReadClient(client);
        }

        [TestMethod, TestCategory("FhirClient"), TestCategory("IntegrationTest")]
        public void ReadHttpClient()
        {
            using (FhirClient client = new FhirClient(testEndpoint))
            {
                testReadClient(client);
            }
        }

        private void testReadClient(BaseFhirClient client)
        {
<<<<<<< HEAD
            var loc = client.Read<Location>("Location/loc1r4");
            Assert.IsNotNull(loc);
            Assert.AreEqual("Den Burg", loc.Address.City);

            Assert.AreEqual("loc1r4", loc.Id);
            Assert.IsNotNull(loc.Meta.VersionId);

            var loc2 = client.Read<Location>(ResourceIdentity.Build("Location", "loc1r4", loc.Meta.VersionId));
=======
            var loc = client.Read<Location>("Location/" + locationId);
            Assert.IsNotNull(loc);
            Assert.AreEqual("Den Burg", loc.Address.City);

            Assert.AreEqual(locationId, loc.Id);
            Assert.IsNotNull(loc.Meta.VersionId);

            var loc2 = client.Read<Location>(ResourceIdentity.Build("Location", locationId, loc.Meta.VersionId));
>>>>>>> a516de95
            Assert.IsNotNull(loc2);
            Assert.AreEqual(loc2.Id, loc.Id);
            Assert.AreEqual(loc2.Meta.VersionId, loc.Meta.VersionId);

            try
            {
                var random = client.Read<Location>(new Uri("Location/45qq54", UriKind.Relative));
                Assert.Fail();
            }
            catch (FhirOperationException ex)
            {
                Assert.AreEqual(HttpStatusCode.NotFound, ex.Status);
                Assert.AreEqual("404", client.LastResult.Status);
            }

<<<<<<< HEAD
            var loc3 = client.Read<Location>(ResourceIdentity.Build("Location", "loc1r4", loc.Meta.VersionId));
=======
            var loc3 = client.Read<Location>(ResourceIdentity.Build("Location", locationId, loc.Meta.VersionId));
>>>>>>> a516de95
            Assert.IsNotNull(loc3);
            var jsonSer = new FhirJsonSerializer();
            Assert.AreEqual(jsonSer.SerializeToString(loc),
                            jsonSer.SerializeToString(loc3));

            var loc4 = client.Read<Location>(loc.ResourceIdentity());
            Assert.IsNotNull(loc4);
            Assert.AreEqual(jsonSer.SerializeToString(loc),
                            jsonSer.SerializeToString(loc4));
        }



        [TestMethod, TestCategory("FhirClient"), TestCategory("IntegrationTest")]
        public void ReadRelativeWebClient()
        {
            LegacyFhirClient client = new LegacyFhirClient(testEndpoint);
            testReadRelative(client);

        }

        [TestMethod, TestCategory("FhirClient"), TestCategory("IntegrationTest")]
        public void ReadRelativeHttpClient()
        {
            using (FhirClient client = new FhirClient(testEndpoint))
            {
                testReadRelative(client);
            }
        }

        private void testReadRelative(BaseFhirClient client)
        {
<<<<<<< HEAD
            var loc = client.Read<Location>(new Uri("Location/loc1r4", UriKind.Relative));
            Assert.IsNotNull(loc);
            Assert.AreEqual("Den Burg", loc.Address.City);

            var ri = ResourceIdentity.Build(testEndpoint, "Location", "loc1r4");
=======
            var loc = client.Read<Location>(new Uri("Location/" + locationId, UriKind.Relative));
            Assert.IsNotNull(loc);
            Assert.AreEqual("Den Burg", loc.Address.City);

            var ri = ResourceIdentity.Build(testEndpoint, "Location", locationId);
>>>>>>> a516de95
            loc = client.Read<Location>(ri);
            Assert.IsNotNull(loc);
            Assert.AreEqual("Den Burg", loc.Address.City);
        }

#if NO_ASYNC_ANYMORE
		[TestMethod, TestCategory("FhirClient")]
		public void ReadRelativeAsyncWebClient()
		{
			FhirClient client = new FhirClient(testEndpoint);
            testRelativeAsyncClient(client);			
		}

        [TestMethod, TestCategory("FhirClient")]
		public void ReadRelativeAsyncHttpClient()
		{
			using (FhirHttpClient client = new FhirHttpClient(testEndpoint))
            {
               testRelativeAsyncClient(client);
            }
        }

        private void testRelativeAsyncClient(BaseFhirClient client)
        {
<<<<<<< HEAD
            var loc = client.ReadAsync<Location>(new Uri("Location/loc1r4", UriKind.Relative)).Result;
            Assert.IsNotNull(loc);
            Assert.AreEqual("Den Burg", loc.Address.City);

            var ri = ResourceIdentity.Build(testEndpoint, "Location", "loc1r4");
=======
            var loc = client.ReadAsync<Location>(new Uri("Location/" + locationId, UriKind.Relative)).Result;
            Assert.IsNotNull(loc);
            Assert.AreEqual("Den Burg", loc.Address.City);

            var ri = ResourceIdentity.Build(testEndpoint, "Location", locationId);
>>>>>>> a516de95
            loc = client.ReadAsync<Location>(ri).Result;
            Assert.IsNotNull(loc);
            Assert.AreEqual("Den Burg", loc.Address.City);
        }
#endif

        public static void Compression_OnBeforeWebRequestGZip(object sender, BeforeRequestEventArgs e)
        {
            if (e.RawRequest != null)
            {
                // e.RawRequest.AutomaticDecompression = System.Net.DecompressionMethods.Deflate | System.Net.DecompressionMethods.GZip;
                e.RawRequest.Headers.Remove("Accept-Encoding");
                e.RawRequest.Headers["Accept-Encoding"] = "gzip";
            }
        }

        public static void Compression_OnBeforeWebRequestDeflate(object sender, BeforeRequestEventArgs e)
        {
            if (e.RawRequest != null)
            {
                // e.RawRequest.AutomaticDecompression = System.Net.DecompressionMethods.Deflate | System.Net.DecompressionMethods.GZip;
                e.RawRequest.Headers.Remove("Accept-Encoding");
                e.RawRequest.Headers["Accept-Encoding"] = "deflate";
            }
        }

        public static void Compression_OnBeforeWebRequestZipOrDeflate(object sender, BeforeRequestEventArgs e)
        {
            if (e.RawRequest != null)
            {
                // e.RawRequest.AutomaticDecompression = System.Net.DecompressionMethods.Deflate | System.Net.DecompressionMethods.GZip;
                e.RawRequest.Headers.Remove("Accept-Encoding");
                e.RawRequest.Headers["Accept-Encoding"] = "gzip, deflate";
            }
        }



        [TestMethod, Ignore]   // Something does not work with the gzip
        [TestCategory("FhirClient"), TestCategory("IntegrationTest")]
        [TestCategory("FhirClient"),
            TestCategory("IntegrationTest")]
        public void SearchWebClient()
        {
            LegacyFhirClient client = new LegacyFhirClient(testEndpoint);
            Bundle result;

            client.Settings.CompressRequestBody = true;
            client.OnBeforeRequest += Compression_OnBeforeWebRequestGZip;
            client.OnAfterResponse += Client_OnAfterWebResponse;

            result = client.Search<DiagnosticReport>();
            client.OnAfterResponse -= Client_OnAfterWebResponse;
            Assert.IsNotNull(result);
            Assert.IsTrue(result.Entry.Count() > 10, "Test should use testdata with more than 10 reports");

            client.OnBeforeRequest -= Compression_OnBeforeWebRequestZipOrDeflate;
            client.OnBeforeRequest += Compression_OnBeforeWebRequestZipOrDeflate;

            result = client.Search<DiagnosticReport>(pageSize: 10);
            Assert.IsNotNull(result);
            Assert.IsTrue(result.Entry.Count <= 10);

            client.OnBeforeRequest -= Compression_OnBeforeWebRequestGZip;

            var withSubject = result.Entry.ByResourceType<DiagnosticReport>().FirstOrDefault(dr => dr.Subject != null);
            Assert.IsNotNull(withSubject, "Test should use testdata with a report with a subject");

            ResourceIdentity ri = withSubject.ResourceIdentity();

            // TODO: The include on Grahame's server doesn't currently work
            //result = client.SearchById<DiagnosticReport>(ri.Id,
            //            includes: new string[] { "DiagnosticReport:subject" });
            //Assert.IsNotNull(result);

            //Assert.AreEqual(2, result.Entry.Count);  // should have subject too

            //Assert.IsNotNull(result.Entry.Single(entry => entry.Resource.ResourceIdentity().ResourceType ==
            //            typeof(DiagnosticReport).GetCollectionName()));
            //Assert.IsNotNull(result.Entry.Single(entry => entry.Resource.ResourceIdentity().ResourceType ==
            //            typeof(Patient).GetCollectionName()));

            client.OnBeforeRequest += Compression_OnBeforeWebRequestDeflate;

            result = client.Search<Patient>(new string[] { "name=Chalmers", "name=Peter" });

            Assert.IsNotNull(result);
            Assert.IsTrue(result.Entry.Count > 0);
        }
        [TestMethod, Ignore]   // Something does not work with the gzip
        [TestCategory("FhirClient"), TestCategory("IntegrationTest")]
        public void SearchHttpClient()
        {
            using (var handler = new HttpClientHandler())
            using (FhirClient client = new FhirClient(testEndpoint, messageHandler: handler))
            {
                Bundle result;

                client.Settings.CompressRequestBody = true;
                handler.AutomaticDecompression = DecompressionMethods.GZip;

                result = client.Search<DiagnosticReport>();
                Assert.IsNotNull(result);
                Assert.IsTrue(result.Entry.Count() > 10, "Test should use testdata with more than 10 reports");

                handler.AutomaticDecompression = DecompressionMethods.GZip | DecompressionMethods.Deflate;


                result = client.Search<DiagnosticReport>(pageSize: 10);
                Assert.IsNotNull(result);
                Assert.IsTrue(result.Entry.Count <= 10);

                handler.AutomaticDecompression = DecompressionMethods.GZip;

                var withSubject = result.Entry.ByResourceType<DiagnosticReport>().FirstOrDefault(dr => dr.Subject != null);
                Assert.IsNotNull(withSubject, "Test should use testdata with a report with a subject");

                ResourceIdentity ri = withSubject.ResourceIdentity();

                handler.AutomaticDecompression = DecompressionMethods.Deflate;

                result = client.Search<Patient>(new string[] { "name=Chalmers", "name=Peter" });

                Assert.IsNotNull(result);
                Assert.IsTrue(result.Entry.Count > 0);
            }
        }

        private void Client_OnAfterWebResponse(object sender, AfterResponseEventArgs e)
        {
            // Test that the response was compressed
            Assert.AreEqual("gzip", e.RawResponse.Headers[HttpResponseHeader.ContentEncoding]);
        }

        [TestMethod, TestCategory("FhirClient")]
        [ExpectedException(typeof(ArgumentException))]
        public void SearchInvalidCriteria()
        {
            LegacyFhirClient client = new LegacyFhirClient(testEndpoint);
            testSearchInvalidCriteria(client);
        }

        [TestMethod, TestCategory("FhirClient")]
        [ExpectedException(typeof(ArgumentException))]
        public void SearchInvalidCriteriaHttpClient()
        {
            var client = new FhirClient(testEndpoint);
            testSearchInvalidCriteria(client);
        }

        private void testSearchInvalidCriteria(BaseFhirClient client)
        {
            var result = client.Search<Patient>(new string[] { "test" });
        }

#if NO_ASYNC_ANYMORE
        [TestMethod, TestCategory("FhirClient")]
        public void SearchAsyncWebClient()
        {
            FhirClient client = new FhirClient(testEndpoint);
            testSearchAsyncHttpClient(client);
        }



        public void SearchAsyncHttpClient()
        {
            using(FhirHttpClient client = new FhirHttpClient(testEndpoint))
            {
                testSearchAsyncHttpClient(client);
            }
        }

        private void testSearchAsyncHttpClient(BaseFhirClient client)
        {
            Bundle result;

            result = client.SearchAsync<DiagnosticReport>().Result;
            Assert.IsNotNull(result);
            Assert.IsTrue(result.Entry.Count() > 10, "Test should use testdata with more than 10 reports");

            result = client.SearchAsync<DiagnosticReport>(pageSize: 10).Result;
            Assert.IsNotNull(result);
            Assert.IsTrue(result.Entry.Count <= 10);

            var withSubject =
                result.Entry.ByResourceType<DiagnosticReport>().FirstOrDefault(dr => dr.Subject != null);
            Assert.IsNotNull(withSubject, "Test should use testdata with a report with a subject");

            ResourceIdentity ri = new ResourceIdentity(withSubject.Id);

            result = client.SearchByIdAsync<DiagnosticReport>(ri.Id,
                        includes: new string[] { "DiagnosticReport.subject" }).Result;
            Assert.IsNotNull(result);

            Assert.AreEqual(2, result.Entry.Count);  // should have subject too

            Assert.IsNotNull(result.Entry.Single(entry => new ResourceIdentity(entry.Resource.Id).Collection ==
                        typeof(DiagnosticReport).GetCollectionName()));
            Assert.IsNotNull(result.Entry.Single(entry => new ResourceIdentity(entry.Resource.Id).Collection ==
                        typeof(Patient).GetCollectionName()));

            result = client.SearchAsync<Patient>(new string[] { "name=Everywoman", "name=Eve" }).Result;

            Assert.IsNotNull(result);
            Assert.IsTrue(result.Entry.Count > 0);
        }

        public void SearchAsyncHttpClient()
        {
            using(TestClient client = new TestClient(testEndpoint))
            {
                Bundle result;

                result = client.SearchAsync<DiagnosticReport>().Result;
                Assert.IsNotNull(result);
                Assert.IsTrue(result.Entry.Count() > 10, "Test should use testdata with more than 10 reports");

                result = client.SearchAsync<DiagnosticReport>(pageSize: 10).Result;
                Assert.IsNotNull(result);
                Assert.IsTrue(result.Entry.Count <= 10);

                var withSubject = 
                    result.Entry.ByResourceType<DiagnosticReport>().FirstOrDefault(dr => dr.Resource.Subject != null);
                Assert.IsNotNull(withSubject, "Test should use testdata with a report with a subject");

                ResourceIdentity ri = new ResourceIdentity(withSubject.Id);

                result = client.SearchByIdAsync<DiagnosticReport>(ri.Id, 
                            includes: new string[] { "DiagnosticReport.subject" }).Result;
                Assert.IsNotNull(result);

                Assert.AreEqual(2, result.Entry.Count);  // should have subject too

                Assert.IsNotNull(result.Entry.Single(entry => new ResourceIdentity(entry.Id).Collection ==
                            typeof(DiagnosticReport).GetCollectionName()));
                Assert.IsNotNull(result.Entry.Single(entry => new ResourceIdentity(entry.Id).Collection ==
                            typeof(Patient).GetCollectionName()));

                result = client.SearchAsync<Patient>(new string[] { "name=Everywoman", "name=Eve" }).Result;

                Assert.IsNotNull(result);
                Assert.IsTrue(result.Entry.Count > 0);
            }
        }
#endif


        [TestMethod, TestCategory("FhirClient"), TestCategory("IntegrationTest")]
        public void PagingWebClient()
        {
            LegacyFhirClient client = new LegacyFhirClient(testEndpoint);

            testPaging(client);
        }

        [TestMethod, TestCategory("FhirClient"), TestCategory("IntegrationTest")]
        public void PagingHttpClient()
        {
            using (FhirClient client = new FhirClient(testEndpoint))
            {
                testPaging(client);
            }
        }

        private void testPaging(BaseFhirClient client)
        {
            var result = client.Search<Patient>(pageSize: 10);
            Assert.IsNotNull(result);
            Assert.IsTrue(result.Entry.Count <= 10);

            var firstId = result.Entry.First().Resource.Id;

            // Browse forward
            result = client.Continue(result);
            Assert.IsNotNull(result);
            var nextId = result.Entry.First().Resource.Id;
            Assert.AreNotEqual(firstId, nextId);

            // Browse to first
            result = client.Continue(result, PageDirection.First);
            Assert.IsNotNull(result);
            var prevId = result.Entry.First().Resource.Id;
            Assert.AreEqual(firstId, prevId);

            // Forward, then backwards
            result = client.Continue(result, PageDirection.Next);
            Assert.IsNotNull(result);
            result = client.Continue(result, PageDirection.Previous);
            Assert.IsNotNull(result);
            prevId = result.Entry.First().Resource.Id;
            Assert.AreEqual(firstId, prevId);
        }


        [TestMethod, TestCategory("FhirClient"), TestCategory("IntegrationTest")]
        public void PagingInJsonWebClient()
        {
            LegacyFhirClient client = new LegacyFhirClient(testEndpoint);
            testPagingInJson(client);
        }


        [TestMethod, TestCategory("FhirClient"), TestCategory("IntegrationTest")]
        public void PagingInJsonHttpClient()
        {
            using (FhirClient client = new FhirClient(testEndpoint))
            {
                testPagingInJson(client);
            }
        }

        private static void testPagingInJson(BaseFhirClient client)
        {
            client.Settings.PreferredFormat = ResourceFormat.Json;

            var result = client.Search<Patient>(pageSize: 10);
            Assert.IsNotNull(result);
            Assert.IsTrue(result.Entry.Count <= 10);

            var firstId = result.Entry.First().Resource.Id;

            // Browse forward
            result = client.Continue(result);
            Assert.IsNotNull(result);
            var nextId = result.Entry.First().Resource.Id;
            Assert.AreNotEqual(firstId, nextId);

            // Browse to first
            result = client.Continue(result, PageDirection.First);
            Assert.IsNotNull(result);
            var prevId = result.Entry.First().Resource.Id;
            Assert.AreEqual(firstId, prevId);

            // Forward, then backwards
            result = client.Continue(result, PageDirection.Next);
            Assert.IsNotNull(result);
            result = client.Continue(result, PageDirection.Previous);
            Assert.IsNotNull(result);
            prevId = result.Entry.First().Resource.Id;
            Assert.AreEqual(firstId, prevId);
        }



        [TestMethod]
        [TestCategory("FhirClient"), TestCategory("IntegrationTest")]
        public void CreateAndFullRepresentationWebClient()
        {
            LegacyFhirClient client = new LegacyFhirClient(testEndpoint);
            testCreateAndFullRepresentation(client);
        }

        [TestMethod]
        [TestCategory("FhirClient"), TestCategory("IntegrationTest")]
        public void CreateAndFullRepresentationHttpClient()
        {
            using (FhirClient client = new FhirClient(testEndpoint))
            {
                testCreateAndFullRepresentation(client);
            }
        }

        private static void testCreateAndFullRepresentation(BaseFhirClient client)
        {
            client.Settings.PreferredReturn = Prefer.ReturnRepresentation;       // which is also the default

<<<<<<< HEAD
            var pat = client.Read<Patient>("Patient/pat1r4");
=======
            var pat = client.Read<Patient>("Patient/" + patientId);
>>>>>>> a516de95
            ResourceIdentity ri = pat.ResourceIdentity().WithBase(client.Endpoint);
            pat.Id = null;
            pat.Identifier.Clear();
            var patC = client.Create<Patient>(pat);
            Assert.IsNotNull(patC);

            client.Settings.PreferredReturn = Prefer.ReturnMinimal;
            patC = client.Create<Patient>(pat);

            Assert.IsNull(patC);

            if (client.LastBody != null && client.LastBody.Length > 0)
            {
                var returned = client.LastBodyAsResource;
                Assert.IsTrue(returned is OperationOutcome);
            }

            // Now validate this resource
            client.Settings.PreferredReturn = Prefer.ReturnRepresentation;      // which is also the default
            Parameters p = new Parameters();
            //  p.Add("mode", new FhirString("create"));
            p.Add("resource", pat);
            OperationOutcome ooI = (OperationOutcome)client.InstanceOperation(ri.WithoutVersion(), "validate", p);
            Assert.IsNotNull(ooI);
        }


        [TestMethod]
        [TestCategory("FhirClient"), TestCategory("IntegrationTest")]
        public void CreateEditDelete()
        {
            LegacyFhirClient client = new LegacyFhirClient(testEndpoint);
            client.OnBeforeRequest += Compression_OnBeforeWebRequestZipOrDeflate;
            testCreateEditDelete(client);
        }


        [TestMethod]
        [TestCategory("FhirClient"), TestCategory("IntegrationTest")]
        public void CreateEditDeleteHttpClient()
        {
            using (var handler = new HttpClientHandler())
            using (FhirClient client = new FhirClient(testEndpoint, messageHandler: handler))
            {
                handler.AutomaticDecompression = DecompressionMethods.GZip | DecompressionMethods.Deflate;
                // client.CompressRequestBody = true;
                testCreateEditDelete(client);
            }
        }


        Uri createdTestPatientUrl = null;
        /// <summary>
        /// This test is also used as a "setup" test for the History test.
        /// If you change the number of operations in here, this will make the History test fail.
        /// </summary>
        private void testCreateEditDelete(BaseFhirClient client)
        {
            // client.CompressRequestBody = true;

<<<<<<< HEAD
            var pat = client.Read<Patient>("Patient/pat1r4");
=======
            var pat = client.Read<Patient>("Patient/" + patientId);
>>>>>>> a516de95
            pat.Id = null;
            pat.Identifier.Clear();
            pat.Identifier.Add(new Identifier("http://hl7.org/test/2", "99999"));

            System.Diagnostics.Trace.WriteLine(new FhirXmlSerializer().SerializeToString(pat));

            var fe = client.Create(pat); // Create as we are not providing the ID to be used.
            Assert.IsNotNull(fe);
            Assert.IsNotNull(fe.Id);
            Assert.IsNotNull(fe.Meta.VersionId);
            createdTestPatientUrl = fe.ResourceIdentity();

            fe.Identifier.Add(new Identifier("http://hl7.org/test/2", "3141592"));
            var fe2 = client.Update(fe);

            Assert.IsNotNull(fe2);
            Assert.AreEqual(fe.Id, fe2.Id);
            Assert.AreNotEqual(fe.ResourceIdentity(), fe2.ResourceIdentity());
            Assert.AreEqual(2, fe2.Identifier.Count);

            fe.Identifier.Add(new Identifier("http://hl7.org/test/3", "3141592"));
            var fe3 = client.Update(fe);
            Assert.IsNotNull(fe3);
            Assert.AreEqual(3, fe3.Identifier.Count);

            client.Delete(fe3);

            try
            {
                // Get most recent version
                fe = client.Read<Patient>(fe.ResourceIdentity().WithoutVersion());
                Assert.Fail();
            }
            catch (FhirOperationException ex)
            {
                Assert.AreEqual(HttpStatusCode.Gone, ex.Status, "Expected the record to be gone");
                Assert.AreEqual("410", client.LastResult.Status);
            }
        }


        [TestMethod]
        [TestCategory("FhirClient"), TestCategory("IntegrationTest")]
        //Test for github issue https://github.com/FirelyTeam/firely-net-sdk/issues/145
        public void Create_ObservationWithValueAsSimpleQuantity_ReadReturnsValueAsQuantity()
        {
            LegacyFhirClient client = new LegacyFhirClient(testEndpoint);
            testCreateObservationWithQuantity(client);
        }

        [TestMethod]
        [TestCategory("FhirClient"), TestCategory("IntegrationTest")]
        //Test for github issue https://github.com/FirelyTeam/firely-net-sdk/issues/145
        public void Create_ObservationWithValueAsSimpleQuantity_ReadReturnsValueAsQuantityHttpClient()
        {
            using (FhirClient client = new FhirClient(testEndpoint))
            {
                testCreateObservationWithQuantity(client);
            }
        }

        private static void testCreateObservationWithQuantity(BaseFhirClient client)
        {
            var observation = new Observation
            {
                Status = ObservationStatus.Preliminary,
                Code = new CodeableConcept("http://loinc.org", "2164-2"),
                Value = new Quantity()
                {
                    System = "http://unitsofmeasure.org",
                    Value = 23,
                    Code = "mg",
                    Unit = "miligram"
                },
                BodySite = new CodeableConcept("http://snomed.info/sct", "182756003")
            };
            var fe = client.Create(observation);
            fe = client.Read<Observation>(fe.ResourceIdentity().WithoutVersion());
            Assert.IsInstanceOfType(fe.Value, typeof(Quantity));
        }


#if NO_ASYNC_ANYMORE
		/// <summary>
		/// This test is also used as a "setup" test for the History test.
		/// If you change the number of operations in here, this will make the History test fail.
		/// </summary>
		[TestMethod, TestCategory("FhirClient")]
		public void CreateEditDeleteAsync()
        {
            FhirClient client = new FhirClient(testEndpoint);
            testCreateEditDeleteAsync(client);
        }

        /// <summary>
        /// This test is also used as a "setup" test for the History test.
        /// If you change the number of operations in here, this will make the History test fail.
        /// </summary>
        [TestMethod, TestCategory("FhirClient")]
        public void CreateEditDeleteAsyncHttpClient()
        {

            using (FhirHttpClient client = new FhirHttpClient(testEndpoint))
            {
                testCreateEditDeleteAsync(client);
            }
        }

        private static void testCreateEditDeleteAsync(BaseFhirClient client)
        {
            var furore = new Organization
            {
                Name = "Furore",
                Identifier = new List<Identifier> { new Identifier("http://hl7.org/test/1", "3141") },
                Telecom = new List<ContactPoint> { new ContactPoint { System = ContactPoint.ContactPointSystem.Phone, Value = "+31-20-3467171" } }
            };          

            var fe = client.CreateAsync<Organization>(furore).Result;

            Assert.IsNotNull(furore);
            Assert.IsNotNull(fe);
            Assert.IsNotNull(fe.Id);

            var createdTestOrganizationUrl = fe.Id;

            fe.Identifier.Add(new Identifier("http://hl7.org/test/2", "3141592"));
            var fe2 = client.UpdateAsync(fe).Result;

            Assert.IsNotNull(fe2);
            Assert.AreEqual(fe.Id, fe2.Id);        

         

            fe.Identifier.Add(new Identifier("http://hl7.org/test/3", "3141592"));
            var fe3 = client.UpdateAsync(fe2).Result;
            Assert.IsNotNull(fe3);
            Assert.AreEqual(3, fe3.Identifier.Count);

            client.DeleteAsync(fe3).Wait();

            try
            {
                // Get most recent version
                fe = client.ReadAsync<Organization>(new ResourceIdentity(fe.Id)).Result;
                Assert.Fail();
            }
            catch
            {
                Assert.IsTrue(client.LastResult.Status == HttpStatusCode.Gone.ToString());
            }
        }
#endif


        /// <summary>
        /// This test will fail if the system records AuditEvents 
        /// and counts them in the WholeSystemHistory
        /// </summary>
        [TestMethod, TestCategory("FhirClient"), TestCategory("IntegrationTest"), Ignore]     // Keeps on failing periodically. Grahames server?
        public void HistoryWebClient()
        {
            LegacyFhirClient client = new LegacyFhirClient(testEndpoint);
            testHistory(client);
        }


        /// <summary>
        /// This test will fail if the system records AuditEvents 
        /// and counts them in the WholeSystemHistory
        /// </summary>
        [TestMethod, TestCategory("FhirClient"), TestCategory("IntegrationTest"), Ignore]     // Keeps on failing periodically. Grahames server?
        public void HistoryHttpClient()
        {
            FhirClient client = new FhirClient(testEndpoint);
            testHistory(client);
        }

        private void testHistory(BaseFhirClient client)
        {
            System.Threading.Thread.Sleep(500);
            DateTimeOffset timestampBeforeCreationAndDeletions = DateTimeOffset.Now;
            testCreateEditDelete(client); // this test does a create, update, update, delete (4 operations)

            System.Diagnostics.Trace.WriteLine("History of this specific patient since just before the create, update, update, delete (4 operations)");

            Bundle history = client.History(createdTestPatientUrl);
            Assert.IsNotNull(history);
            DebugDumpBundle(history);

            Assert.AreEqual(4, history.Entry.Count());
            Assert.AreEqual(3, history.Entry.Where(entry => entry.Resource != null).Count());
            Assert.AreEqual(1, history.Entry.Where(entry => entry.IsDeleted()).Count());

            //// Now, assume no one is quick enough to insert something between now and the next
            //// tests....


            System.Diagnostics.Trace.WriteLine("\r\nHistory on the patient type");
            history = client.TypeHistory("Patient", timestampBeforeCreationAndDeletions.ToUniversalTime());
            Assert.IsNotNull(history);
            DebugDumpBundle(history);
            Assert.AreEqual(4, history.Entry.Count());   // there's a race condition here, sometimes this is 5. 
            Assert.AreEqual(3, history.Entry.Where(entry => entry.Resource != null).Count());
            Assert.AreEqual(1, history.Entry.Where(entry => entry.IsDeleted()).Count());


            System.Diagnostics.Trace.WriteLine("\r\nHistory on the patient type (using the generic method in the client)");
            history = client.TypeHistory<Patient>(timestampBeforeCreationAndDeletions.ToUniversalTime(), summary: SummaryType.True);
            Assert.IsNotNull(history);
            DebugDumpBundle(history);
            Assert.AreEqual(4, history.Entry.Count());
            Assert.AreEqual(3, history.Entry.Where(entry => entry.Resource != null).Count());
            Assert.AreEqual(1, history.Entry.Where(entry => entry.IsDeleted()).Count());

            if (!testEndpoint.OriginalString.Contains("sqlonfhir-stu3"))
            {
                System.Diagnostics.Trace.WriteLine("\r\nWhole system history since the start of this test");
                history = client.WholeSystemHistory(timestampBeforeCreationAndDeletions.ToUniversalTime());
                Assert.IsNotNull(history);
                DebugDumpBundle(history);
                Assert.IsTrue(4 <= history.Entry.Count(), "Whole System history should have at least 4 new events");
                // Check that the number of patients that have been created is what we expected
                Assert.AreEqual(3, history.Entry.Where(entry => entry.Resource != null && entry.Resource is Patient).Count());
                Assert.AreEqual(1, history.Entry.Where(entry => entry.IsDeleted() && entry.Request.Url.Contains("Patient")).Count());
            }
        }



        [TestMethod]
        [TestCategory("FhirClient"), TestCategory("IntegrationTest")]
        public void TestWithParamWebClient()
        {
            var client = new LegacyFhirClient(testEndpoint);
            gettWithParam(client);
        }

        [TestMethod]
        [TestCategory("FhirClient"), TestCategory("IntegrationTest")]
        public void TestWithParamHttpClient()
        {
            using (var client = new FhirClient(testEndpoint))
            {
                gettWithParam(client);
            }
        }

        private static void gettWithParam(BaseFhirClient client)
        {
            var res = client.Get("ValueSet/v2-0131/$validate-code?system=http://hl7.org/fhir/v2/0131&code=ep");
            Assert.IsNotNull(res);
        }

        [TestMethod, TestCategory("FhirClient"), TestCategory("IntegrationTest")]
        public void ManipulateMetaWebClient()
        {
            LegacyFhirClient client = new LegacyFhirClient("http://test.fhir.org/r4");
            testManipulateMeta(client);
        }

        [TestMethod, TestCategory("FhirClient"), TestCategory("IntegrationTest")]
        public void ManipulateMetaHttpClient()
        {
            using (FhirClient client = new FhirClient(testEndpoint))
            {
                testManipulateMeta(client);
            }
        }

        private void testManipulateMeta(BaseFhirClient client)
        {
            var pat = new Patient
            {
                Meta = new Meta()
            };
            var key = new Random().Next();
            pat.Meta.ProfileElement.Add(new FhirUri("http://someserver.org/fhir/StructureDefinition/XYZ1-" + key));
            pat.Meta.Security.Add(new Coding("http://mysystem.com/sec", "1234-" + key));
            pat.Meta.Tag.Add(new Coding("http://mysystem.com/tag", "sometag1-" + key));

            //Before we begin, ensure that our new tags are not actually used when doing System Meta()
            var wsm = client.Meta();
            Assert.IsNotNull(wsm);

            Assert.IsFalse(wsm.Profile.Contains("http://someserver.org/fhir/StructureDefinition/XYZ1-" + key));
            Assert.IsFalse(wsm.Security.Select(c => c.Code + "@" + c.System).Contains("1234-" + key + "@http://mysystem.com/sec"));
            Assert.IsFalse(wsm.Tag.Select(c => c.Code + "@" + c.System).Contains("sometag1-" + key + "@http://mysystem.com/tag"));

            Assert.IsFalse(wsm.Profile.Contains("http://someserver.org/fhir/StructureDefinition/XYZ2-" + key));
            Assert.IsFalse(wsm.Security.Select(c => c.Code + "@" + c.System).Contains("5678-" + key + "@http://mysystem.com/sec"));
            Assert.IsFalse(wsm.Tag.Select(c => c.Code + "@" + c.System).Contains("sometag2-" + key + "@http://mysystem.com/tag"));


            // First, create a patient with the first set of meta
            var pat2 = client.Create(pat);
            var loc = pat2.ResourceIdentity(testEndpoint);

            // Meta should be present on created patient
            verifyMeta(pat2.Meta, false, key);

            // Should be present when doing instance Meta()
            var par = client.Meta(loc);
            verifyMeta(par, false, key);

            // Should be present when doing type Meta()
            par = client.Meta(ResourceType.Patient);
            verifyMeta(par, false, key);

            // Should be present when doing System Meta()
            par = client.Meta();
            verifyMeta(par, false, key);

            // Now add some additional meta to the patient

            var newMeta = new Meta();
            newMeta.ProfileElement.Add(new FhirUri("http://someserver.org/fhir/StructureDefinition/XYZ2-" + key));
            newMeta.Security.Add(new Coding("http://mysystem.com/sec", "5678-" + key));
            newMeta.Tag.Add(new Coding("http://mysystem.com/tag", "sometag2-" + key));


            client.AddMeta(loc, newMeta);
            var pat3 = client.Read<Patient>(loc);

            // New and old meta should be present on instance
            verifyMeta(pat3.Meta, true, key);

            // New and old meta should be present on Meta()
            par = client.Meta(loc);
            verifyMeta(par, true, key);

            // New and old meta should be present when doing type Meta()
            par = client.Meta(ResourceType.Patient);
            verifyMeta(par, true, key);

            // New and old meta should be present when doing system Meta()
            par = client.Meta();
            verifyMeta(par, true, key);

            // Now, remove those new meta tags
            client.DeleteMeta(loc, newMeta);

            // Should no longer be present on instance
            var pat4 = client.Read<Patient>(loc);
            verifyMeta(pat4.Meta, false, key);

            // Should no longer be present when doing instance Meta()
            par = client.Meta(loc);
            verifyMeta(par, false, key);

            // Should no longer be present when doing type Meta()
            par = client.Meta(ResourceType.Patient);
            verifyMeta(par, false, key);

            // clear out the client that we created, no point keeping it around
            client.Delete(pat4);

            // Should no longer be present when doing System Meta()
            par = client.Meta();
            verifyMeta(par, false, key);
        }

        private void verifyMeta(Meta meta, bool hasNew, int key)
        {
            Assert.IsTrue(meta.Profile.Contains("http://someserver.org/fhir/StructureDefinition/XYZ1-" + key));
            Assert.IsTrue(meta.Security.Select(c => c.Code + "@" + c.System).Contains("1234-" + key + "@http://mysystem.com/sec"));
            Assert.IsTrue(meta.Tag.Select(c => c.Code + "@" + c.System).Contains("sometag1-" + key + "@http://mysystem.com/tag"));

            if (hasNew)
            {
                Assert.IsTrue(meta.Profile.Contains("http://someserver.org/fhir/StructureDefinition/XYZ2-" + key));
                Assert.IsTrue(meta.Security.Select(c => c.Code + "@" + c.System).Contains("5678-" + key + "@http://mysystem.com/sec"));
                Assert.IsTrue(meta.Tag.Select(c => c.Code + "@" + c.System).Contains("sometag2-" + key + "@http://mysystem.com/tag"));
            }

            if (!hasNew)
            {
                Assert.IsFalse(meta.Profile.Contains("http://someserver.org/fhir/StructureDefinition/XYZ2-" + key));
                Assert.IsFalse(meta.Security.Select(c => c.Code + "@" + c.System).Contains("5678-" + key + "@http://mysystem.com/sec"));
                Assert.IsFalse(meta.Tag.Select(c => c.Code + "@" + c.System).Contains("sometag2-" + key + "@http://mysystem.com/tag"));
            }
        }


        [TestMethod]
        [TestCategory("FhirClient"), TestCategory("IntegrationTest")]
        public void TestSearchUsingPostMultipleIncludesShouldNotThrowArgumentException()
        {
            // This test case proves issue https://github.com/FirelyTeam/firely-net-sdk/issues/1206 is fixed. 
            // Previoulsly EntryToHttpExtensions.setBodyAndContentType used a Dictionary which required the 
            // name part of the parameters to be unique.
            // Fixed by using IEnumerable<KeyValuePair<string, string>> instead of Dictionary<string, string>
            var client = new LegacyFhirClient(testEndpoint);
            searchUsingPostWithIncludes(client);
        }


        [TestMethod]
        [TestCategory("FhirClient"), TestCategory("IntegrationTest")]
        public void TestSearchUsingPostMultipleIncludesShouldNotThrowArgumentExceptionHttpClient()
        {
            // This test case proves issue https://github.com/FirelyTeam/firely-net-sdk/issues/1206 is fixed. 
            // Previoulsly EntryToHttpExtensions.setBodyAndContentType used a Dictionary which required the 
            // name part of the parameters to be unique.
            // Fixed by using IEnumerable<KeyValuePair<string, string>> instead of Dictionary<string, string>
            var client = new FhirClient(testEndpoint);
            searchUsingPostWithIncludes(client);
        }

        private static void searchUsingPostWithIncludes(BaseFhirClient client)
        {
            var sp = new SearchParams();
            sp.Parameters.Add(new Tuple<string, string>("_id", "8465,8479"));
            sp.Include.Add(("subject", IncludeModifier.Iterate));

            // Add a further include
            sp.Include.Add(("encounter", IncludeModifier.None));
            client.SearchUsingPost<Procedure>(sp);
        }

        [TestMethod]
        [TestCategory("FhirClient"), TestCategory("IntegrationTest")]
        public void TestSearchByPersonaCodeWebClient()
        {
            var client = new LegacyFhirClient(testEndpoint);
            searchByPersonaCode(client);
        }

        [TestMethod]
        [TestCategory("FhirClient"), TestCategory("IntegrationTest")]
        public void TestSearchByPersonaCodeHttpClient()
        {
            using (var client = new FhirClient(testEndpoint))
            {
                searchByPersonaCode(client);
            }
        }

        private static void searchByPersonaCode(BaseFhirClient client)
        {
            var pats =
            client.Search<Patient>(new[] { string.Format("identifier={0}|{1}", "urn:oid:1.2.36.146.595.217.0.1", "12345") });
            var pat = (Patient)pats.Entry.First().Resource;
        }

        [TestMethod]
        [TestCategory("FhirClient"), TestCategory("IntegrationTest")]
        public void TestSearchUsingPostByPersonaCode()
        {
            var client = new LegacyFhirClient(_endpointSupportingSearchUsingPost);
            searchByPersonaCodeUsingPost(client);
        }

        [TestMethod]
        [TestCategory("FhirClient"), TestCategory("IntegrationTest")]
        public void TestSearchUsingPostByPersonaCodeHttpClient()
        {
            using (var client = new FhirClient(_endpointSupportingSearchUsingPost))
            {
                searchByPersonaCodeUsingPost(client);
            }
        }

        private static void searchByPersonaCodeUsingPost(BaseFhirClient client)
        {
            var pats = client.SearchUsingPost<Patient>(new[] { string.Format("identifier={0}|{1}", "urn:oid:1.2.36.146.595.217.0.1", "12345") }, new[] { "generalPractitioner" }, null, null, null);
            var pat = (Patient)pats.Entry.First().Resource;
        }

        [TestMethod]
        [TestCategory("FhirClient"), TestCategory("IntegrationTest")]
        public void CreateDynamicWebClient()
        {
            LegacyFhirClient client = new LegacyFhirClient(testEndpoint);
            testCreateDynamicHttpClient(client);
        }

        [TestMethod]
        [TestCategory("FhirClient"), TestCategory("IntegrationTest")]
        public void CreateDynamicHttpClient()
        {
            using (FhirClient client = new FhirClient(testEndpoint))
            {
                testCreateDynamicHttpClient(client);
            }
        }

        private static void testCreateDynamicHttpClient(BaseFhirClient client)
        {
            Resource furore = new Organization
            {
                Name = "Furore",
                Identifier = new List<Identifier> { new Identifier("http://hl7.org/test/1", "3141") },
                Telecom = new List<ContactPoint> {
                    new ContactPoint { System = ContactPoint.ContactPointSystem.Phone, Value = "+31-20-3467171", Use = ContactPoint.ContactPointUse.Work },
                    new ContactPoint { System = ContactPoint.ContactPointSystem.Fax, Value = "+31-20-3467172" }
                }
            };

            System.Diagnostics.Trace.WriteLine(new FhirXmlSerializer().SerializeToString(furore));
            var fe = client.Create(furore);
            Assert.IsNotNull(fe);
        }

        [TestMethod]
        [TestCategory("FhirClient"), TestCategory("IntegrationTest")]
        public void CallsCallbacksWebClient()
        {
            LegacyFhirClient client = new LegacyFhirClient(testEndpoint);
            client.Settings.ParserSettings.AllowUnrecognizedEnums = true;

            bool calledBefore = false;
            HttpStatusCode? status = null;
            byte[] body = null;
            byte[] bodyOut = null;

            client.OnBeforeRequest += (sender, e) =>
            {
                calledBefore = true;
                bodyOut = e.Body;
            };

            client.OnAfterResponse += (sender, e) =>
            {
                body = e.Body;
                status = e.RawResponse.StatusCode;
            };

<<<<<<< HEAD
            var pat = client.Read<Patient>("Patient/pat1r4");
=======
            var pat = client.Read<Patient>("Patient/" + patientId);
>>>>>>> a516de95
            Assert.IsTrue(calledBefore);
            Assert.IsNotNull(status);
            Assert.IsNotNull(body);

            var bodyText = HttpUtil.DecodeBody(body, Encoding.UTF8);

            Assert.IsTrue(bodyText.Contains("<Patient"));

            calledBefore = false;
            client.Update(pat); // create cannot be called with an ID (which was retrieved)
            Assert.IsTrue(calledBefore);
            Assert.IsNotNull(bodyOut);

            bodyText = HttpUtil.DecodeBody(body, Encoding.UTF8);
            Assert.IsTrue(bodyText.Contains("<Patient"));
        }

        [TestMethod]
        [TestCategory("FhirClient"), TestCategory("IntegrationTest")]
        public void CallsCallbacksHttpClient()
        {
            using (var handler = new HttpClientEventHandler())
            using (FhirClient client = new FhirClient(testEndpoint, messageHandler: handler))
            {
                client.Settings.ParserSettings.AllowUnrecognizedEnums = true;

                bool calledBefore = false;
                HttpStatusCode? status = null;
                byte[] body = null;
                byte[] bodyOut = null;

                handler.OnBeforeRequest += (sender, e) =>
                {
                    calledBefore = true;
                    bodyOut = e.Body;
                };

                handler.OnAfterResponse += (sender, e) =>
                {
                    body = e.Body;
                    status = e.RawResponse.StatusCode;
                };

<<<<<<< HEAD
                var pat = client.Read<Patient>("Patient/pat1r4");
=======
                var pat = client.Read<Patient>("Patient/" + patientId);
>>>>>>> a516de95
                Assert.IsTrue(calledBefore);
                Assert.IsNotNull(status);
                Assert.IsNotNull(body);

                var bodyText = HttpUtil.DecodeBody(body, Encoding.UTF8);

                Assert.IsTrue(bodyText.Contains("<Patient"));

                calledBefore = false;
                client.Update(pat); // create cannot be called with an ID (which was retrieved)
                Assert.IsTrue(calledBefore);
                Assert.IsNotNull(bodyOut);

                bodyText = HttpUtil.DecodeBody(body, Encoding.UTF8);
                Assert.IsTrue(bodyText.Contains("<Patient"));
            }
        }

        //[TestMethod]
        //public void TestBinaryDetection()
        //{
        //    Assert.IsFalse(HttpToEntryExtensions.IsBinaryResponse("http://server.org/fhir/Binary", null));
        //    Assert.IsFalse(HttpToEntryExtensions.IsBinaryResponse("http://server.org/fhir/Binary?param=x", null));
        //    Assert.IsFalse(HttpToEntryExtensions.IsBinaryResponse("http://server.org/fhir/Binary/_history", null));

        //    Assert.IsTrue(HttpToEntryExtensions.IsBinaryResponse("http://server.org/fhir/Binary/2", null));
        //    Assert.IsTrue(HttpToEntryExtensions.IsBinaryResponse("http://server.org/fhir/Binary/2/_history/1", null));

        //    Assert.IsFalse(HttpToEntryExtensions.IsBinaryResponse("http://server.org/fhir/Binary/2", "application/fhir+xml"));
        //    Assert.IsFalse(HttpToEntryExtensions.IsBinaryResponse("http://server.org/fhir/Binary/2/_history/1", "application/fhir+json"));

        //    Assert.IsFalse(HttpToEntryExtensions.IsBinaryResponse("http://server.org/fhir/ValueSet/extensional-case-1/$expand?filter=f", null));
        //    Assert.IsFalse(HttpToEntryExtensions.IsBinaryResponse("http://server.org/fhir/ValueSet/extensional-case-1/$expand%3Ffilter=f", null));
        //}

        [TestMethod]
        [TestCategory("FhirClient"), TestCategory("IntegrationTest")]
        public void RequestFullResourceWebClient()
        {
            var client = new LegacyFhirClient(testEndpoint);
            testRequestFullResource(client);
        }

        [TestMethod]
        [TestCategory("FhirClient"), TestCategory("IntegrationTest")]
        public void RequestFullResourceHttpClient()
        {

            using (var client = new FhirClient(testEndpoint))
            {
                testRequestFullResource(client);
            }
        }

        private static void testRequestFullResource(BaseFhirClient client)
        {
            var result = client.Read<Patient>("Patient/pat1r4");
            Assert.IsNotNull(result);
            result.Id = null;
            result.Meta = null;

            client.Settings.PreferredReturn = Prefer.ReturnRepresentation;
            var posted = client.Create(result);
            Assert.IsNotNull(posted, "Patient example not found");

            posted = client.Create(result);
            Assert.IsNotNull(posted, "Did not return a resource, even when ReturnFullResource=true");

            client.Settings.PreferredReturn = Prefer.ReturnMinimal;
            posted = client.Create(result);
            Assert.IsNull(posted);
        }

        [TestMethod]
        [TestCategory("FhirClient"), TestCategory("IntegrationTest")]   // Currently ignoring, as spark.furore.com returns Status 500.
        public void TestReceiveHtmlIsHandledWebClient()
        {
            var client = new LegacyFhirClient(testEndpoint);        // an address that returns html

            try
            {
                var pat = client.Read<Patient>("Patient/pat1r4");
            }
            catch (FhirOperationException fe)
            {
                if (!fe.Message.Contains("a valid FHIR xml/json body type was expected") && !fe.Message.Contains("not recognized as either xml or json"))
                    Assert.Fail("Failed to recognize invalid body contents");
            }
        }

        [TestMethod]
        [TestCategory("FhirClient"), TestCategory("IntegrationTest")]   // Currently ignoring, as spark.furore.com returns Status 500.
        public void TestReceiveHtmlIsHandledHttpClient()
        {
            using (var client = new FhirClient(testEndpoint))        // an address that returns html
            {
                try
                {
                    var pat = client.Read<Patient>("Patient/pat1r4");
                }
                catch (FhirOperationException fe)
                {
                    if (!fe.Message.Contains("a valid FHIR xml/json body type was expected") && !fe.Message.Contains("not recognized as either xml or json"))
                        Assert.Fail("Failed to recognize invalid body contents");
                }
            }
        }

        [TestMethod, TestCategory("FhirClient"), TestCategory("IntegrationTest")]
        public void TestRefreshWebClient()
        {
            var client = new LegacyFhirClient(testEndpoint);
            clientReadRefresh(client);
        }

        [TestMethod, TestCategory("FhirClient"), TestCategory("IntegrationTest")]
        public void TestRefreshHttpClient()
        {
            using (var client = new FhirClient(testEndpoint))
            {
                clientReadRefresh(client);
            }
        }

        private static void clientReadRefresh(BaseFhirClient client)
        {
<<<<<<< HEAD
            var result = client.Read<Patient>("Patient/pat1r4");
=======
            var result = client.Read<Patient>("Patient/" + patientId);
>>>>>>> a516de95

            var orig = result.Name[0].FamilyElement.Value;

            result.Name[0].FamilyElement.Value = "overwritten name";

            result = client.Refresh(result);

            Assert.AreEqual(orig, result.Name[0].FamilyElement.Value);
        }



        [Ignore]
        [TestCategory("FhirClient"), TestCategory("IntegrationTest")]
        public void TestReceiveErrorStatusWithHtmlIsHandledWebClient()
        {
            var client = new LegacyFhirClient("http://test.fhir.org/r4/");        // an address that returns Status 500 with HTML in its body
            testHandlingHtmlErrorStatus(client);
        }

        [Ignore]
        [TestMethod]
        [TestCategory("FhirClient"), TestCategory("IntegrationTest")]
        public void TestReceiveErrorStatusWithHtmlIsHandledHttpClient()
        {
            using (var client = new FhirClient("http://spark.furore.com/"))         // an address that returns Status 500 with HTML in its body
            {
                testHandlingHtmlErrorStatus(client);
            }
        }

        private static void testHandlingHtmlErrorStatus(BaseFhirClient client)
        {
            try
            {
                var pat = client.Read<Patient>("Patient/pat1r4");
                Assert.Fail("Failed to throw an Exception on status 500");
            }
            catch (FhirOperationException fe)
            {
                // Expected exception happened
                if (fe.Status != HttpStatusCode.InternalServerError)
                    Assert.Fail("Server response of 500 did not result in FhirOperationException with status 500.");

                if (client.LastResult == null)
                    Assert.Fail("LastResult not set in error case.");

                if (client.LastResult.Status != "500")
                    Assert.Fail("LastResult.Status is not 500.");

                if (!fe.Message.Contains("a valid FHIR xml/json body type was expected") && !fe.Message.Contains("not recognized as either xml or json"))
                    Assert.Fail("Failed to recognize invalid body contents");

                // Check that LastResult is of type OperationOutcome and properly filled.
                OperationOutcome operationOutcome = client.LastBodyAsResource as OperationOutcome;
                Assert.IsNotNull(operationOutcome, "Returned resource is not an OperationOutcome");

                Assert.IsTrue(operationOutcome.Issue.Count > 0, "OperationOutcome does not contain an issue");

                Assert.IsTrue(operationOutcome.Issue[0].Severity == OperationOutcome.IssueSeverity.Error, "OperationOutcome is not of severity 'error'");

                string message = operationOutcome.Issue[0].Diagnostics;
                if (!message.Contains("a valid FHIR xml/json body type was expected") && !message.Contains("not recognized as either xml or json"))
                    Assert.Fail("Failed to carry error message over into OperationOutcome");
            }
            catch (Exception)
            {
                Assert.Fail("Failed to throw FhirOperationException on status 500");
            }
        }

        [TestMethod]
        [TestCategory("FhirClient"), TestCategory("IntegrationTest")]
        public void TestReceiveErrorStatusWithOperationOutcomeIsHandledWebClient()
        {
            var client = new LegacyFhirClient(testEndpoint);  // an address that returns Status 404 with an OperationOutcome

            testHandlingErrorStatusAsOperationOutcome(client);
        }


        [TestMethod]
        [TestCategory("FhirClient"), TestCategory("IntegrationTest")]
        public void TestReceiveErrorStatusWithOperationOutcomeIsHandledHttpClient()
        {
            using (var client = new FhirClient(testEndpoint))// an address that returns Status 404 with an OperationOutcome
            {
                testHandlingErrorStatusAsOperationOutcome(client);
            }
        }

        private static void testHandlingErrorStatusAsOperationOutcome(BaseFhirClient client)
        {
            try
            {
                var pat = client.Read<Patient>("Patient/doesnotexist");
                Assert.Fail("Failed to throw an Exception on status 404");
            }
            catch (FhirOperationException fe)
            {
                // Expected exception happened
                if (fe.Status != HttpStatusCode.NotFound)
                    Assert.Fail("Server response of 404 did not result in FhirOperationException with status 404.");

                if (client.LastResult == null)
                    Assert.Fail("LastResult not set in error case.");

                Bundle.ResponseComponent entryComponent = client.LastResult;

                if (entryComponent.Status != "404")
                    Assert.Fail("LastResult.Status is not 404.");

                // Check that LastResult is of type OperationOutcome and properly filled.
                OperationOutcome operationOutcome = client.LastBodyAsResource as OperationOutcome;
                Assert.IsNotNull(operationOutcome, "Returned resource is not an OperationOutcome");

                Assert.IsTrue(operationOutcome.Issue.Count > 0, "OperationOutcome does not contain an issue");

                Assert.IsTrue(operationOutcome.Issue[0].Severity == OperationOutcome.IssueSeverity.Error, "OperationOutcome is not of severity 'error'");
            }
            catch (Exception e)
            {
                Assert.Fail("Failed to throw FhirOperationException on status 404: " + e.Message);
            }
        }


        [TestMethod, Ignore]
        [TestCategory("FhirClient"), TestCategory("IntegrationTest")]
        public void FhirVersionIsChecked()
        {
            var testEndpointDSTU2 = new Uri("http://spark-dstu2.furore.com/fhir");
            var testEndpointDSTU1 = new Uri("http://spark.furore.com/fhir");
            var testEndpointDSTU12 = new Uri("http://fhirtest.uhn.ca/baseDstu1");
            var testEndpointDSTU22 = new Uri("http://fhirtest.uhn.ca/baseDstu2");
            var testEndpointDSTU23 = new Uri("http://test.fhir.org/r3");

            var client = new LegacyFhirClient(testEndpointDSTU1);
            client.Settings.ParserSettings.AllowUnrecognizedEnums = true;

            CapabilityStatement p;

            try
            {
                client = new LegacyFhirClient(testEndpointDSTU23, verifyFhirVersion: true);
                client.Settings.ParserSettings.AllowUnrecognizedEnums = true;
                p = client.CapabilityStatement();
            }
            catch (FhirOperationException)
            {
                //Client uses 1.0.1, server states 1.0.0-7104
            }
            catch (NotSupportedException)
            {
                //Client uses 1.0.1, server states 1.0.0-7104
            }

            client = new LegacyFhirClient(testEndpointDSTU23);
            client.Settings.ParserSettings.AllowUnrecognizedEnums = true;
            p = client.CapabilityStatement();

            //client = new FhirClient(testEndpointDSTU2);
            //p = client.Read<Patient>("Patient/example");
            //p = client.Read<Patient>("Patient/example");

            //client = new FhirClient(testEndpointDSTU22, verifyFhirVersion:true);
            //p = client.Read<Patient>("Patient/example");
            //p = client.Read<Patient>("Patient/example");


            client = new LegacyFhirClient(testEndpointDSTU12);
            client.Settings.ParserSettings.AllowUnrecognizedEnums = true;

            try
            {
                p = client.CapabilityStatement();
                Assert.Fail("Getting DSTU1 data using DSTU2 parsers should have failed");
            }
            catch (Exception)
            {
                // OK
            }

        }

        [TestMethod, TestCategory("IntegrationTest"), TestCategory("FhirClient")]
        public void TestAuthenticationOnBeforeWebClient()
        {
            LegacyFhirClient validationFhirClient = new LegacyFhirClient(testEndpoint);
            validationFhirClient.OnBeforeRequest += (object sender, BeforeRequestEventArgs e) =>
            {
                e.RawRequest.Headers["Authorization"] = "Bearer bad-bearer";
            };
            testAuthentication(validationFhirClient);
        }

        [TestMethod, TestCategory("IntegrationTest"), TestCategory("FhirClient")]
        public void TestAuthenticationOnBeforeHttpClient()
        {
            using (FhirClient client = new FhirClient(testEndpoint))
            {
                client.RequestHeaders.Authorization = new System.Net.Http.Headers.AuthenticationHeaderValue("Bearer", "bad-bearer");
                testAuthentication(client);
            }
        }

        private static void testAuthentication(BaseFhirClient validationFhirClient)
        {
            try
            {
                var output = validationFhirClient.ValidateResource(new Patient());

            }
            catch (FhirOperationException ex)
            {
                Assert.IsTrue(ex.Status == HttpStatusCode.Forbidden || ex.Status == HttpStatusCode.Unauthorized, "Excpeted a security exception");
            }
        }



        /// <summary>
        /// Test for showing issue https://github.com/FirelyTeam/firely-net-sdk/issues/128
        /// </summary>
        [TestMethod, TestCategory("IntegrationTest"), TestCategory("FhirClient")]
        public void TestCreatingBinaryResource()
        {
            byte[] arr = File.ReadAllBytes(TestDataHelper.GetFullPathForExample(@"fhir-logo.png"));
            var client = new LegacyFhirClient(testEndpoint);

            var binary = new Binary() { Data = arr, ContentType = "image/png" };
            var result = client.Create(binary);

            Assert.IsNotNull(result);

            var result2 = client.Get($"Binary/{result.Id}");
            Assert.IsNotNull(result2);
            Assert.IsInstanceOfType(result2, typeof(Binary));
            Assert.IsNotNull(result2.Id, "Binary resource should have an Id");
            Assert.AreEqual(result2.Id, result.Id);
            Assert.IsNotNull(result2.Meta?.VersionId, "Binary resource should have an Version");
        }

        /// <summary>
        /// Test for showing issue https://github.com/FirelyTeam/firely-net-sdk/issues/128
        /// </summary>
        [TestMethod, TestCategory("IntegrationTest"), TestCategory("FhirClient")]
        public void TestCreatingBinaryResourceHttpClient()
        {
            byte[] arr = File.ReadAllBytes(TestDataHelper.GetFullPathForExample(@"fhir-logo.png"));
            using (var client = new FhirClient(testEndpoint))
            {
                var binary = new Binary() { Data = arr, ContentType = "image/png" };
                var result = client.Create(binary);

                Assert.IsNotNull(result);

                var result2 = client.Get($"Binary/{result.Id}");
                Assert.IsNotNull(result2);
                Assert.IsInstanceOfType(result2, typeof(Binary));
                Assert.IsNotNull(result2.Id, "Binary resource should have an Id");
                Assert.AreEqual(result2.Id, result.Id);
                Assert.IsNotNull(result2.Meta?.VersionId, "Binary resource should have an Version");
            }
        }

        /// <summary>
        /// Test for showing issue https://github.com/FirelyTeam/firely-net-sdk/issues/1681
        /// </summary>
        [TestMethod, TestCategory("IntegrationTest"), TestCategory("FhirClient")]
        public void TestPreferOperationOutcome()
        {
            FhirClient client = new FhirClient(testEndpoint);
            client.Settings.PreferredReturn = Prefer.OperationOutcome;

            var pat = new Patient()
            {
                Name = new List<HumanName> { new HumanName().WithGiven("testy").AndFamily("McTestFace") }
            };

            var oo = client.Create<Patient>(pat);
            Assert.IsNotNull(client.LastResult.Outcome);
        }

        [Ignore]
        [TestMethod, TestCategory("IntegrationTest"), TestCategory("FhirClient")]
        public void TestOperationEverythingWebClient()
        {
            LegacyFhirClient client = new LegacyFhirClient("http://test.fhir.org/r4", new FhirClientSettings() { UseFormatParameter = true, PreferredFormat = ResourceFormat.Json });
            testOpEverything(client);
        }

        [Ignore]
        [TestMethod, TestCategory("IntegrationTest"), TestCategory("FhirClient")]
        public void TestOperationEverythingHttpClient()
        {
            using (FhirClient client = new FhirClient(testEndpoint, new FhirClientSettings() { UseFormatParameter = true, PreferredFormat = ResourceFormat.Json }))
            {
                testOpEverything(client);
            }
        }

        private static void testOpEverything(BaseFhirClient client)
        {

            // GET operation $everything without parameters
            var loc = client.TypeOperation<Patient>("everything", null, useGet: true);
            Assert.IsNotNull(loc);

            // POST operation $everything without parameters
            loc = client.TypeOperation<Patient>("everything", null, useGet: false);
            Assert.IsNotNull(loc);



            // GET operation $everything with 1 primitive parameter
            loc = client.TypeOperation<Patient>("everything", new Parameters().Add("start", new Date(2017, 11)), useGet: true);
            Assert.IsNotNull(loc);

            // GET operation $everything with 1 primitive2token parameter
            loc = client.TypeOperation<Patient>("everything", new Parameters().Add("start", new Identifier("", "example")), useGet: true);
            Assert.IsNotNull(loc);

            // GET operation $everything with 1 resource parameter
            try
            {
                loc = client.TypeOperation<Patient>("everything", new Parameters().Add("start", new Patient()), useGet: true);
                Assert.Fail("An InvalidOperationException was expected here");
            }
            catch (Exception ex)
            {
                Assert.IsInstanceOfType(ex, typeof(InvalidOperationException), ex.Message);
            }

            // GET operation $everything with 1 complex parameter
            try
            {
                loc = client.TypeOperation<Patient>("everything", new Parameters().Add("start", new Annotation() { Text = new Markdown("test") }), useGet: true);
                Assert.Fail("An InvalidOperationException was expected here");
            }
            catch (Exception ex)
            {
                Assert.IsInstanceOfType(ex, typeof(InvalidOperationException), ex.Message);
            }

            // POST operation $everything with 1 parameter
            loc = client.TypeOperation<Patient>("everything", new Parameters().Add("start", new Date(2017, 10)), useGet: false);
            Assert.IsNotNull(loc);
        }

        [TestMethod, TestCategory("IntegrationTest"), TestCategory("FhirClient")]
        public void TestMultipleMessageHandlersInFhirClient()
        {

            var testMessageHandler = new TestMessageHandler();
            var testDegatingHandler = new TestDeligatingHandler()
            {
                InnerHandler = testMessageHandler
            };

            using var client = new FhirClient(testEndpoint, settings: FhirClientSettings.CreateDefault(), testDegatingHandler);
            var loc = client.Read<Location>("Location/" + locationId);
            Assert.IsNotNull(testDegatingHandler.LastRequest);
            Assert.IsNotNull(testMessageHandler.LastResponse);
        }
    }

    internal class TestDeligatingHandler : DelegatingHandler
    {
        public HttpRequestMessage LastRequest { get; set; }

        protected override async Task<HttpResponseMessage> SendAsync(HttpRequestMessage request, CancellationToken cancellationToken)
        {
            LastRequest = request;
            var response = await base.SendAsync(request, cancellationToken);
            return response;
        }
    }
    internal class TestMessageHandler : HttpClientHandler
    {
        public HttpResponseMessage LastResponse { get; set; }
        protected override async Task<HttpResponseMessage> SendAsync(HttpRequestMessage request, CancellationToken cancellationToken)
        {
            var response = await base.SendAsync(request, cancellationToken);
            LastResponse = response;
            return response;
        }
    }


}<|MERGE_RESOLUTION|>--- conflicted
+++ resolved
@@ -32,16 +32,12 @@
         //public static Uri testEndpoint = new Uri("http://localhost.fiddler:1396/fhir");
         //public static Uri testEndpoint = new Uri("https://localhost:44346/fhir");
         //public static Uri testEndpoint = new Uri("http://localhost:1396/fhir");
-        //public static Uri testEndpoint = new Uri("http://test.fhir.org/r4");
-        public static Uri testEndpoint = new Uri("http://vonk.fire.ly/r4");
+        //public static Uri testEndpoint = new Uri("http://test.fhir.org/r3");
+        //public static Uri testEndpoint = new Uri("http://localhost:4080");
         //public static Uri testEndpoint = new Uri("https://api.fhir.me");
         //public static Uri testEndpoint = new Uri("http://localhost:49911/fhir");
-<<<<<<< HEAD
-        //public static Uri testEndpoint = new Uri("http://sqlonfhir-r4.azurewebsites.net/fhir");
-=======
         //public static Uri testEndpoint = new Uri("http://sqlonfhir-stu3.azurewebsites.net/fhir");
-        public static Uri testEndpoint = new Uri("https://server.fire.ly/r3");
->>>>>>> a516de95
+        public static Uri testEndpoint = new Uri("https://server.fire.ly/r4");
 
         //public static Uri _endpointSupportingSearchUsingPost = new Uri("http://localhost:49911/fhir"); 
         public static Uri _endpointSupportingSearchUsingPost = new Uri("http://localhost:4080");
@@ -94,11 +90,7 @@
                         Family = "Donald",
                     }
                 },
-<<<<<<< HEAD
-                Id = "pat1r4",
-=======
                 Id = patientId,
->>>>>>> a516de95
                 Identifier = new List<Identifier>()
                 {
                     new Identifier()
@@ -115,11 +107,7 @@
                 {
                     City = "Den Burg"
                 },
-<<<<<<< HEAD
-                Id = "loc1r4"
-=======
                 Id = locationId
->>>>>>> a516de95
             };
 
             // Create the patient
@@ -310,11 +298,7 @@
 
         private void testReadWrongResourceType(BaseFhirClient client)
         {
-<<<<<<< HEAD
-            var loc = client.Read<Patient>("Location/loc1r4");
-=======
             var loc = client.Read<Patient>("Location/" + locationId);
->>>>>>> a516de95
         }
 
         [TestMethod, TestCategory("FhirClient"), TestCategory("IntegrationTest")]
@@ -335,16 +319,6 @@
 
         private void testReadClient(BaseFhirClient client)
         {
-<<<<<<< HEAD
-            var loc = client.Read<Location>("Location/loc1r4");
-            Assert.IsNotNull(loc);
-            Assert.AreEqual("Den Burg", loc.Address.City);
-
-            Assert.AreEqual("loc1r4", loc.Id);
-            Assert.IsNotNull(loc.Meta.VersionId);
-
-            var loc2 = client.Read<Location>(ResourceIdentity.Build("Location", "loc1r4", loc.Meta.VersionId));
-=======
             var loc = client.Read<Location>("Location/" + locationId);
             Assert.IsNotNull(loc);
             Assert.AreEqual("Den Burg", loc.Address.City);
@@ -353,7 +327,6 @@
             Assert.IsNotNull(loc.Meta.VersionId);
 
             var loc2 = client.Read<Location>(ResourceIdentity.Build("Location", locationId, loc.Meta.VersionId));
->>>>>>> a516de95
             Assert.IsNotNull(loc2);
             Assert.AreEqual(loc2.Id, loc.Id);
             Assert.AreEqual(loc2.Meta.VersionId, loc.Meta.VersionId);
@@ -369,11 +342,7 @@
                 Assert.AreEqual("404", client.LastResult.Status);
             }
 
-<<<<<<< HEAD
-            var loc3 = client.Read<Location>(ResourceIdentity.Build("Location", "loc1r4", loc.Meta.VersionId));
-=======
             var loc3 = client.Read<Location>(ResourceIdentity.Build("Location", locationId, loc.Meta.VersionId));
->>>>>>> a516de95
             Assert.IsNotNull(loc3);
             var jsonSer = new FhirJsonSerializer();
             Assert.AreEqual(jsonSer.SerializeToString(loc),
@@ -406,19 +375,11 @@
 
         private void testReadRelative(BaseFhirClient client)
         {
-<<<<<<< HEAD
-            var loc = client.Read<Location>(new Uri("Location/loc1r4", UriKind.Relative));
-            Assert.IsNotNull(loc);
-            Assert.AreEqual("Den Burg", loc.Address.City);
-
-            var ri = ResourceIdentity.Build(testEndpoint, "Location", "loc1r4");
-=======
             var loc = client.Read<Location>(new Uri("Location/" + locationId, UriKind.Relative));
             Assert.IsNotNull(loc);
             Assert.AreEqual("Den Burg", loc.Address.City);
 
             var ri = ResourceIdentity.Build(testEndpoint, "Location", locationId);
->>>>>>> a516de95
             loc = client.Read<Location>(ri);
             Assert.IsNotNull(loc);
             Assert.AreEqual("Den Burg", loc.Address.City);
@@ -443,19 +404,11 @@
 
         private void testRelativeAsyncClient(BaseFhirClient client)
         {
-<<<<<<< HEAD
-            var loc = client.ReadAsync<Location>(new Uri("Location/loc1r4", UriKind.Relative)).Result;
-            Assert.IsNotNull(loc);
-            Assert.AreEqual("Den Burg", loc.Address.City);
-
-            var ri = ResourceIdentity.Build(testEndpoint, "Location", "loc1r4");
-=======
             var loc = client.ReadAsync<Location>(new Uri("Location/" + locationId, UriKind.Relative)).Result;
             Assert.IsNotNull(loc);
             Assert.AreEqual("Den Burg", loc.Address.City);
 
             var ri = ResourceIdentity.Build(testEndpoint, "Location", locationId);
->>>>>>> a516de95
             loc = client.ReadAsync<Location>(ri).Result;
             Assert.IsNotNull(loc);
             Assert.AreEqual("Den Burg", loc.Address.City);
@@ -823,11 +776,7 @@
         {
             client.Settings.PreferredReturn = Prefer.ReturnRepresentation;       // which is also the default
 
-<<<<<<< HEAD
-            var pat = client.Read<Patient>("Patient/pat1r4");
-=======
             var pat = client.Read<Patient>("Patient/" + patientId);
->>>>>>> a516de95
             ResourceIdentity ri = pat.ResourceIdentity().WithBase(client.Endpoint);
             pat.Id = null;
             pat.Identifier.Clear();
@@ -888,11 +837,7 @@
         {
             // client.CompressRequestBody = true;
 
-<<<<<<< HEAD
-            var pat = client.Read<Patient>("Patient/pat1r4");
-=======
             var pat = client.Read<Patient>("Patient/" + patientId);
->>>>>>> a516de95
             pat.Id = null;
             pat.Identifier.Clear();
             pat.Identifier.Add(new Identifier("http://hl7.org/test/2", "99999"));
@@ -1420,11 +1365,7 @@
                 status = e.RawResponse.StatusCode;
             };
 
-<<<<<<< HEAD
-            var pat = client.Read<Patient>("Patient/pat1r4");
-=======
             var pat = client.Read<Patient>("Patient/" + patientId);
->>>>>>> a516de95
             Assert.IsTrue(calledBefore);
             Assert.IsNotNull(status);
             Assert.IsNotNull(body);
@@ -1468,11 +1409,7 @@
                     status = e.RawResponse.StatusCode;
                 };
 
-<<<<<<< HEAD
-                var pat = client.Read<Patient>("Patient/pat1r4");
-=======
                 var pat = client.Read<Patient>("Patient/" + patientId);
->>>>>>> a516de95
                 Assert.IsTrue(calledBefore);
                 Assert.IsNotNull(status);
                 Assert.IsNotNull(body);
@@ -1599,11 +1536,7 @@
 
         private static void clientReadRefresh(BaseFhirClient client)
         {
-<<<<<<< HEAD
-            var result = client.Read<Patient>("Patient/pat1r4");
-=======
             var result = client.Read<Patient>("Patient/" + patientId);
->>>>>>> a516de95
 
             var orig = result.Name[0].FamilyElement.Value;
 
