--- conflicted
+++ resolved
@@ -19,11 +19,8 @@
 using System.Threading.Tasks;
 using Hl7.Fhir.Utility;
 using static Hl7.Fhir.Model.Bundle;
-<<<<<<< HEAD
+using System.Drawing;
 using TestClient = Hl7.Fhir.Rest.Http.FhirClient;
-=======
-using System.Drawing;
->>>>>>> fc5fcd3d
 
 namespace Hl7.Fhir.Tests.Rest
 {
@@ -34,14 +31,9 @@
         //public static Uri testEndpoint = new Uri("http://localhost.fiddler:1396/fhir");
         //public static Uri testEndpoint = new Uri("https://localhost:44346/fhir");
         //public static Uri testEndpoint = new Uri("http://localhost:1396/fhir");
-<<<<<<< HEAD
         public static Uri testEndpoint = new Uri("http://test.fhir.org/r4");
-=======
-        // public static Uri testEndpoint = new Uri("http://test.fhir.org/r3");
->>>>>>> fc5fcd3d
         //public static Uri testEndpoint = new Uri("http://vonk.fire.ly");
         //public static Uri testEndpoint = new Uri("https://api.fhir.me");
-        public static Uri testEndpoint = new Uri("http://fhirtest.uhn.ca/baseDstu3");
         //public static Uri testEndpoint = new Uri("http://localhost:49911/fhir");
         //public static Uri testEndpoint = new Uri("http://sqlonfhir-stu3.azurewebsites.net/fhir");
 
@@ -2012,7 +2004,7 @@
         }
 
         [TestMethod, TestCategory("IntegrationTest"), TestCategory("FhirClient")]
-        public void TestAuthenticationOnBeforeHttpClient()
+        public void TestOperationEverything()
         {
             using (TestClient validationFhirClient = new TestClient("https://sqlonfhir.azurewebsites.net/fhir"))
             {
