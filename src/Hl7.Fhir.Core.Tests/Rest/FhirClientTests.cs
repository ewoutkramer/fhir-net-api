﻿/* 
 * Copyright (c) 2014, Firely (info@fire.ly) and contributors
 * See the file CONTRIBUTORS for details.
 * 
 * This file is licensed under the BSD 3-Clause license
 * available at https://raw.githubusercontent.com/ewoutkramer/fhir-net-api/master/LICENSE
 */

using System;
using System.Text;
using System.Collections.Generic;
using System.Linq;
using Microsoft.VisualStudio.TestTools.UnitTesting;
using System.Net;
using Hl7.Fhir.Rest;
using Hl7.Fhir.Serialization;
using Hl7.Fhir.Model;
using System.IO;
using System.Threading.Tasks;
using Hl7.Fhir.Utility;
using static Hl7.Fhir.Model.Bundle;
using TestClient = Hl7.Fhir.Rest.Http.FhirClient;

namespace Hl7.Fhir.Tests.Rest
{
    [TestClass]
    public class FhirClientTests
    {
        //public static Uri testEndpoint = new Uri("http://spark-dstu3.furore.com/fhir");
        //public static Uri testEndpoint = new Uri("http://localhost.fiddler:1396/fhir");
        //public static Uri testEndpoint = new Uri("https://localhost:44346/fhir");
        //public static Uri testEndpoint = new Uri("http://localhost:1396/fhir");
<<<<<<< HEAD
        public static Uri testEndpoint = new Uri("http://test.fhir.org/r4");
        //public static Uri testEndpoint = new Uri("http://vonk.furore.com");
=======
        public static Uri testEndpoint = new Uri("http://test.fhir.org/r3");
        //public static Uri testEndpoint = new Uri("http://vonk.fire.ly");
>>>>>>> 55662f0c
        //public static Uri testEndpoint = new Uri("https://api.fhir.me");
        //public static Uri testEndpoint = new Uri("http://fhirtest.uhn.ca/baseDstu3");
        //public static Uri testEndpoint = new Uri("http://localhost:49911/fhir");
        //public static Uri testEndpoint = new Uri("http://sqlonfhir-stu3.azurewebsites.net/fhir");

        //public static Uri _endpointSupportingSearchUsingPost = new Uri("http://localhost:49911/fhir"); 
        public static Uri _endpointSupportingSearchUsingPost = new Uri("http://nde-fhir-ehelse.azurewebsites.net/fhir");

        public static Uri TerminologyEndpoint = new Uri("http://ontoserver.csiro.au/stu3-latest");

        [TestInitialize]
        public void TestInitialize()
        {
            System.Diagnostics.Trace.WriteLine("Testing against fhir server: " + testEndpoint);
        }

        public static void DebugDumpBundle(Hl7.Fhir.Model.Bundle b)
        {
            System.Diagnostics.Trace.WriteLine(String.Format("--------------------------------------------\r\nBundle Type: {0} ({1} total items, {2} included)", b.Type.ToString(), b.Total, (b.Entry != null ? b.Entry.Count.ToString() : "-")));

            if (b.Entry != null)
            {
                foreach (var item in b.Entry)
                {
                    if (item.Request != null)
                        System.Diagnostics.Trace.WriteLine(String.Format("        {0}: {1}", item.Request.Method.ToString(), item.Request.Url));
                    if (item.Response != null && item.Response.Status != null)
                        System.Diagnostics.Trace.WriteLine(String.Format("        {0}", item.Response.Status));
                    if (item.Resource != null && item.Resource is Hl7.Fhir.Model.DomainResource)
                    {
                        if (item.Resource.Meta != null && item.Resource.Meta.LastUpdated.HasValue)
                            System.Diagnostics.Trace.WriteLine(String.Format("            Last Updated:{0}, [{1}]", item.Resource.Meta.LastUpdated.Value, item.Resource.Meta.LastUpdated.Value.ToString("HH:mm:ss.FFFF")));
                        Hl7.Fhir.Rest.ResourceIdentity ri = new Hl7.Fhir.Rest.ResourceIdentity(item.FullUrl);
                        System.Diagnostics.Trace.WriteLine(String.Format("            {0}", (item.Resource as Hl7.Fhir.Model.DomainResource).ResourceIdentity(ri.BaseUri).OriginalString));
                    }
                }
            }
        }

        [TestMethod, TestCategory("FhirClient"), TestCategory("IntegrationTest")]
        public void FetchConformanceWebClient()
        {
            FhirClient client = new FhirClient(testEndpoint);
            client.ParserSettings.AllowUnrecognizedEnums = true;

            var entry = client.CapabilityStatement();

            Assert.IsNotNull(entry.Text);
            Assert.IsNotNull(entry);
            Assert.IsNotNull(entry.FhirVersion);
            // Assert.AreEqual("Spark.Service", c.Software.Name); // This is only for ewout's server
            Assert.AreEqual(CapabilityStatement.RestfulCapabilityMode.Server, entry.Rest[0].Mode.Value);
            Assert.AreEqual("200", client.LastResult.Status);

            entry = client.CapabilityStatement(SummaryType.True);

            Assert.IsNull(entry.Text); // DSTU2 has this property as not include as part of the summary (that would be with SummaryType.Text)
            Assert.IsNotNull(entry);
            Assert.IsNotNull(entry.FhirVersion);
            Assert.AreEqual(CapabilityStatement.RestfulCapabilityMode.Server, entry.Rest[0].Mode.Value);
            Assert.AreEqual("200", client.LastResult.Status);

            Assert.IsNotNull(entry.Rest[0].Resource, "The resource property should be in the summary");
            Assert.AreNotEqual(0, entry.Rest[0].Resource.Count, "There is expected to be at least 1 resource defined in the conformance statement");
            Assert.IsTrue(entry.Rest[0].Resource[0].Type.HasValue, "The resource type should be provided");
            Assert.AreNotEqual(0, entry.Rest[0].Operation.Count, "operations should be listed in the summary"); // actually operations are now a part of the summary
        }

        [TestMethod, TestCategory("FhirClient"), TestCategory("IntegrationTest")]
        public void FetchConformanceHttpClient()
        {
            using (TestClient client = new TestClient(testEndpoint))
            {
                client.ParserSettings.AllowUnrecognizedEnums = true;

                var entry = client.CapabilityStatement();

                Assert.IsNotNull(entry.Text);
                Assert.IsNotNull(entry);
                Assert.IsNotNull(entry.FhirVersion);
                // Assert.AreEqual("Spark.Service", c.Software.Name); // This is only for ewout's server
                Assert.AreEqual(CapabilityStatement.RestfulCapabilityMode.Server, entry.Rest[0].Mode.Value);
                Assert.AreEqual("200", client.LastResult.Status);

                entry = client.CapabilityStatement(SummaryType.True);

                Assert.IsNull(entry.Text); // DSTU2 has this property as not include as part of the summary (that would be with SummaryType.Text)
                Assert.IsNotNull(entry);
                Assert.IsNotNull(entry.FhirVersion);
                Assert.AreEqual(CapabilityStatement.RestfulCapabilityMode.Server, entry.Rest[0].Mode.Value);
                Assert.AreEqual("200", client.LastResult.Status);

                Assert.IsNotNull(entry.Rest[0].Resource, "The resource property should be in the summary");
                Assert.AreNotEqual(0, entry.Rest[0].Resource.Count, "There is expected to be at least 1 resource defined in the conformance statement");
                Assert.IsTrue(entry.Rest[0].Resource[0].Type.HasValue, "The resource type should be provided");
                Assert.AreNotEqual(0, entry.Rest[0].Operation.Count, "operations should be listed in the summary"); // actually operations are now a part of the summary
            }
        }


        [TestMethod, TestCategory("FhirClient")]
        public void VerifyFormatParamProcessing()
        {
            // XML
            Assert.AreEqual(ResourceFormat.Xml, ContentType.GetResourceFormatFromFormatParam("xml"));
            Assert.AreEqual(ResourceFormat.Xml, ContentType.GetResourceFormatFromFormatParam("text/xml"));
            Assert.AreEqual(ResourceFormat.Xml, ContentType.GetResourceFormatFromFormatParam("application/xml"));
            Assert.AreEqual(ResourceFormat.Xml, ContentType.GetResourceFormatFromFormatParam("application/xml+fhir"));
            Assert.AreEqual(ResourceFormat.Xml, ContentType.GetResourceFormatFromFormatParam("application/fhir+xml"));

            // JSON
            Assert.AreEqual(ResourceFormat.Json, ContentType.GetResourceFormatFromFormatParam("json"));
            Assert.AreEqual(ResourceFormat.Json, ContentType.GetResourceFormatFromFormatParam("text/json"));
            Assert.AreEqual(ResourceFormat.Json, ContentType.GetResourceFormatFromFormatParam("application/json"));
            Assert.AreEqual(ResourceFormat.Json, ContentType.GetResourceFormatFromFormatParam("application/json+fhir"));
            Assert.AreEqual(ResourceFormat.Json, ContentType.GetResourceFormatFromFormatParam("application/fhir+json"));
        }

        [TestMethod, TestCategory("FhirClient"), TestCategory("IntegrationTest")]
        public void ReadWithFormatWebClient()
        {
            FhirClient client = new FhirClient(testEndpoint);

            client.UseFormatParam = true;
            client.PreferredFormat = ResourceFormat.Json;

            var loc = client.Read<Patient>("Patient/example");
            Assert.IsNotNull(loc);
        }

        [TestMethod, TestCategory("FhirClient"), TestCategory("IntegrationTest")]
        public void ReadWithFormatHttpClient()
        {
            using (TestClient client = new TestClient(testEndpoint))
            {
                client.UseFormatParam = true;
                client.PreferredFormat = ResourceFormat.Json;

                var loc = client.Read<Patient>("Patient/example");
                Assert.IsNotNull(loc);
            }
        }


        [TestMethod, TestCategory("FhirClient"), TestCategory("IntegrationTest")]
        public void ReadWebClient()
        {
            FhirClient client = new FhirClient(testEndpoint);

            var loc = client.Read<Location>("Location/1");
            Assert.IsNotNull(loc);
            Assert.AreEqual("Den Burg", loc.Address.City);

            Assert.AreEqual("1", loc.Id);
            Assert.IsNotNull(loc.Meta.VersionId);

            var loc2 = client.Read<Location>(ResourceIdentity.Build("Location", "1", loc.Meta.VersionId));
            Assert.IsNotNull(loc2);
            Assert.AreEqual(loc2.Id, loc.Id);
            Assert.AreEqual(loc2.Meta.VersionId, loc.Meta.VersionId);

            try
            {
                var random = client.Read<Location>(new Uri("Location/45qq54", UriKind.Relative));
                Assert.Fail();
            }
            catch (FhirOperationException ex)
            {
                Assert.AreEqual(HttpStatusCode.NotFound, ex.Status);
                Assert.AreEqual("404", client.LastResult.Status);
            }

            var loc3 = client.Read<Location>(ResourceIdentity.Build("Location", "1", loc.Meta.VersionId));
            Assert.IsNotNull(loc3);
            var jsonSer = new FhirJsonSerializer();
            Assert.AreEqual(jsonSer.SerializeToString(loc),
                            jsonSer.SerializeToString(loc3));

            var loc4 = client.Read<Location>(loc.ResourceIdentity());
            Assert.IsNotNull(loc4);
            Assert.AreEqual(jsonSer.SerializeToString(loc),
                            jsonSer.SerializeToString(loc4));
        }

        [TestMethod, TestCategory("FhirClient"), TestCategory("IntegrationTest")]
        public void ReadHttpClient()
        {
            using (TestClient client = new TestClient(testEndpoint))
            {

                var loc = client.Read<Location>("Location/1");
                Assert.IsNotNull(loc);
                Assert.AreEqual("Den Burg", loc.Address.City);

                Assert.AreEqual("1", loc.Id);
                Assert.IsNotNull(loc.Meta.VersionId);

                var loc2 = client.Read<Location>(ResourceIdentity.Build("Location", "1", loc.Meta.VersionId));
                Assert.IsNotNull(loc2);
                Assert.AreEqual(loc2.Id, loc.Id);
                Assert.AreEqual(loc2.Meta.VersionId, loc.Meta.VersionId);

                try
                {
                    var random = client.Read<Location>(new Uri("Location/45qq54", UriKind.Relative));
                    Assert.Fail();
                }
                catch (FhirOperationException ex)
                {
                    Assert.AreEqual(HttpStatusCode.NotFound, ex.Status);
                    Assert.AreEqual("404", client.LastResult.Status);
                }

                var loc3 = client.Read<Location>(ResourceIdentity.Build("Location", "1", loc.Meta.VersionId));
                Assert.IsNotNull(loc3);
                var jsonSer = new FhirJsonSerializer();
                Assert.AreEqual(jsonSer.SerializeToString(loc),
                                jsonSer.SerializeToString(loc3));

                var loc4 = client.Read<Location>(loc.ResourceIdentity());
                Assert.IsNotNull(loc4);
                Assert.AreEqual(jsonSer.SerializeToString(loc),
                                jsonSer.SerializeToString(loc4));
            }
        }


        [TestMethod, TestCategory("FhirClient"), TestCategory("IntegrationTest")]
        public void ReadRelativeWebClient()
        {
            FhirClient client = new FhirClient(testEndpoint);

            var loc = client.Read<Location>(new Uri("Location/1", UriKind.Relative));
            Assert.IsNotNull(loc);
            Assert.AreEqual("Den Burg", loc.Address.City);

            var ri = ResourceIdentity.Build(testEndpoint, "Location", "1");
            loc = client.Read<Location>(ri);
            Assert.IsNotNull(loc);
            Assert.AreEqual("Den Burg", loc.Address.City);
        }

        [TestMethod, TestCategory("FhirClient"), TestCategory("IntegrationTest")]
        public void ReadRelativeHttpClient()
        {
            using (TestClient client = new TestClient(testEndpoint))
            {
                var loc = client.Read<Location>(new Uri("Location/1", UriKind.Relative));
                Assert.IsNotNull(loc);
                Assert.AreEqual("Den Burg", loc.Address.City);

                var ri = ResourceIdentity.Build(testEndpoint, "Location", "1");
                loc = client.Read<Location>(ri);
                Assert.IsNotNull(loc);
                Assert.AreEqual("Den Burg", loc.Address.City);
            }
        }

#if NO_ASYNC_ANYMORE
		[TestMethod, TestCategory("FhirClient")]
		public void ReadRelativeAsyncWebClient()
		{
			FhirClient client = new FhirClient(testEndpoint);

			var loc = client.ReadAsync<Location>(new Uri("Location/1", UriKind.Relative)).Result;
			Assert.IsNotNull(loc);
			Assert.AreEqual("Den Burg", loc.Resource.Address.City);

			var ri = ResourceIdentity.Build(testEndpoint, "Location", "1");
			loc = client.ReadAsync<Location>(ri).Result;
			Assert.IsNotNull(loc);
			Assert.AreEqual("Den Burg", loc.Resource.Address.City);
		}

		[TestMethod, TestCategory("FhirClient")]
		public void ReadRelativeAsyncHttpClient()
		{
			using (TestClient client = new TestClient(testEndpoint))
            {
                var loc = client.ReadAsync<Location>(new Uri("Location/1", UriKind.Relative)).Result;
                Assert.IsNotNull(loc);
                Assert.AreEqual("Den Burg", loc.Resource.Address.City);

                var ri = ResourceIdentity.Build(testEndpoint, "Location", "1");
                loc = client.ReadAsync<Location>(ri).Result;
                Assert.IsNotNull(loc);
                Assert.AreEqual("Den Burg", loc.Resource.Address.City);
            }
        }
#endif

        public static void Compression_OnBeforeWebRequestGZip(object sender, Fhir.Rest.BeforeRequestEventArgs e)
        {
            if (e.RawRequest != null)
            {
                // e.RawRequest.AutomaticDecompression = System.Net.DecompressionMethods.Deflate | System.Net.DecompressionMethods.GZip;
                e.RawRequest.Headers.Remove("Accept-Encoding");
                e.RawRequest.Headers["Accept-Encoding"] = "gzip";
            }
        }

        public static void Compression_OnBeforeWebRequestDeflate(object sender, Fhir.Rest.BeforeRequestEventArgs e)
        {
            if (e.RawRequest != null)
            {
                // e.RawRequest.AutomaticDecompression = System.Net.DecompressionMethods.Deflate | System.Net.DecompressionMethods.GZip;
                e.RawRequest.Headers.Remove("Accept-Encoding");
                e.RawRequest.Headers["Accept-Encoding"] = "deflate";
            }
        }

        public static void Compression_OnBeforeWebRequestZipOrDeflate(object sender, Fhir.Rest.BeforeRequestEventArgs e)
        {
            if (e.RawRequest != null)
            {
                // e.RawRequest.AutomaticDecompression = System.Net.DecompressionMethods.Deflate | System.Net.DecompressionMethods.GZip;
                e.RawRequest.Headers.Remove("Accept-Encoding");
                e.RawRequest.Headers["Accept-Encoding"] = "gzip, deflate";
            }
        }

        public static void Compression_OnBeforeHttpRequestGZip(object sender, Core.Rest.Http.BeforeRequestEventArgs e)
        {
            if (e.RawRequest != null)
            {
                // e.RawRequest.AutomaticDecompression = System.Net.DecompressionMethods.Deflate | System.Net.DecompressionMethods.GZip;
                e.RawRequest.Headers.Remove("Accept-Encoding");
                e.RawRequest.Headers.TryAddWithoutValidation("Accept-Encoding", "gzip");
            }
        }

        public static void Compression_OnBeforeHttpRequestDeflate(object sender, Core.Rest.Http.BeforeRequestEventArgs e)
        {
            if (e.RawRequest != null)
            {
                // e.RawRequest.AutomaticDecompression = System.Net.DecompressionMethods.Deflate | System.Net.DecompressionMethods.GZip;
                e.RawRequest.Headers.Remove("Accept-Encoding");
                e.RawRequest.Headers.TryAddWithoutValidation("Accept-Encoding", "deflate");
            }
        }

        public static void Compression_OnBeforeHttpRequestZipOrDeflate(object sender, Core.Rest.Http.BeforeRequestEventArgs e)
        {
            if (e.RawRequest != null)
            {
                // e.RawRequest.AutomaticDecompression = System.Net.DecompressionMethods.Deflate | System.Net.DecompressionMethods.GZip;
                e.RawRequest.Headers.Remove("Accept-Encoding");
                e.RawRequest.Headers.TryAddWithoutValidation("Accept-Encoding", "gzip, deflate");
            }
        }

        [TestMethod, Ignore]   // Something does not work with the gzip
        [TestCategory("FhirClient"),
            TestCategory("IntegrationTest")]
        public void SearchWebClient()
        {
            FhirClient client = new FhirClient(testEndpoint);
            Bundle result;

            client.CompressRequestBody = true;
            client.OnBeforeRequest += Compression_OnBeforeWebRequestGZip;
            client.OnAfterResponse += Client_OnAfterWebResponse;

            result = client.Search<DiagnosticReport>();
            client.OnAfterResponse -= Client_OnAfterWebResponse;
            Assert.IsNotNull(result);
            Assert.IsTrue(result.Entry.Count() > 10, "Test should use testdata with more than 10 reports");

            client.OnBeforeRequest -= Compression_OnBeforeWebRequestZipOrDeflate;
            client.OnBeforeRequest += Compression_OnBeforeWebRequestZipOrDeflate;

            result = client.Search<DiagnosticReport>(pageSize: 10);
            Assert.IsNotNull(result);
            Assert.IsTrue(result.Entry.Count <= 10);

            client.OnBeforeRequest -= Compression_OnBeforeWebRequestGZip;

            var withSubject =
                result.Entry.ByResourceType<DiagnosticReport>().FirstOrDefault(dr => dr.Subject != null);
            Assert.IsNotNull(withSubject, "Test should use testdata with a report with a subject");

            ResourceIdentity ri = withSubject.ResourceIdentity();

            // TODO: The include on Grahame's server doesn't currently work
            //result = client.SearchById<DiagnosticReport>(ri.Id,
            //            includes: new string[] { "DiagnosticReport:subject" });
            //Assert.IsNotNull(result);

            //Assert.AreEqual(2, result.Entry.Count);  // should have subject too

            //Assert.IsNotNull(result.Entry.Single(entry => entry.Resource.ResourceIdentity().ResourceType ==
            //            typeof(DiagnosticReport).GetCollectionName()));
            //Assert.IsNotNull(result.Entry.Single(entry => entry.Resource.ResourceIdentity().ResourceType ==
            //            typeof(Patient).GetCollectionName()));


            client.OnBeforeRequest += Compression_OnBeforeWebRequestDeflate;

            result = client.Search<Patient>(new string[] { "name=Chalmers", "name=Peter" });

            Assert.IsNotNull(result);
            Assert.IsTrue(result.Entry.Count > 0);
        }

        [TestMethod, Ignore]   // Something does not work with the gzip
        [TestCategory("FhirClient"),
            TestCategory("IntegrationTest")]
        public void SearchHttpClient()
        {
            using (var handler = new Core.Rest.Http.HttpClientEventHandler())
            using (TestClient client = new TestClient(testEndpoint, messageHandler: handler))
            {
                Bundle result;

                client.CompressRequestBody = true;
                handler.OnBeforeRequest += Compression_OnBeforeHttpRequestGZip;

                result = client.Search<DiagnosticReport>();
                Assert.IsNotNull(result);
                Assert.IsTrue(result.Entry.Count() > 10, "Test should use testdata with more than 10 reports");

                handler.OnBeforeRequest -= Compression_OnBeforeHttpRequestZipOrDeflate;
                handler.OnBeforeRequest += Compression_OnBeforeHttpRequestZipOrDeflate;

                result = client.Search<DiagnosticReport>(pageSize: 10);
                Assert.IsNotNull(result);
                Assert.IsTrue(result.Entry.Count <= 10);

                handler.OnBeforeRequest -= Compression_OnBeforeHttpRequestGZip;

                var withSubject =
                    result.Entry.ByResourceType<DiagnosticReport>().FirstOrDefault(dr => dr.Subject != null);
                Assert.IsNotNull(withSubject, "Test should use testdata with a report with a subject");

                ResourceIdentity ri = withSubject.ResourceIdentity();

                // TODO: The include on Grahame's server doesn't currently work
                //result = client.SearchById<DiagnosticReport>(ri.Id,
                //            includes: new string[] { "DiagnosticReport:subject" });
                //Assert.IsNotNull(result);

                //Assert.AreEqual(2, result.Entry.Count);  // should have subject too

                //Assert.IsNotNull(result.Entry.Single(entry => entry.Resource.ResourceIdentity().ResourceType ==
                //            typeof(DiagnosticReport).GetCollectionName()));
                //Assert.IsNotNull(result.Entry.Single(entry => entry.Resource.ResourceIdentity().ResourceType ==
                //            typeof(Patient).GetCollectionName()));


                handler.OnBeforeRequest += Compression_OnBeforeHttpRequestDeflate;

                result = client.Search<Patient>(new string[] { "name=Chalmers", "name=Peter" });

                Assert.IsNotNull(result);
                Assert.IsTrue(result.Entry.Count > 0);
            }
        }

        private void Client_OnAfterWebResponse(object sender, Fhir.Rest.AfterResponseEventArgs e)
        {
            // Test that the response was compressed
            Assert.AreEqual("gzip", e.RawResponse.Headers[HttpResponseHeader.ContentEncoding]);
        }

#if NO_ASYNC_ANYMORE
        [TestMethod, TestCategory("FhirClient")]
        public void SearchAsyncWebClient()
        {
            FhirClient client = new FhirClient(testEndpoint);
            Bundle result;

            result = client.SearchAsync<DiagnosticReport>().Result;
            Assert.IsNotNull(result);
            Assert.IsTrue(result.Entry.Count() > 10, "Test should use testdata with more than 10 reports");

            result = client.SearchAsync<DiagnosticReport>(pageSize: 10).Result;
            Assert.IsNotNull(result);
            Assert.IsTrue(result.Entry.Count <= 10);

            var withSubject = 
                result.Entry.ByResourceType<DiagnosticReport>().FirstOrDefault(dr => dr.Resource.Subject != null);
            Assert.IsNotNull(withSubject, "Test should use testdata with a report with a subject");

            ResourceIdentity ri = new ResourceIdentity(withSubject.Id);

            result = client.SearchByIdAsync<DiagnosticReport>(ri.Id, 
                        includes: new string[] { "DiagnosticReport.subject" }).Result;
            Assert.IsNotNull(result);

            Assert.AreEqual(2, result.Entry.Count);  // should have subject too

            Assert.IsNotNull(result.Entry.Single(entry => new ResourceIdentity(entry.Id).Collection ==
                        typeof(DiagnosticReport).GetCollectionName()));
            Assert.IsNotNull(result.Entry.Single(entry => new ResourceIdentity(entry.Id).Collection ==
                        typeof(Patient).GetCollectionName()));

            result = client.SearchAsync<Patient>(new string[] { "name=Everywoman", "name=Eve" }).Result;

            Assert.IsNotNull(result);
            Assert.IsTrue(result.Entry.Count > 0);
        }

        public void SearchAsyncHttpClient()
        {
            using(TestClient client = new TestClient(testEndpoint))
            {
                Bundle result;

                result = client.SearchAsync<DiagnosticReport>().Result;
                Assert.IsNotNull(result);
                Assert.IsTrue(result.Entry.Count() > 10, "Test should use testdata with more than 10 reports");

                result = client.SearchAsync<DiagnosticReport>(pageSize: 10).Result;
                Assert.IsNotNull(result);
                Assert.IsTrue(result.Entry.Count <= 10);

                var withSubject = 
                    result.Entry.ByResourceType<DiagnosticReport>().FirstOrDefault(dr => dr.Resource.Subject != null);
                Assert.IsNotNull(withSubject, "Test should use testdata with a report with a subject");

                ResourceIdentity ri = new ResourceIdentity(withSubject.Id);

                result = client.SearchByIdAsync<DiagnosticReport>(ri.Id, 
                            includes: new string[] { "DiagnosticReport.subject" }).Result;
                Assert.IsNotNull(result);

                Assert.AreEqual(2, result.Entry.Count);  // should have subject too

                Assert.IsNotNull(result.Entry.Single(entry => new ResourceIdentity(entry.Id).Collection ==
                            typeof(DiagnosticReport).GetCollectionName()));
                Assert.IsNotNull(result.Entry.Single(entry => new ResourceIdentity(entry.Id).Collection ==
                            typeof(Patient).GetCollectionName()));

                result = client.SearchAsync<Patient>(new string[] { "name=Everywoman", "name=Eve" }).Result;

                Assert.IsNotNull(result);
                Assert.IsTrue(result.Entry.Count > 0);
            }
        }
#endif


        [TestMethod, TestCategory("FhirClient"), TestCategory("IntegrationTest")]
        public void PagingWebClient()
        {
            FhirClient client = new FhirClient(testEndpoint);

            var result = client.Search<DiagnosticReport>(pageSize: 10);
            Assert.IsNotNull(result);
            Assert.IsTrue(result.Entry.Count <= 10);

            var firstId = result.Entry.First().Resource.Id;

            // Browse forward
            result = client.Continue(result);
            Assert.IsNotNull(result);
            var nextId = result.Entry.First().Resource.Id;
            Assert.AreNotEqual(firstId, nextId);

            // Browse to first
            result = client.Continue(result, PageDirection.First);
            Assert.IsNotNull(result);
            var prevId = result.Entry.First().Resource.Id;
            Assert.AreEqual(firstId, prevId);

            // Forward, then backwards
            result = client.Continue(result, PageDirection.Next);
            Assert.IsNotNull(result);
            result = client.Continue(result, PageDirection.Previous);
            Assert.IsNotNull(result);
            prevId = result.Entry.First().Resource.Id;
            Assert.AreEqual(firstId, prevId);
        }

        [TestMethod, TestCategory("FhirClient"), TestCategory("IntegrationTest")]
        public void PagingHttpClient()
        {
            using (TestClient client = new TestClient(testEndpoint))
            {
                var result = client.Search<DiagnosticReport>(pageSize: 10);
                Assert.IsNotNull(result);
                Assert.IsTrue(result.Entry.Count <= 10);

                var firstId = result.Entry.First().Resource.Id;

                // Browse forward
                result = client.Continue(result);
                Assert.IsNotNull(result);
                var nextId = result.Entry.First().Resource.Id;
                Assert.AreNotEqual(firstId, nextId);

                // Browse to first
                result = client.Continue(result, PageDirection.First);
                Assert.IsNotNull(result);
                var prevId = result.Entry.First().Resource.Id;
                Assert.AreEqual(firstId, prevId);

                // Forward, then backwards
                result = client.Continue(result, PageDirection.Next);
                Assert.IsNotNull(result);
                result = client.Continue(result, PageDirection.Previous);
                Assert.IsNotNull(result);
                prevId = result.Entry.First().Resource.Id;
                Assert.AreEqual(firstId, prevId);
            }
        }

        [TestMethod, TestCategory("FhirClient"), TestCategory("IntegrationTest")]
        public void PagingInJsonWebClient()
        {
            FhirClient client = new FhirClient(testEndpoint);
            client.PreferredFormat = ResourceFormat.Json;

            var result = client.Search<DiagnosticReport>(pageSize: 10);
            Assert.IsNotNull(result);
            Assert.IsTrue(result.Entry.Count <= 10);

            var firstId = result.Entry.First().Resource.Id;

            // Browse forward
            result = client.Continue(result);
            Assert.IsNotNull(result);
            var nextId = result.Entry.First().Resource.Id;
            Assert.AreNotEqual(firstId, nextId);

            // Browse to first
            result = client.Continue(result, PageDirection.First);
            Assert.IsNotNull(result);
            var prevId = result.Entry.First().Resource.Id;
            Assert.AreEqual(firstId, prevId);

            // Forward, then backwards
            result = client.Continue(result, PageDirection.Next);
            Assert.IsNotNull(result);
            result = client.Continue(result, PageDirection.Previous);
            Assert.IsNotNull(result);
            prevId = result.Entry.First().Resource.Id;
            Assert.AreEqual(firstId, prevId);
        }

        [TestMethod, TestCategory("FhirClient"), TestCategory("IntegrationTest")]
        public void PagingInJsonHttpClient()
        {
            using (TestClient client = new TestClient(testEndpoint))
            {
                client.PreferredFormat = ResourceFormat.Json;

                var result = client.Search<DiagnosticReport>(pageSize: 10);
                Assert.IsNotNull(result);
                Assert.IsTrue(result.Entry.Count <= 10);

                var firstId = result.Entry.First().Resource.Id;

                // Browse forward
                result = client.Continue(result);
                Assert.IsNotNull(result);
                var nextId = result.Entry.First().Resource.Id;
                Assert.AreNotEqual(firstId, nextId);

                // Browse to first
                result = client.Continue(result, PageDirection.First);
                Assert.IsNotNull(result);
                var prevId = result.Entry.First().Resource.Id;
                Assert.AreEqual(firstId, prevId);

                // Forward, then backwards
                result = client.Continue(result, PageDirection.Next);
                Assert.IsNotNull(result);
                result = client.Continue(result, PageDirection.Previous);
                Assert.IsNotNull(result);
                prevId = result.Entry.First().Resource.Id;
                Assert.AreEqual(firstId, prevId);
            }
        }


        [TestMethod]
        [TestCategory("FhirClient"), TestCategory("IntegrationTest")]
        public void CreateAndFullRepresentationWebClient()
        {
            FhirClient client = new FhirClient(testEndpoint);
            client.PreferredReturn = Prefer.ReturnRepresentation;       // which is also the default

            var pat = client.Read<Patient>("Patient/glossy");
            ResourceIdentity ri = pat.ResourceIdentity().WithBase(client.Endpoint);
            pat.Id = null;
            pat.Identifier.Clear();
            var patC = client.Create<Patient>(pat);
            Assert.IsNotNull(patC);

            client.PreferredReturn = Prefer.ReturnMinimal;
            patC = client.Create<Patient>(pat);

            Assert.IsNull(patC);

            if (client.LastBody != null)
            {
                var returned = client.LastBodyAsResource;
                Assert.IsTrue(returned is OperationOutcome);
            }

            // Now validate this resource
            client.PreferredReturn = Prefer.ReturnRepresentation;      // which is also the default
            Parameters p = new Parameters();
            //  p.Add("mode", new FhirString("create"));
            p.Add("resource", pat);
            OperationOutcome ooI = (OperationOutcome)client.InstanceOperation(ri.WithoutVersion(), "validate", p);
            Assert.IsNotNull(ooI);
        }

        [TestMethod]
        [TestCategory("FhirClient"), TestCategory("IntegrationTest")]
        public void CreateAndFullRepresentationHttpClient()
        {
            using (TestClient client = new TestClient(testEndpoint))
            {
                client.PreferredReturn = Prefer.ReturnRepresentation;       // which is also the default

                var pat = client.Read<Patient>("Patient/glossy");
                ResourceIdentity ri = pat.ResourceIdentity().WithBase(client.Endpoint);
                pat.Id = null;
                pat.Identifier.Clear();
                var patC = client.Create<Patient>(pat);
                Assert.IsNotNull(patC);

                client.PreferredReturn = Prefer.ReturnMinimal;
                patC = client.Create<Patient>(pat);

                Assert.IsNull(patC);

                if (client.LastBody != null)
                {
                    var returned = client.LastBodyAsResource;
                    Assert.IsTrue(returned is OperationOutcome);
                }

                // Now validate this resource
                client.PreferredReturn = Prefer.ReturnRepresentation;      // which is also the default
                Parameters p = new Parameters();
                //  p.Add("mode", new FhirString("create"));
                p.Add("resource", pat);
                OperationOutcome ooI = (OperationOutcome)client.InstanceOperation(ri.WithoutVersion(), "validate", p);
                Assert.IsNotNull(ooI);
            }
        }

        private Uri createdTestPatientUrl = null;

        /// <summary>
        /// This test is also used as a "setup" test for the History test.
        /// If you change the number of operations in here, this will make the History test fail.
        /// </summary>
        [TestMethod]
        [TestCategory("FhirClient"), TestCategory("IntegrationTest")]
        public void CreateEditDeleteWebClient()
        {
            FhirClient client = new FhirClient(testEndpoint);

            client.OnBeforeRequest += Compression_OnBeforeWebRequestZipOrDeflate;
            // client.CompressRequestBody = true;

            var pat = client.Read<Patient>("Patient/example");
            pat.Id = null;
            pat.Identifier.Clear();
            pat.Identifier.Add(new Identifier("http://hl7.org/test/2", "99999"));

            System.Diagnostics.Trace.WriteLine(new FhirXmlSerializer().SerializeToString(pat));

            var fe = client.Create(pat); // Create as we are not providing the ID to be used.
            Assert.IsNotNull(fe);
            Assert.IsNotNull(fe.Id);
            Assert.IsNotNull(fe.Meta.VersionId);
            createdTestPatientUrl = fe.ResourceIdentity();

            fe.Identifier.Add(new Identifier("http://hl7.org/test/2", "3141592"));
            var fe2 = client.Update(fe);

            Assert.IsNotNull(fe2);
            Assert.AreEqual(fe.Id, fe2.Id);
            Assert.AreNotEqual(fe.ResourceIdentity(), fe2.ResourceIdentity());
            Assert.AreEqual(2, fe2.Identifier.Count);

            fe.Identifier.Add(new Identifier("http://hl7.org/test/3", "3141592"));
            var fe3 = client.Update(fe);
            Assert.IsNotNull(fe3);
            Assert.AreEqual(3, fe3.Identifier.Count);

            client.Delete(fe3);

            try
            {
                // Get most recent version
                fe = client.Read<Patient>(fe.ResourceIdentity().WithoutVersion());
                Assert.Fail();
            }
            catch (FhirOperationException ex)
            {
                Assert.AreEqual(HttpStatusCode.Gone, ex.Status, "Expected the record to be gone");
                Assert.AreEqual("410", client.LastResult.Status);
            }
        }

        /// <summary>
        /// This test is also used as a "setup" test for the History test.
        /// If you change the number of operations in here, this will make the History test fail.
        /// </summary>
        [TestMethod]
        [TestCategory("FhirClient"), TestCategory("IntegrationTest")]
        public void CreateEditDeleteHttpClient()
        {
            using (var handler = new Core.Rest.Http.HttpClientEventHandler())
            using (TestClient client = new TestClient(testEndpoint, messageHandler: handler))
            {

                handler.OnBeforeRequest += Compression_OnBeforeHttpRequestZipOrDeflate;
                // client.CompressRequestBody = true;

                var pat = client.Read<Patient>("Patient/example");
                pat.Id = null;
                pat.Identifier.Clear();
                pat.Identifier.Add(new Identifier("http://hl7.org/test/2", "99999"));

                System.Diagnostics.Trace.WriteLine(new FhirXmlSerializer().SerializeToString(pat));

                var fe = client.Create(pat); // Create as we are not providing the ID to be used.
                Assert.IsNotNull(fe);
                Assert.IsNotNull(fe.Id);
                Assert.IsNotNull(fe.Meta.VersionId);
                createdTestPatientUrl = fe.ResourceIdentity();

                fe.Identifier.Add(new Identifier("http://hl7.org/test/2", "3141592"));
                var fe2 = client.Update(fe);

                Assert.IsNotNull(fe2);
                Assert.AreEqual(fe.Id, fe2.Id);
                Assert.AreNotEqual(fe.ResourceIdentity(), fe2.ResourceIdentity());
                Assert.AreEqual(2, fe2.Identifier.Count);

                fe.Identifier.Add(new Identifier("http://hl7.org/test/3", "3141592"));
                var fe3 = client.Update(fe);
                Assert.IsNotNull(fe3);
                Assert.AreEqual(3, fe3.Identifier.Count);

                client.Delete(fe3);

                try
                {
                    // Get most recent version
                    fe = client.Read<Patient>(fe.ResourceIdentity().WithoutVersion());
                    Assert.Fail();
                }
                catch (FhirOperationException ex)
                {
                    Assert.AreEqual(HttpStatusCode.Gone, ex.Status, "Expected the record to be gone");
                    Assert.AreEqual("410", client.LastResult.Status);
                }
            }
        }

        [TestMethod]
        [TestCategory("FhirClient"), TestCategory("IntegrationTest")]
        //Test for github issue https://github.com/ewoutkramer/fhir-net-api/issues/145
        public void Create_ObservationWithValueAsSimpleQuantity_ReadReturnsValueAsQuantityWebClient()
        {
            FhirClient client = new FhirClient(testEndpoint);
            var observation = new Observation();
            observation.Status = ObservationStatus.Preliminary;
            observation.Code = new CodeableConcept("http://loinc.org", "2164-2");
            observation.Value = new SimpleQuantity()
            {
                System = "http://unitsofmeasure.org",
                Value = 23,
                Code = "mg",
                Unit = "miligram"
            };
            observation.BodySite = new CodeableConcept("http://snomed.info/sct", "182756003");
            var fe = client.Create(observation);
            fe = client.Read<Observation>(fe.ResourceIdentity().WithoutVersion());
            Assert.IsInstanceOfType(fe.Value, typeof(Quantity));
        }

        [TestMethod]
        [TestCategory("FhirClient"), TestCategory("IntegrationTest")]
        //Test for github issue https://github.com/ewoutkramer/fhir-net-api/issues/145
        public void Create_ObservationWithValueAsSimpleQuantity_ReadReturnsValueAsQuantityHttpClient()
        {
            using (TestClient client = new TestClient(testEndpoint))
            {
                var observation = new Observation();
                observation.Status = ObservationStatus.Preliminary;
                observation.Code = new CodeableConcept("http://loinc.org", "2164-2");
                observation.Value = new SimpleQuantity()
                {
                    System = "http://unitsofmeasure.org",
                    Value = 23,
                    Code = "mg",
                    Unit = "miligram"
                };
                observation.BodySite = new CodeableConcept("http://snomed.info/sct", "182756003");
                var fe = client.Create(observation);
                fe = client.Read<Observation>(fe.ResourceIdentity().WithoutVersion());
                Assert.IsInstanceOfType(fe.Value, typeof(Quantity));
            }
        }

#if NO_ASYNC_ANYMORE
		/// <summary>
		/// This test is also used as a "setup" test for the History test.
		/// If you change the number of operations in here, this will make the History test fail.
		/// </summary>
		[TestMethod, TestCategory("FhirClient")]
		public void CreateEditDeleteAsyncWebClient()
		{
			var furore = new Organization
			{
				Name = "Furore",
				Identifier = new List<Identifier> { new Identifier("http://hl7.org/test/1", "3141") },
				Telecom = new List<Contact> { new Contact { System = Contact.ContactSystem.Phone, Value = "+31-20-3467171" } }
			};

			FhirClient client = new FhirClient(testEndpoint);
			var tags = new List<Tag> { new Tag("http://nu.nl/testname", Tag.FHIRTAGSCHEME_GENERAL, "TestCreateEditDelete") };

			var fe = client.CreateAsync<Organization>(furore, tags: tags, refresh: true).Result;

			Assert.IsNotNull(furore);
			Assert.IsNotNull(fe);
			Assert.IsNotNull(fe.Id);
			Assert.IsNotNull(fe.SelfLink);
			Assert.AreNotEqual(fe.Id, fe.SelfLink);
			Assert.IsNotNull(fe.Tags);
			Assert.AreEqual(1, fe.Tags.Count(), "Tag count on new organization record don't match");
			Assert.AreEqual(fe.Tags.First(), tags[0]);
			createdTestOrganizationUrl = fe.Id;

			fe.Resource.Identifier.Add(new Identifier("http://hl7.org/test/2", "3141592"));
			var fe2 = client.UpdateAsync(fe, refresh: true).Result;

			Assert.IsNotNull(fe2);
			Assert.AreEqual(fe.Id, fe2.Id);
			Assert.AreNotEqual(fe.SelfLink, fe2.SelfLink);
			Assert.AreEqual(2, fe2.Resource.Identifier.Count);

			Assert.IsNotNull(fe2.Tags);
			Assert.AreEqual(1, fe2.Tags.Count(), "Tag count on updated organization record don't match");
			Assert.AreEqual(fe2.Tags.First(), tags[0]);

			fe.Resource.Identifier.Add(new Identifier("http://hl7.org/test/3", "3141592"));
			var fe3 = client.UpdateAsync(fe2.Id, fe.Resource, refresh: true).Result;
			Assert.IsNotNull(fe3);
			Assert.AreEqual(3, fe3.Resource.Identifier.Count);

			client.DeleteAsync(fe3).Wait();

			try
			{
				// Get most recent version
				fe = client.ReadAsync<Organization>(new ResourceIdentity(fe.Id)).Result;
				Assert.Fail();
			}
			catch
			{
				Assert.IsTrue(client.LastResponseDetails.Result == HttpStatusCode.Gone);
			}
		}

        /// <summary>
		/// This test is also used as a "setup" test for the History test.
		/// If you change the number of operations in here, this will make the History test fail.
		/// </summary>
		[TestMethod, TestCategory("FhirClient")]
		public void CreateEditDeleteAsyncHttpClient()
		{
			var furore = new Organization
			{
				Name = "Furore",
				Identifier = new List<Identifier> { new Identifier("http://hl7.org/test/1", "3141") },
				Telecom = new List<Contact> { new Contact { System = Contact.ContactSystem.Phone, Value = "+31-20-3467171" } }
			};

			using (TestClient client = new TestClient(testEndpoint))
            {
                var tags = new List<Tag> { new Tag("http://nu.nl/testname", Tag.FHIRTAGSCHEME_GENERAL, "TestCreateEditDelete") };

                var fe = client.CreateAsync<Organization>(furore, tags: tags, refresh: true).Result;

                Assert.IsNotNull(furore);
                Assert.IsNotNull(fe);
                Assert.IsNotNull(fe.Id);
                Assert.IsNotNull(fe.SelfLink);
                Assert.AreNotEqual(fe.Id, fe.SelfLink);
                Assert.IsNotNull(fe.Tags);
                Assert.AreEqual(1, fe.Tags.Count(), "Tag count on new organization record don't match");
                Assert.AreEqual(fe.Tags.First(), tags[0]);
                createdTestOrganizationUrl = fe.Id;

                fe.Resource.Identifier.Add(new Identifier("http://hl7.org/test/2", "3141592"));
                var fe2 = client.UpdateAsync(fe, refresh: true).Result;

                Assert.IsNotNull(fe2);
                Assert.AreEqual(fe.Id, fe2.Id);
                Assert.AreNotEqual(fe.SelfLink, fe2.SelfLink);
                Assert.AreEqual(2, fe2.Resource.Identifier.Count);

                Assert.IsNotNull(fe2.Tags);
                Assert.AreEqual(1, fe2.Tags.Count(), "Tag count on updated organization record don't match");
                Assert.AreEqual(fe2.Tags.First(), tags[0]);

                fe.Resource.Identifier.Add(new Identifier("http://hl7.org/test/3", "3141592"));
                var fe3 = client.UpdateAsync(fe2.Id, fe.Resource, refresh: true).Result;
                Assert.IsNotNull(fe3);
                Assert.AreEqual(3, fe3.Resource.Identifier.Count);

                client.DeleteAsync(fe3).Wait();

                try
                {
                    // Get most recent version
                    fe = client.ReadAsync<Organization>(new ResourceIdentity(fe.Id)).Result;
                    Assert.Fail();
                }
                catch
                {
                    Assert.IsTrue(client.LastResponseDetails.Result == HttpStatusCode.Gone);
                }
            }
		}
#endif

        /// <summary>
        /// This test will fail if the system records AuditEvents 
        /// and counts them in the WholeSystemHistory
        /// </summary>
        [TestMethod, TestCategory("FhirClient"), TestCategory("IntegrationTest"), Ignore]     // Keeps on failing periodically. Grahames server?
        public void HistoryWebClient()
        {
            System.Threading.Thread.Sleep(500);
            DateTimeOffset timestampBeforeCreationAndDeletions = DateTimeOffset.Now;

            CreateEditDeleteWebClient(); // this test does a create, update, update, delete (4 operations)

            FhirClient client = new FhirClient(testEndpoint);

            System.Diagnostics.Trace.WriteLine("History of this specific patient since just before the create, update, update, delete (4 operations)");

            Bundle history = client.History(createdTestPatientUrl);
            Assert.IsNotNull(history);
            DebugDumpBundle(history);

            Assert.AreEqual(4, history.Entry.Count());
            Assert.AreEqual(3, history.Entry.Where(entry => entry.Resource != null).Count());
            Assert.AreEqual(1, history.Entry.Where(entry => entry.IsDeleted()).Count());

            //// Now, assume no one is quick enough to insert something between now and the next
            //// tests....


            System.Diagnostics.Trace.WriteLine("\r\nHistory on the patient type");
            history = client.TypeHistory("Patient", timestampBeforeCreationAndDeletions.ToUniversalTime());
            Assert.IsNotNull(history);
            DebugDumpBundle(history);
            Assert.AreEqual(4, history.Entry.Count());   // there's a race condition here, sometimes this is 5. 
            Assert.AreEqual(3, history.Entry.Where(entry => entry.Resource != null).Count());
            Assert.AreEqual(1, history.Entry.Where(entry => entry.IsDeleted()).Count());


            System.Diagnostics.Trace.WriteLine("\r\nHistory on the patient type (using the generic method in the client)");
            history = client.TypeHistory<Patient>(timestampBeforeCreationAndDeletions.ToUniversalTime(), summary: SummaryType.True);
            Assert.IsNotNull(history);
            DebugDumpBundle(history);
            Assert.AreEqual(4, history.Entry.Count());
            Assert.AreEqual(3, history.Entry.Where(entry => entry.Resource != null).Count());
            Assert.AreEqual(1, history.Entry.Where(entry => entry.IsDeleted()).Count());

            if (!testEndpoint.OriginalString.Contains("sqlonfhir-stu3"))
            {
                System.Diagnostics.Trace.WriteLine("\r\nWhole system history since the start of this test");
                history = client.WholeSystemHistory(timestampBeforeCreationAndDeletions.ToUniversalTime());
                Assert.IsNotNull(history);
                DebugDumpBundle(history);
                Assert.IsTrue(4 <= history.Entry.Count(), "Whole System history should have at least 4 new events");
                // Check that the number of patients that have been created is what we expected
                Assert.AreEqual(3, history.Entry.Where(entry => entry.Resource != null && entry.Resource is Patient).Count());
                Assert.AreEqual(1, history.Entry.Where(entry => entry.IsDeleted() && entry.Request.Url.Contains("Patient")).Count());
            }
        }

        /// <summary>
        /// This test will fail if the system records AuditEvents 
        /// and counts them in the WholeSystemHistory
        /// </summary>
        [TestMethod, TestCategory("FhirClient"), TestCategory("IntegrationTest"), Ignore]     // Keeps on failing periodically. Grahames server?
        public void HistoryHttpClient()
        {
            System.Threading.Thread.Sleep(500);
            DateTimeOffset timestampBeforeCreationAndDeletions = DateTimeOffset.Now;

            CreateEditDeleteHttpClient(); // this test does a create, update, update, delete (4 operations)

            FhirClient client = new FhirClient(testEndpoint);

            System.Diagnostics.Trace.WriteLine("History of this specific patient since just before the create, update, update, delete (4 operations)");

            Bundle history = client.History(createdTestPatientUrl);
            Assert.IsNotNull(history);
            DebugDumpBundle(history);

            Assert.AreEqual(4, history.Entry.Count());
            Assert.AreEqual(3, history.Entry.Where(entry => entry.Resource != null).Count());
            Assert.AreEqual(1, history.Entry.Where(entry => entry.IsDeleted()).Count());

            //// Now, assume no one is quick enough to insert something between now and the next
            //// tests....


            System.Diagnostics.Trace.WriteLine("\r\nHistory on the patient type");
            history = client.TypeHistory("Patient", timestampBeforeCreationAndDeletions.ToUniversalTime());
            Assert.IsNotNull(history);
            DebugDumpBundle(history);
            Assert.AreEqual(4, history.Entry.Count());   // there's a race condition here, sometimes this is 5. 
            Assert.AreEqual(3, history.Entry.Where(entry => entry.Resource != null).Count());
            Assert.AreEqual(1, history.Entry.Where(entry => entry.IsDeleted()).Count());


            System.Diagnostics.Trace.WriteLine("\r\nHistory on the patient type (using the generic method in the client)");
            history = client.TypeHistory<Patient>(timestampBeforeCreationAndDeletions.ToUniversalTime(), summary: SummaryType.True);
            Assert.IsNotNull(history);
            DebugDumpBundle(history);
            Assert.AreEqual(4, history.Entry.Count());
            Assert.AreEqual(3, history.Entry.Where(entry => entry.Resource != null).Count());
            Assert.AreEqual(1, history.Entry.Where(entry => entry.IsDeleted()).Count());

            if (!testEndpoint.OriginalString.Contains("sqlonfhir-stu3"))
            {
                System.Diagnostics.Trace.WriteLine("\r\nWhole system history since the start of this test");
                history = client.WholeSystemHistory(timestampBeforeCreationAndDeletions.ToUniversalTime());
                Assert.IsNotNull(history);
                DebugDumpBundle(history);
                Assert.IsTrue(4 <= history.Entry.Count(), "Whole System history should have at least 4 new events");
                // Check that the number of patients that have been created is what we expected
                Assert.AreEqual(3, history.Entry.Where(entry => entry.Resource != null && entry.Resource is Patient).Count());
                Assert.AreEqual(1, history.Entry.Where(entry => entry.IsDeleted() && entry.Request.Url.Contains("Patient")).Count());
            }
        }


        [TestMethod]
        [TestCategory("FhirClient"), TestCategory("IntegrationTest")]
        public void TestWithParamWebClient()
        {
            var client = new FhirClient(testEndpoint);
            var res = client.Get("ValueSet/v2-0131/$validate-code?system=http://hl7.org/fhir/v2/0131&code=ep");
            Assert.IsNotNull(res);
        }

        [TestMethod]
        [TestCategory("FhirClient"), TestCategory("IntegrationTest")]
        public void TestWithParamHttpClient()
        {
            using (var client = new TestClient(testEndpoint))
            {
                var res = client.Get("ValueSet/v2-0131/$validate-code?system=http://hl7.org/fhir/v2/0131&code=ep");
                Assert.IsNotNull(res);
            }
        }

        [TestMethod, TestCategory("FhirClient"), TestCategory("IntegrationTest")]
        public void ManipulateMetaWebClient()
        {
            FhirClient client = new FhirClient(testEndpoint);

            var pat = new Patient();
            pat.Meta = new Meta();
            var key = new Random().Next();
            pat.Meta.ProfileElement.Add(new Canonical("http://someserver.org/fhir/StructureDefinition/XYZ1-" + key));
            pat.Meta.Security.Add(new Coding("http://mysystem.com/sec", "1234-" + key));
            pat.Meta.Tag.Add(new Coding("http://mysystem.com/tag", "sometag1-" + key));

            //Before we begin, ensure that our new tags are not actually used when doing System Meta()
            var wsm = client.Meta();
            Assert.IsNotNull(wsm);

            Assert.IsFalse(wsm.Profile.Contains("http://someserver.org/fhir/StructureDefinition/XYZ1-" + key));
            Assert.IsFalse(wsm.Security.Select(c => c.Code + "@" + c.System).Contains("1234-" + key + "@http://mysystem.com/sec"));
            Assert.IsFalse(wsm.Tag.Select(c => c.Code + "@" + c.System).Contains("sometag1-" + key + "@http://mysystem.com/tag"));

            Assert.IsFalse(wsm.Profile.Contains("http://someserver.org/fhir/StructureDefinition/XYZ2-" + key));
            Assert.IsFalse(wsm.Security.Select(c => c.Code + "@" + c.System).Contains("5678-" + key + "@http://mysystem.com/sec"));
            Assert.IsFalse(wsm.Tag.Select(c => c.Code + "@" + c.System).Contains("sometag2-" + key + "@http://mysystem.com/tag"));


            // First, create a patient with the first set of meta
            var pat2 = client.Create(pat);
            var loc = pat2.ResourceIdentity(testEndpoint);

            // Meta should be present on created patient
            verifyMeta(pat2.Meta, false, key);

            // Should be present when doing instance Meta()
            var par = client.Meta(loc);
            verifyMeta(par, false, key);

            // Should be present when doing type Meta()
            par = client.Meta(ResourceType.Patient);
            verifyMeta(par, false, key);

            // Should be present when doing System Meta()
            par = client.Meta();
            verifyMeta(par, false, key);

            // Now add some additional meta to the patient

            var newMeta = new Meta();
            newMeta.ProfileElement.Add(new Canonical("http://someserver.org/fhir/StructureDefinition/XYZ2-" + key));
            newMeta.Security.Add(new Coding("http://mysystem.com/sec", "5678-" + key));
            newMeta.Tag.Add(new Coding("http://mysystem.com/tag", "sometag2-" + key));


            client.AddMeta(loc, newMeta);
            var pat3 = client.Read<Patient>(loc);

            // New and old meta should be present on instance
            verifyMeta(pat3.Meta, true, key);

            // New and old meta should be present on Meta()
            par = client.Meta(loc);
            verifyMeta(par, true, key);

            // New and old meta should be present when doing type Meta()
            par = client.Meta(ResourceType.Patient);
            verifyMeta(par, true, key);

            // New and old meta should be present when doing system Meta()
            par = client.Meta();
            verifyMeta(par, true, key);

            // Now, remove those new meta tags
            client.DeleteMeta(loc, newMeta);

            // Should no longer be present on instance
            var pat4 = client.Read<Patient>(loc);
            verifyMeta(pat4.Meta, false, key);

            // Should no longer be present when doing instance Meta()
            par = client.Meta(loc);
            verifyMeta(par, false, key);

            // Should no longer be present when doing type Meta()
            par = client.Meta(ResourceType.Patient);
            verifyMeta(par, false, key);

            // clear out the client that we created, no point keeping it around
            client.Delete(pat4);

            // Should no longer be present when doing System Meta()
            par = client.Meta();
            verifyMeta(par, false, key);
        }

        [TestMethod, TestCategory("FhirClient"), TestCategory("IntegrationTest")]
        public void ManipulateMetaHttpClient()
        {
            using (TestClient client = new TestClient(testEndpoint))
            {

                var pat = new Patient();
                pat.Meta = new Meta();
                var key = new Random().Next();
                pat.Meta.ProfileElement.Add(new Canonical("http://someserver.org/fhir/StructureDefinition/XYZ1-" + key));
                pat.Meta.Security.Add(new Coding("http://mysystem.com/sec", "1234-" + key));
                pat.Meta.Tag.Add(new Coding("http://mysystem.com/tag", "sometag1-" + key));

                //Before we begin, ensure that our new tags are not actually used when doing System Meta()
                var wsm = client.Meta();
                Assert.IsNotNull(wsm);

                Assert.IsFalse(wsm.Profile.Contains("http://someserver.org/fhir/StructureDefinition/XYZ1-" + key));
                Assert.IsFalse(wsm.Security.Select(c => c.Code + "@" + c.System).Contains("1234-" + key + "@http://mysystem.com/sec"));
                Assert.IsFalse(wsm.Tag.Select(c => c.Code + "@" + c.System).Contains("sometag1-" + key + "@http://mysystem.com/tag"));

                Assert.IsFalse(wsm.Profile.Contains("http://someserver.org/fhir/StructureDefinition/XYZ2-" + key));
                Assert.IsFalse(wsm.Security.Select(c => c.Code + "@" + c.System).Contains("5678-" + key + "@http://mysystem.com/sec"));
                Assert.IsFalse(wsm.Tag.Select(c => c.Code + "@" + c.System).Contains("sometag2-" + key + "@http://mysystem.com/tag"));


                // First, create a patient with the first set of meta
                var pat2 = client.Create(pat);
                var loc = pat2.ResourceIdentity(testEndpoint);

                // Meta should be present on created patient
                verifyMeta(pat2.Meta, false, key);

                // Should be present when doing instance Meta()
                var par = client.Meta(loc);
                verifyMeta(par, false, key);

                // Should be present when doing type Meta()
                par = client.Meta(ResourceType.Patient);
                verifyMeta(par, false, key);

                // Should be present when doing System Meta()
                par = client.Meta();
                verifyMeta(par, false, key);

                // Now add some additional meta to the patient

                var newMeta = new Meta();
                newMeta.ProfileElement.Add(new Canonical("http://someserver.org/fhir/StructureDefinition/XYZ2-" + key));
                newMeta.Security.Add(new Coding("http://mysystem.com/sec", "5678-" + key));
                newMeta.Tag.Add(new Coding("http://mysystem.com/tag", "sometag2-" + key));


                client.AddMeta(loc, newMeta);
                var pat3 = client.Read<Patient>(loc);

                // New and old meta should be present on instance
                verifyMeta(pat3.Meta, true, key);

                // New and old meta should be present on Meta()
                par = client.Meta(loc);
                verifyMeta(par, true, key);

                // New and old meta should be present when doing type Meta()
                par = client.Meta(ResourceType.Patient);
                verifyMeta(par, true, key);

                // New and old meta should be present when doing system Meta()
                par = client.Meta();
                verifyMeta(par, true, key);

                // Now, remove those new meta tags
                client.DeleteMeta(loc, newMeta);

                // Should no longer be present on instance
                var pat4 = client.Read<Patient>(loc);
                verifyMeta(pat4.Meta, false, key);

                // Should no longer be present when doing instance Meta()
                par = client.Meta(loc);
                verifyMeta(par, false, key);

                // Should no longer be present when doing type Meta()
                par = client.Meta(ResourceType.Patient);
                verifyMeta(par, false, key);

                // clear out the client that we created, no point keeping it around
                client.Delete(pat4);

                // Should no longer be present when doing System Meta()
                par = client.Meta();
                verifyMeta(par, false, key);
            }
        }


        private void verifyMeta(Meta meta, bool hasNew, int key)
        {
            Assert.IsTrue(meta.Profile.Contains("http://someserver.org/fhir/StructureDefinition/XYZ1-" + key));
            Assert.IsTrue(meta.Security.Select(c => c.Code + "@" + c.System).Contains("1234-" + key + "@http://mysystem.com/sec"));
            Assert.IsTrue(meta.Tag.Select(c => c.Code + "@" + c.System).Contains("sometag1-" + key + "@http://mysystem.com/tag"));

            if (hasNew)
            {
                Assert.IsTrue(meta.Profile.Contains("http://someserver.org/fhir/StructureDefinition/XYZ2-" + key));
                Assert.IsTrue(meta.Security.Select(c => c.Code + "@" + c.System).Contains("5678-" + key + "@http://mysystem.com/sec"));
                Assert.IsTrue(meta.Tag.Select(c => c.Code + "@" + c.System).Contains("sometag2-" + key + "@http://mysystem.com/tag"));
            }

            if (!hasNew)
            {
                Assert.IsFalse(meta.Profile.Contains("http://someserver.org/fhir/StructureDefinition/XYZ2-" + key));
                Assert.IsFalse(meta.Security.Select(c => c.Code + "@" + c.System).Contains("5678-" + key + "@http://mysystem.com/sec"));
                Assert.IsFalse(meta.Tag.Select(c => c.Code + "@" + c.System).Contains("sometag2-" + key + "@http://mysystem.com/tag"));
            }
        }


        [TestMethod]
        [TestCategory("FhirClient"), TestCategory("IntegrationTest")]
        public void TestSearchByPersonaCodeWebClient()
        {
            var client = new FhirClient(testEndpoint);

            var pats =
              client.Search<Patient>(
                new[] { string.Format("identifier={0}|{1}", "urn:oid:1.2.36.146.595.217.0.1", "12345") });
            var pat = (Patient)pats.Entry.First().Resource;
        }

        [TestMethod]
        [TestCategory("FhirClient"), TestCategory("IntegrationTest")]
        public void TestSearchByPersonaCodeHttpClient()
        {
            using (var client = new TestClient(testEndpoint))
            {
                var pats =
                   client.Search<Patient>(
                     new[] { string.Format("identifier={0}|{1}", "urn:oid:1.2.36.146.595.217.0.1", "12345") });
                var pat = (Patient)pats.Entry.First().Resource;
            }
        }
        [TestMethod]
        [TestCategory("FhirClient"), TestCategory("IntegrationTest")]
        public void TestSearchUsingPostByPersonaCode()
        {
            var client = new FhirClient(_endpointSupportingSearchUsingPost);

            var pats =
              client.SearchUsingPost<Patient>(
                new[] { string.Format("identifier={0}|{1}", "urn:oid:1.2.36.146.595.217.0.1", "12345") });
            var pat = (Patient)pats.Entry.First().Resource;
        }

        [TestMethod]
        [TestCategory("FhirClient"), TestCategory("IntegrationTest")]
        public void CreateDynamicWebClient()
        {
            Resource furore = new Organization
            {
                Name = "Furore",
                Identifier = new List<Identifier> { new Identifier("http://hl7.org/test/1", "3141") },
                Telecom = new List<ContactPoint> {
                    new ContactPoint { System = ContactPoint.ContactPointSystem.Phone, Value = "+31-20-3467171", Use = ContactPoint.ContactPointUse.Work },
                    new ContactPoint { System = ContactPoint.ContactPointSystem.Fax, Value = "+31-20-3467172" }
                }
            };

            FhirClient client = new FhirClient(testEndpoint);
            System.Diagnostics.Trace.WriteLine(new FhirXmlSerializer().SerializeToString(furore));

            var fe = client.Create(furore);
            Assert.IsNotNull(fe);
        }

        [TestMethod]
        [TestCategory("FhirClient"), TestCategory("IntegrationTest")]
        public void CreateDynamicHttpClient()
        {
            Resource furore = new Organization
            {
                Name = "Furore",
                Identifier = new List<Identifier> { new Identifier("http://hl7.org/test/1", "3141") },
                Telecom = new List<ContactPoint> {
                    new ContactPoint { System = ContactPoint.ContactPointSystem.Phone, Value = "+31-20-3467171", Use = ContactPoint.ContactPointUse.Work },
                    new ContactPoint { System = ContactPoint.ContactPointSystem.Fax, Value = "+31-20-3467172" }
                }
            };

            using (TestClient client = new TestClient(testEndpoint))
            {
                System.Diagnostics.Trace.WriteLine(new FhirXmlSerializer().SerializeToString(furore));

                var fe = client.Create(furore);
                Assert.IsNotNull(fe);
            }
        }

        [TestMethod]
        [TestCategory("FhirClient"), TestCategory("IntegrationTest")]
        public void CallsCallbacksWebClient()
        {
            FhirClient client = new FhirClient(testEndpoint);
            client.ParserSettings.AllowUnrecognizedEnums = true;

            bool calledBefore = false;
            HttpStatusCode? status = null;
            byte[] body = null;
            byte[] bodyOut = null;

            client.OnBeforeRequest += (sender, e) =>
                {
                    calledBefore = true;
                    bodyOut = e.Body;
                };

            client.OnAfterResponse += (sender, e) =>
                {
                    body = e.Body;
                    status = e.RawResponse.StatusCode;
                };

            var pat = client.Read<Patient>("Patient/glossy");
            Assert.IsTrue(calledBefore);
            Assert.IsNotNull(status);
            Assert.IsNotNull(body);

            var bodyText = HttpToEntryExtensions.DecodeBody(body, Encoding.UTF8);

            Assert.IsTrue(bodyText.Contains("<Patient"));

            calledBefore = false;
            client.Update(pat); // create cannot be called with an ID (which was retrieved)
            Assert.IsTrue(calledBefore);
            Assert.IsNotNull(bodyOut);

            bodyText = HttpToEntryExtensions.DecodeBody(body, Encoding.UTF8);
            Assert.IsTrue(bodyText.Contains("<Patient"));
        }

        [TestMethod]
        [TestCategory("FhirClient"), TestCategory("IntegrationTest")]
        public void CallsCallbacksHttpClient()
        {
            using (var handler = new Core.Rest.Http.HttpClientEventHandler())
            using (TestClient client = new TestClient(testEndpoint, messageHandler: handler))
            {
                client.ParserSettings.AllowUnrecognizedEnums = true;

                bool calledBefore = false;
                HttpStatusCode? status = null;
                byte[] body = null;
                byte[] bodyOut = null;

                handler.OnBeforeRequest += (sender, e) =>
                    {
                        calledBefore = true;
                        bodyOut = e.Body;
                    };

                handler.OnAfterResponse += (sender, e) =>
                    {
                        body = e.Body;
                        status = e.RawResponse.StatusCode;
                    };

                var pat = client.Read<Patient>("Patient/glossy");
                Assert.IsTrue(calledBefore);
                Assert.IsNotNull(status);
                Assert.IsNotNull(body);

                var bodyText = HttpToEntryExtensions.DecodeBody(body, Encoding.UTF8);

                Assert.IsTrue(bodyText.Contains("<Patient"));

                calledBefore = false;
                client.Update(pat); // create cannot be called with an ID (which was retrieved)
                Assert.IsTrue(calledBefore);
                Assert.IsNotNull(bodyOut);

                bodyText = HttpToEntryExtensions.DecodeBody(body, Encoding.UTF8);
                Assert.IsTrue(bodyText.Contains("<Patient"));
            }
        }

        [TestMethod]
        public void TestBinaryDetection()
        {
            Assert.IsFalse(HttpToEntryExtensions.IsBinaryResponse("http://server.org/fhir/Binary", null));
            Assert.IsFalse(HttpToEntryExtensions.IsBinaryResponse("http://server.org/fhir/Binary?param=x", null));
            Assert.IsFalse(HttpToEntryExtensions.IsBinaryResponse("http://server.org/fhir/Binary/_history", null));

            Assert.IsTrue(HttpToEntryExtensions.IsBinaryResponse("http://server.org/fhir/Binary/2", null));
            Assert.IsTrue(HttpToEntryExtensions.IsBinaryResponse("http://server.org/fhir/Binary/2/_history/1", null));

            Assert.IsFalse(HttpToEntryExtensions.IsBinaryResponse("http://server.org/fhir/Binary/2", "application/fhir+xml"));
            Assert.IsFalse(HttpToEntryExtensions.IsBinaryResponse("http://server.org/fhir/Binary/2/_history/1", "application/fhir+json"));

            Assert.IsFalse(HttpToEntryExtensions.IsBinaryResponse("http://server.org/fhir/ValueSet/extensional-case-1/$expand?filter=f", null));
            Assert.IsFalse(HttpToEntryExtensions.IsBinaryResponse("http://server.org/fhir/ValueSet/extensional-case-1/$expand%3Ffilter=f", null));
        }

        [TestMethod]
        [TestCategory("FhirClient"), TestCategory("IntegrationTest")]
        public void RequestFullResourceWebClient()
        {
            var client = new FhirClient(testEndpoint);
            var minimal = false;
            client.OnBeforeRequest += (object s, Fhir.Rest.BeforeRequestEventArgs e) => e.RawRequest.Headers["Prefer"] = minimal ? "return=minimal" : "return=representation";

            var result = client.Read<Patient>("Patient/glossy");
            Assert.IsNotNull(result);
            result.Id = null;
            result.Meta = null;

            client.PreferredReturn = Prefer.ReturnRepresentation;
            minimal = false;
            var posted = client.Create(result);
            Assert.IsNotNull(posted, "Patient example not found");

            minimal = true;     // simulate a server that does not return a body, even if ReturnFullResource = true
            posted = client.Create(result);
            Assert.IsNotNull(posted, "Did not return a resource, even when ReturnFullResource=true");

            client.PreferredReturn = Prefer.ReturnMinimal;
            minimal = true;
            posted = client.Create(result);
            Assert.IsNull(posted);
        }

        [TestMethod]
        [TestCategory("FhirClient"), TestCategory("IntegrationTest")]
        public void RequestFullResourceHttpClient()
        {
            using (var handler = new Core.Rest.Http.HttpClientEventHandler())
            using (var client = new TestClient(testEndpoint, messageHandler: handler))
            {

                var result = client.Read<Patient>("Patient/glossy");
                Assert.IsNotNull(result);
                result.Id = null;
                result.Meta = null;

                client.PreferredReturn = Prefer.ReturnRepresentation;
                var posted = client.Create(result);
                Assert.IsNotNull(posted, "Patient example not found");

                posted = client.Create(result);
                Assert.IsNotNull(posted, "Did not return a resource, even when ReturnFullResource=true");

                client.PreferredReturn = Prefer.ReturnMinimal;
                posted = client.Create(result);
                Assert.IsNull(posted);
            }
        }

        void client_OnBeforeRequest(object sender, Fhir.Rest.BeforeRequestEventArgs e)
        {
            throw new NotImplementedException();
        }

        [TestMethod]
        [TestCategory("FhirClient"), TestCategory("IntegrationTest")]   // Currently ignoring, as spark.furore.com returns Status 500.
        public void TestReceiveHtmlIsHandledWebClient()
        {
            var client = new FhirClient("http://spark.furore.com/");        // an address that returns html

            try
            {
                var pat = client.Read<Patient>("Patient/1");
            }
            catch (FhirOperationException fe)
            {
                if (!fe.Message.Contains("a valid FHIR xml/json body type was expected") && !fe.Message.Contains("not recognized as either xml or json"))
                    Assert.Fail("Failed to recognize invalid body contents");
            }
        }

        [TestMethod]
        [TestCategory("FhirClient"), TestCategory("IntegrationTest")]   // Currently ignoring, as spark.furore.com returns Status 500.
        public void TestReceiveHtmlIsHandledHttpClient()
        {
            using (var client = new TestClient("http://spark.furore.com/"))        // an address that returns html
            {
                try
                {
                    var pat = client.Read<Patient>("Patient/1");
                }
                catch (FhirOperationException fe)
                {
                    if (!fe.Message.Contains("a valid FHIR xml/json body type was expected") && !fe.Message.Contains("not recognized as either xml or json"))
                        Assert.Fail("Failed to recognize invalid body contents");
                }
            }
        }

        [TestMethod, TestCategory("FhirClient"), TestCategory("IntegrationTest")]
        public void TestRefreshWebClient()
        {
            var client = new FhirClient(testEndpoint);
            var result = client.Read<Patient>("Patient/example");

            var orig = result.Name[0].FamilyElement.Value;

            result.Name[0].FamilyElement.Value = "overwritten name";

            result = client.Refresh(result);

            Assert.AreEqual(orig, result.Name[0].FamilyElement.Value);
        }

        [TestMethod, TestCategory("FhirClient"), TestCategory("IntegrationTest")]
        public void TestRefreshHttpClient()
        {
            using (var client = new TestClient(testEndpoint))
            {
                var result = client.Read<Patient>("Patient/example");

                var orig = result.Name[0].FamilyElement.Value;

                result.Name[0].FamilyElement.Value = "overwritten name";

                result = client.Refresh(result);

                Assert.AreEqual(orig, result.Name[0].FamilyElement.Value);
            }
        }

        [TestMethod]
        [TestCategory("FhirClient"), TestCategory("IntegrationTest")]
        public void TestReceiveErrorStatusWithHtmlIsHandledWebClient()
        {
            var client = new FhirClient("http://spark.furore.com/");        // an address that returns Status 500 with HTML in its body

            try
            {
                var pat = client.Read<Patient>("Patient/1");
                Assert.Fail("Failed to throw an Exception on status 500");
            }
            catch (FhirOperationException fe)
            {
                // Expected exception happened
                if (fe.Status != HttpStatusCode.InternalServerError)
                    Assert.Fail("Server response of 500 did not result in FhirOperationException with status 500.");

                if (client.LastResult == null)
                    Assert.Fail("LastResult not set in error case.");

                if (client.LastResult.Status != "500")
                    Assert.Fail("LastResult.Status is not 500.");

                if (!fe.Message.Contains("a valid FHIR xml/json body type was expected") && !fe.Message.Contains("not recognized as either xml or json"))
                    Assert.Fail("Failed to recognize invalid body contents");

                // Check that LastResult is of type OperationOutcome and properly filled.
                OperationOutcome operationOutcome = client.LastBodyAsResource as OperationOutcome;
                Assert.IsNotNull(operationOutcome, "Returned resource is not an OperationOutcome");

                Assert.IsTrue(operationOutcome.Issue.Count > 0, "OperationOutcome does not contain an issue");

                Assert.IsTrue(operationOutcome.Issue[0].Severity == OperationOutcome.IssueSeverity.Error, "OperationOutcome is not of severity 'error'");

                string message = operationOutcome.Issue[0].Diagnostics;
                if (!message.Contains("a valid FHIR xml/json body type was expected") && !message.Contains("not recognized as either xml or json"))
                    Assert.Fail("Failed to carry error message over into OperationOutcome");
            }
            catch (Exception)
            {
                Assert.Fail("Failed to throw FhirOperationException on status 500");
            }
        }

        [TestMethod]
        [TestCategory("FhirClient"), TestCategory("IntegrationTest")]
        public void TestReceiveErrorStatusWithHtmlIsHandledHttpClient()
        {
            using (var client = new TestClient("http://spark.furore.com/"))         // an address that returns Status 500 with HTML in its body
            {
                try
                {
                    var pat = client.Read<Patient>("Patient/1");
                    Assert.Fail("Failed to throw an Exception on status 500");
                }
                catch (FhirOperationException fe)
                {
                    // Expected exception happened
                    if (fe.Status != HttpStatusCode.InternalServerError)
                        Assert.Fail("Server response of 500 did not result in FhirOperationException with status 500.");

                    if (client.LastResult == null)
                        Assert.Fail("LastResult not set in error case.");

                    if (client.LastResult.Status != "500")
                        Assert.Fail("LastResult.Status is not 500.");

                    if (!fe.Message.Contains("a valid FHIR xml/json body type was expected") && !fe.Message.Contains("not recognized as either xml or json"))
                        Assert.Fail("Failed to recognize invalid body contents");

                    // Check that LastResult is of type OperationOutcome and properly filled.
                    OperationOutcome operationOutcome = client.LastBodyAsResource as OperationOutcome;
                    Assert.IsNotNull(operationOutcome, "Returned resource is not an OperationOutcome");

                    Assert.IsTrue(operationOutcome.Issue.Count > 0, "OperationOutcome does not contain an issue");

                    Assert.IsTrue(operationOutcome.Issue[0].Severity == OperationOutcome.IssueSeverity.Error, "OperationOutcome is not of severity 'error'");

                    string message = operationOutcome.Issue[0].Diagnostics;
                    if (!message.Contains("a valid FHIR xml/json body type was expected") && !message.Contains("not recognized as either xml or json"))
                        Assert.Fail("Failed to carry error message over into OperationOutcome");
                }
                catch (Exception)
                {
                    Assert.Fail("Failed to throw FhirOperationException on status 500");
                }
            }
        }

        [TestMethod]
        [TestCategory("FhirClient"), TestCategory("IntegrationTest")]
        public void TestReceiveErrorStatusWithOperationOutcomeIsHandledWebClient()
        {
            var client = new FhirClient("http://test.fhir.org/r3");  // an address that returns Status 404 with an OperationOutcome

            try
            {
                var pat = client.Read<Patient>("Patient/doesnotexist");
                Assert.Fail("Failed to throw an Exception on status 404");
            }
            catch (FhirOperationException fe)
            {
                // Expected exception happened
                if (fe.Status != HttpStatusCode.NotFound)
                    Assert.Fail("Server response of 404 did not result in FhirOperationException with status 404.");

                if (client.LastResult == null)
                    Assert.Fail("LastResult not set in error case.");

                Bundle.ResponseComponent entryComponent = client.LastResult;

                if (entryComponent.Status != "404")
                    Assert.Fail("LastResult.Status is not 404.");

                // Check that LastResult is of type OperationOutcome and properly filled.
                OperationOutcome operationOutcome = client.LastBodyAsResource as OperationOutcome;
                Assert.IsNotNull(operationOutcome, "Returned resource is not an OperationOutcome");

                Assert.IsTrue(operationOutcome.Issue.Count > 0, "OperationOutcome does not contain an issue");

                Assert.IsTrue(operationOutcome.Issue[0].Severity == OperationOutcome.IssueSeverity.Error, "OperationOutcome is not of severity 'error'");
            }
            catch (Exception e)
            {
                Assert.Fail("Failed to throw FhirOperationException on status 404: " + e.Message);
            }
        }

        [TestMethod]
        [TestCategory("FhirClient"), TestCategory("IntegrationTest")]
        public void TestReceiveErrorStatusWithOperationOutcomeIsHandledHttpClient()
        {
            using (var client = new FhirClient("http://test.fhir.org/r3"))// an address that returns Status 404 with an OperationOutcome
            {
                try
                {
                    var pat = client.Read<Patient>("Patient/doesnotexist");
                    Assert.Fail("Failed to throw an Exception on status 404");
                }
                catch (FhirOperationException fe)
                {
                    // Expected exception happened
                    if (fe.Status != HttpStatusCode.NotFound)
                        Assert.Fail("Server response of 404 did not result in FhirOperationException with status 404.");

                    if (client.LastResult == null)
                        Assert.Fail("LastResult not set in error case.");

                    Bundle.ResponseComponent entryComponent = client.LastResult;

                    if (entryComponent.Status != "404")
                        Assert.Fail("LastResult.Status is not 404.");

                    // Check that LastResult is of type OperationOutcome and properly filled.
                    OperationOutcome operationOutcome = client.LastBodyAsResource as OperationOutcome;
                    Assert.IsNotNull(operationOutcome, "Returned resource is not an OperationOutcome");

                    Assert.IsTrue(operationOutcome.Issue.Count > 0, "OperationOutcome does not contain an issue");

                    Assert.IsTrue(operationOutcome.Issue[0].Severity == OperationOutcome.IssueSeverity.Error, "OperationOutcome is not of severity 'error'");
                }
                catch (Exception e)
                {
                    Assert.Fail("Failed to throw FhirOperationException on status 404: " + e.Message);
                }
            }
        }



        [TestMethod, Ignore]
        [TestCategory("FhirClient"), TestCategory("IntegrationTest")]
        public void FhirVersionIsChecked()
        {
            var testEndpointDSTU2 = new Uri("http://spark-dstu2.furore.com/fhir");
            var testEndpointDSTU1 = new Uri("http://spark.furore.com/fhir");
            var testEndpointDSTU12 = new Uri("http://fhirtest.uhn.ca/baseDstu1");
            var testEndpointDSTU22 = new Uri("http://fhirtest.uhn.ca/baseDstu2");
            var testEndpointDSTU23 = new Uri("http://test.fhir.org/r3");

            var client = new FhirClient(testEndpointDSTU1);
            client.ParserSettings.AllowUnrecognizedEnums = true;

            CapabilityStatement p;

            try
            {
                client = new FhirClient(testEndpointDSTU23, verifyFhirVersion: true);
                client.ParserSettings.AllowUnrecognizedEnums = true;
                p = client.CapabilityStatement();
            }
            catch (FhirOperationException)
            {
                //Client uses 1.0.1, server states 1.0.0-7104
            }
            catch (NotSupportedException)
            {
                //Client uses 1.0.1, server states 1.0.0-7104
            }

            client = new FhirClient(testEndpointDSTU23);
            client.ParserSettings.AllowUnrecognizedEnums = true;
            p = client.CapabilityStatement();

            //client = new FhirClient(testEndpointDSTU2);
            //p = client.Read<Patient>("Patient/example");
            //p = client.Read<Patient>("Patient/example");

            //client = new FhirClient(testEndpointDSTU22, verifyFhirVersion:true);
            //p = client.Read<Patient>("Patient/example");
            //p = client.Read<Patient>("Patient/example");


            client = new FhirClient(testEndpointDSTU12);
            client.ParserSettings.AllowUnrecognizedEnums = true;

            try
            {
                p = client.CapabilityStatement();
                Assert.Fail("Getting DSTU1 data using DSTU2 parsers should have failed");
            }
            catch (Exception)
            {
                // OK
            }

        }

        [TestMethod, TestCategory("IntegrationTest"), TestCategory("FhirClient")]
        public void TestAuthenticationOnBeforeWebClient()
        {
            FhirClient validationFhirClient = new FhirClient("https://sqlonfhir.azurewebsites.net/fhir");
            validationFhirClient.OnBeforeRequest += (object sender, Fhir.Rest.BeforeRequestEventArgs e) =>
            {
                e.RawRequest.Headers["Authorization"] = "Bearer bad-bearer";
            };
            try
            {
                var output = validationFhirClient.ValidateResource(new Patient());

            }
            catch (FhirOperationException ex)
            {
                Assert.IsTrue(ex.Status == HttpStatusCode.Forbidden || ex.Status == HttpStatusCode.Unauthorized, "Excpeted a security exception");
            }
        }

        [TestMethod, TestCategory("IntegrationTest"), TestCategory("FhirClient")]
        public void TestAuthenticationOnBeforeHttpClient()
        {
            using (TestClient validationFhirClient = new TestClient("https://sqlonfhir.azurewebsites.net/fhir"))
            {
                validationFhirClient.RequestHeaders.Authorization = new System.Net.Http.Headers.AuthenticationHeaderValue("Bearer", "bad-bearer");

                try
                {
                    var output = validationFhirClient.ValidateResource(new Patient());

                }
                catch (FhirOperationException ex)
                {
                    Assert.IsTrue(ex.Status == HttpStatusCode.Forbidden || ex.Status == HttpStatusCode.Unauthorized, "Excpeted a security exception");
                }
            }
        }

        [TestMethod, TestCategory("IntegrationTest"), TestCategory("FhirClient")]
        public void TestOperationEverythingWebClient()
        {
            FhirClient client = new FhirClient(testEndpoint)
            {
                UseFormatParam = true,
                PreferredFormat = ResourceFormat.Json
            };

            // GET operation $everything without parameters
            var loc = client.TypeOperation<Patient>("everything", null, useGet: true);
            Assert.IsNotNull(loc);

            // POST operation $everything without parameters
            loc = client.TypeOperation<Patient>("everything", null, useGet: false);
            Assert.IsNotNull(loc);

            

            // GET operation $everything with 1 primitive parameter
             loc = client.TypeOperation<Patient>("everything", new Parameters().Add("start", new Date(2017, 11)), useGet: true);
            Assert.IsNotNull(loc);

            // GET operation $everything with 1 primitive2token parameter
            loc = client.TypeOperation<Patient>("everything", new Parameters().Add("start", new Identifier("", "example")), useGet: true);
            Assert.IsNotNull(loc);

            // GET operation $everything with 1 resource parameter
            try
            {
                loc = client.TypeOperation<Patient>("everything", new Parameters().Add("start", new Patient()), useGet: true);
                Assert.Fail("An InvalidOperationException was expected here");
            }
            catch (Exception ex)
            {
                Assert.IsInstanceOfType(ex, typeof(InvalidOperationException), ex.Message);
            }

            // GET operation $everything with 1 complex parameter
            try
            {
                loc = client.TypeOperation<Patient>("everything", new Parameters().Add("start", new Annotation() { Text = "test" }), useGet: true);
                Assert.Fail("An InvalidOperationException was expected here");
            }
            catch (Exception ex)
            {
                Assert.IsInstanceOfType(ex, typeof(InvalidOperationException), ex.Message);
            }

            // POST operation $everything with 1 parameter
            loc = client.TypeOperation<Patient>("everything", new Parameters().Add("start", new Date(2017, 10)), useGet: false);
            Assert.IsNotNull(loc);
        }

        [TestMethod, TestCategory("IntegrationTest"), TestCategory("FhirClient")]
        public void TestOperationEverythingHttpClient()
        {
            using (TestClient client = new TestClient(testEndpoint)
            {
                UseFormatParam = true,
                PreferredFormat = ResourceFormat.Json
            })
            {
                // GET operation $everything without parameters
                var loc = client.TypeOperation<Patient>("everything", null, true);
                Assert.IsNotNull(loc);

                // POST operation $everything without parameters
                loc = client.TypeOperation<Patient>("everything", null, false);
                Assert.IsNotNull(loc);

                // GET operation $everything with 1 parameter
                // This doesn't work yet. When an operation is used with primitive types then those parameters must be appended to the url as query parameters.
                // loc = client.TypeOperation<Patient>("everything", new Parameters().Add("start", new Date(2017, 10)), true);
                // Assert.IsNotNull(loc);

                // POST operation $everything with 1 parameter
                loc = client.TypeOperation<Patient>("everything", new Parameters().Add("start", new Date(2017, 10)), false);
                Assert.IsNotNull(loc);
            }
        }
    }

}<|MERGE_RESOLUTION|>--- conflicted
+++ resolved
@@ -30,13 +30,8 @@
         //public static Uri testEndpoint = new Uri("http://localhost.fiddler:1396/fhir");
         //public static Uri testEndpoint = new Uri("https://localhost:44346/fhir");
         //public static Uri testEndpoint = new Uri("http://localhost:1396/fhir");
-<<<<<<< HEAD
         public static Uri testEndpoint = new Uri("http://test.fhir.org/r4");
-        //public static Uri testEndpoint = new Uri("http://vonk.furore.com");
-=======
-        public static Uri testEndpoint = new Uri("http://test.fhir.org/r3");
         //public static Uri testEndpoint = new Uri("http://vonk.fire.ly");
->>>>>>> 55662f0c
         //public static Uri testEndpoint = new Uri("https://api.fhir.me");
         //public static Uri testEndpoint = new Uri("http://fhirtest.uhn.ca/baseDstu3");
         //public static Uri testEndpoint = new Uri("http://localhost:49911/fhir");
