--- conflicted
+++ resolved
@@ -705,7 +705,6 @@
                 clonedElem.RemoveSnapshotElementAnnotations(); // Paranoia...
 #endif
 
-<<<<<<< HEAD
                 // [WMR 20190131] R4: For new elements, base component should refer to element itself (.Base.Path = .Path)
                 clonedElem.Base = new ElementDefinition.BaseComponent()
                 {
@@ -714,8 +713,6 @@
                     Max = clonedElem.Max
                 };
 
-=======
->>>>>>> 5135479e
                 // [WMR 20160915] NEW: Notify subscribers
                 OnPrepareElement(clonedElem, null, null);
 
