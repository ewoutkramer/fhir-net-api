﻿#define DETECT_RECURSION

/* 
 * Copyright (c) 2016, Furore (info@furore.com) and contributors
 * See the file CONTRIBUTORS for details.
 * 
 * This file is licensed under the BSD 3-Clause license
 * available at https://raw.githubusercontent.com/ewoutkramer/fhir-net-api/master/LICENSE
 */

using System;
using System.Collections.Generic;
using System.Linq;
using Hl7.Fhir.Model;
using Hl7.Fhir.Specification.Navigation;
using Hl7.Fhir.Specification.Source;
using Hl7.Fhir.Support;
using System.Diagnostics;
using System.Collections.ObjectModel;

namespace Hl7.Fhir.Specification.Snapshot
{
    public sealed partial class SnapshotGenerator
    {
        /// <summary>The canonical url of the extension definition that marks snapshot elements with associated differential constraints.</summary>
        public static readonly string CHANGED_BY_DIFF_EXT = "http://hl7.org/fhir/StructureDefinition/changedByDifferential";

<<<<<<< HEAD
        private IArtifactSource _resolver;
        private SnapshotGeneratorSettings _settings;
=======
        private readonly ArtifactResolver _resolver;
        private readonly SnapshotGeneratorSettings _settings;
>>>>>>> 6b19fc40
#if DETECT_RECURSION
        private readonly SnapshotRecursionChecker _recursionChecker = new SnapshotRecursionChecker();
#endif

<<<<<<< HEAD
        public SnapshotGenerator(IArtifactSource resolver, SnapshotGeneratorSettings settings)
=======
        public SnapshotGenerator(ArtifactResolver resolver, SnapshotGeneratorSettings settings) : this()
>>>>>>> 6b19fc40
        {
            if (resolver == null) throw Error.ArgumentNull("resolver");
            if (settings == null) throw Error.ArgumentNull("settings");
            _resolver = resolver;
            _settings = settings;
        }

<<<<<<< HEAD
        public SnapshotGenerator(IArtifactSource resolver) : this(resolver, SnapshotGeneratorSettings.Default) { }

        private SnapshotGenerator Clone()
=======
        public SnapshotGenerator(ArtifactResolver resolver) : this(resolver, SnapshotGeneratorSettings.Default)
>>>>>>> 6b19fc40
        {
            // ...
        }

        /// <summary>
        /// (Re-)generate the <see cref="StructureDefinition.Snapshot"/> component of the specified <see cref="StructureDefinition"/> instance.
        /// Resolve the associated base profile snapshot and merge the <see cref="StructureDefinition.Differential"/> component.
        /// </summary>
        /// <param name="structure">A <see cref="StructureDefinition"/> instance.</param>
        public void Update(StructureDefinition structure)
        {
            structure.Snapshot = new StructureDefinition.SnapshotComponent()
            {
                Element = Generate(structure)
            };
        }

        /// <summary>
        /// Generate the snapshot element list of the specified <see cref="StructureDefinition"/> instance.
        /// Resolve the associated base profile snapshot and merge the <see cref="StructureDefinition.Differential"/> component.
        /// Returns the expanded element list.
        /// Does not modify the <see cref="StructureDefinition.Snapshot"/> property of the specified instance.
        /// </summary>
        /// <param name="structure">A <see cref="StructureDefinition"/> instance.</param>
        public List<ElementDefinition> Generate(StructureDefinition structure)
        {
            if (structure == null)
            {
                throw Error.ArgumentNull("structure");
            }
            if (string.IsNullOrEmpty(structure.Url))
            {
                throw Error.Argument("structure", "The specified StructureDefinition resource has no canonical url.");
            }

            // Clear invalid profile information
            _invalidProfiles.Clear();

#if DETECT_RECURSION
            _recursionChecker.StartExpansion(structure.Url);
            List<ElementDefinition> result = null;
            try
            {
                result = generate(structure);
            }
            finally
            {
                // On complete expansion, the recursion stack should be empty
                Debug.Assert(_recursionChecker.IsCompleted || result == null);
                _recursionChecker.FinishExpansion();
            }
#else
            result = expand(structure);
#endif
            return result;
        }

        // [WMR 20160802] NEW - TODO
        // For partial expansion of a single (complex) element

        /// <summary>Given a list of element definitions, expand the definition of a single element.</summary>
        /// <param name="elements">A <see cref="StructureDefinition.SnapshotComponent"/> or <see cref="StructureDefinition.DifferentialComponent"/> instance.</param>
        /// <param name="element">The element to expand. Should be part of <paramref name="elements"/>.</param>
        /// <returns>A new, expanded list of <see cref="ElementDefinition"/> instances.</returns>
        /// <exception cref="ArgumentException">The specified element is not contained in the list.</exception>
        public IList<ElementDefinition> ExpandElement(IElementList elements, ElementDefinition element)
        {
            if (elements == null) { throw Error.ArgumentNull("elements"); }
            return ExpandElement(elements.Element, element);
        }

        /// <summary>Given a list of element definitions, expand the definition of a single element.</summary>
        /// <param name="elements">A list of <see cref="ElementDefinition"/> instances, taken from snapshot or differential.</param>
        /// <param name="element">The element to expand. Should be part of <paramref name="elements"/>.</param>
        /// <returns>A new, expanded list of <see cref="ElementDefinition"/> instances.</returns>
        /// <exception cref="ArgumentException">The specified element is not contained in the list.</exception>
        public IList<ElementDefinition> ExpandElement(IList<ElementDefinition> elements, ElementDefinition element)
        {
            if (elements == null) { throw Error.ArgumentNull("elements"); }
            if (element == null) { throw Error.ArgumentNull("element"); }

            var nav = new ElementDefinitionNavigator(elements);
            if (!nav.MoveTo(element))
            {
                throw Error.Argument("element", "The element to expand is not included in the given element list.");
            }

            _invalidProfiles.Clear();

            expandElement(nav);

            return nav.Elements;
        }

<<<<<<< HEAD
        private void merge(ElementDefinitionNavigator snapNav, ElementDefinitionNavigator diffNav)
=======
        private void merge(ElementNavigator snap, ElementNavigator diff)
>>>>>>> 6b19fc40
        {
            var snapPos = snap.Bookmark();
            var diffPos = diff.Bookmark();

            try
            {
                var matches = ElementMatcher.Match(snap, diff);

                // Debug.WriteLine("Matches for children of " + snap.Path + (snap.Current != null && snap.Current.Name != null ? " '" + snap.Current.Name + "'" : null));
                // matches.DumpMatches(snap, diff);

                foreach (var match in matches)
                {
                    if (!snap.ReturnToBookmark(match.BaseBookmark))
                        throw Error.InvalidOperation("Internal merging error: bookmark '{0}' in snap is no longer available", match.BaseBookmark);
                    if (!diff.ReturnToBookmark(match.DiffBookmark))
                        throw Error.InvalidOperation("Internal merging error: bookmark '{0}' in diff is no longer available", match.DiffBookmark);

                    if (match.Action == ElementMatcher.MatchAction.Add)
                    {
                        // Add new slice after the last existing slice in base profile
                        snap.MoveToLastSlice();
                        var lastSlice = snap.Bookmark();

                        // Initialize slice by duplicating base slice entry
                        snap.ReturnToBookmark(match.BaseBookmark);
                        snap.DuplicateAfter(lastSlice);
                        // Important: explicitly clear the slicing node in the copy!
                        snap.Current.Slicing = null;

                        // Notify clients about a snapshot element with differential constraints
                        OnConstraint(snap.Current);

                        // Merge differential
                        mergeElement(snap, diff);

                    }
                    else if (match.Action == ElementMatcher.MatchAction.Merge)
                    {
                        mergeElement(snap, diff);
                    }
                    else if (match.Action == ElementMatcher.MatchAction.Slice)
                    {
                        makeSlice(snap, diff);
                    }
                }
            }
            finally
            {
                snap.ReturnToBookmark(snapPos);
                diff.ReturnToBookmark(diffPos);
            }
        }


        private void mergeElement(ElementDefinitionNavigator snap, ElementDefinitionNavigator diff)
        {
            // [WMR 20160816] Multiple inheritance - diamond problem
            // Element inherits constraints from base profile and also from any local type profile
            // Which constraints have priority?
            // Ewout: not defined yet, under discussion; use cases exist for both options
            // In this implementation, constraints from type profiles get priority over base

            // TODO: Merge multiple base element definitions...

            // First merge constraints from element type profile, if it exists
            if (_settings.MergeTypeProfiles)
            {
                mergeTypeProfiles(snap, diff);
            }

            // Then merge constraints from base profile
            mergeElementDefinition(snap.Current, diff.Current);

            if (diff.HasChildren)
            {
                if (!snap.HasChildren)
                {
                    // The differential moves into an element that has no children in the base.
                    // This is allowable if the base's element has a nameReference or a TypeRef,
                    // in which case needs to be expanded before we can move to the path indicated
                    // by the differential

                    // Note that since we merged the parent, a (shorthand) typeslice will already
                    // have reduced the numer of types to 1. Still, if you don't do that, we cannot
                    // accept constraints on children, need to select a single type first...
                    if (snap.Current.Type.Count > 1)
                    {
                        throw Error.InvalidOperation("Differential has a constraint on a choice element '{0}', but does so without using a type slice", diff.Path);
                    }

                    expandElement(snap);

                    if (!snap.HasChildren)
                    {
                        // Snapshot's element turns out not to be expandable, so we can't move to the desired path
                        throw Error.InvalidOperation("Differential has nested constraints for node '{0}', but this is a leaf node in base", diff.Path);
                    }
                }

                // Now, recursively merge the children
                merge(snap, diff);

                // [WMR 20160720] NEW
                // generate [...]extension.url/fixedUri if missing
                // Ewout: [...]extension.url may be missing from differential
                // Information is redundant (same value as [...]extension/type/profile)
                // => snapshot generator should add this
                fixExtensionUrl(snap);
            }
            else if (_settings.ExpandUnconstrainedElements)
            {
                var types = snap.Current.Type;
                if (types.Count == 1)
                {
                    var typeCode = types[0].Code;
                    if (typeCode.HasValue && ModelInfo.IsDataType(typeCode.Value))
                    {
                        expandElement(snap);
                    }
                }
            }
        }

        private void mergeElementDefinition(ElementDefinition snap, ElementDefinition diff)
        {
            ElementDefnMerger.Merge(this, snap, diff);
        }

        // [WMR 20160720] Merge custom element type profiles, e.g. Patient.name with type.profile = "MyHumanName"
        // Also for extensions, i.e. an extension element in a profile inherits constraints from the extension definition
        // Specifically, the profile extension element inherits the cardinality from the extension definition root element (unless overridden in differential)
        //
        // Controversial - see GForge #9791
        //
        // How to merge elements with a custom type profile constraint?
        //
        // Example 1: Patient.Address with type.profile = AddressNL
        //            A. Merge constraints from base profile element Patient.Address
        //            B. Merge constraints from external profile AddressNL
        //
        // Example 2: slice value[x] + valueQuantity(Age)
        //            A. Merge constraints from value[x] into valueQuantity
        //            B. Merge constraints from Age profile into valueQuantity
        //
        // Ewout: no clear answer, valid use cases exist for both options
        //
        // Following logic is configurable
        // By default, use strategy (A): ignore custom type profile, merge from base
<<<<<<< HEAD
        // If ExpandTypeProfiles is enabled, then first merge custom type profile before merging base
        private void ExpandTypeProfiles(ElementDefinitionNavigator snap, ElementDefinitionNavigator diff)
=======
        // If mergeTypeProfiles is enabled, then first merge custom type profile before merging base
        private void mergeTypeProfiles(ElementNavigator snap, ElementNavigator diff)
>>>>>>> 6b19fc40
        {
            var primaryDiffType = diff.Current.Type.FirstOrDefault();
            if (primaryDiffType == null || primaryDiffType.Code == FHIRDefinedType.Reference)
            {
                return;
            }

            var primarySnapType = snap.Current.Type.FirstOrDefault();
            if (primarySnapType == null)
            {
                return;
            }

            var primaryDiffTypeProfile = primaryDiffType.Profile.FirstOrDefault();
            var primarySnapTypeProfile = primarySnapType.Profile.FirstOrDefault();
            if (string.IsNullOrEmpty(primaryDiffTypeProfile) || primaryDiffTypeProfile == primarySnapTypeProfile)
            {
                return;
            }

            // cf. ExpandElement

            // [WMR 20160721] NEW: Handle type profiles with name references
            // e.g. profile "http://hl7.org/fhir/StructureDefinition/qicore-adverseevent"
            // Extension element "cause" => "http://hl7.org/fhir/StructureDefinition/qicore-adverseevent-cause"
            // Constraint on extension child element "certainty" => "http://hl7.org/fhir/StructureDefinition/qicore-adverseevent-cause#certainty"
            // This means: 
            // - First inherit child element constraints from extension definition, element with name "certainty"
            // - Then override inherited constraints by explicit element constraints in profile differential

            var profileRef = ProfileReference.FromUrl(primaryDiffTypeProfile);
            if (profileRef.IsComplex)
            {
                primaryDiffTypeProfile = profileRef.CanonicalUrl;
            }

            // [WMR 20160809] TODO: Prevent recursion
            // primaryDiffTypeProfile could point to the original StructureDef itself...
            // Or to a parent element type that references itself
            // Need to keep a stack of already expanding url's...

            var baseStructure = _resolver.GetStructureDefinition(primaryDiffTypeProfile);
            if (baseStructure == null)
            {
                if (!_settings.IgnoreUnresolvedProfiles)
                {
                    // throw Error.NotSupported("Trying to navigate down a node that has a declared type profile of '{0}', which is unknown".FormatWith(primaryDiffTypeProfile));
                    throw Error.ResourceReferenceNotFoundException(
                        primaryDiffTypeProfile,
                        "Unresolved profile reference. Cannot locate the type profile for element '{0}'.\r\nProfile url = '{1}'".FormatWith(diff.Path, primaryDiffTypeProfile)
                    );
                }
                // Otherwise silently ignore and continue expansion
                Debug.Print("Warning! Unresolved type profile for element '{0}' with url '{1}' - continue expansion...".FormatWith(diff.Path, primaryDiffTypeProfile));
                _invalidProfiles.Add(primaryDiffTypeProfile, SnapshotProfileStatus.Missing);
            }
            else
            {

#if DETECT_RECURSION
                // Detect endless recursion
                // Verify that the type profile is not already being expanded by a parent call higher up the call stack hierarchy
                _recursionChecker.OnBeforeExpandType(primaryDiffTypeProfile, diff.Path);
#endif

                if (ensureSnapshot(baseStructure))
                {
                    // Clone and rebase
                    baseStructure = (StructureDefinition)baseStructure.DeepCopy();

                    var rebasePath = diff.Path;
                    if (profileRef.IsComplex)
                    {
                        rebasePath = ElementDefinitionNavigator.GetParentPath(rebasePath);
                    }
                    baseStructure.Snapshot.Rebase(rebasePath);

                    generateBaseElements(baseStructure.Snapshot.Element);
                    var baseNav = new ElementDefinitionNavigator(baseStructure.Snapshot.Element);

                    if (!profileRef.IsComplex)
                    {
                        baseNav.MoveToFirstChild();
                    }
                    else
                    {
                        if (!baseNav.JumpToNameReference(profileRef.ElementName))
                        {
                            throw Error.InvalidOperation("Type profile '{0}' has an invalid name reference. The base profile does not contain an element with name '{1}'".FormatWith(primaryDiffTypeProfile, profileRef.ElementName));
                        }
                    }

                    // Merge the external type profile
                    if (diff.HasChildren)
                    {
                        // Recursively merge the full profile, then merge overriding constraints from differential
                        mergeElement(snap, baseNav);
                    }
                    else
                    {
                        // Only merge the profile root element; no need to expand children
                        mergeElementDefinition(snap.Current, baseNav.Current);
                    }
                }

#if DETECT_RECURSION
                _recursionChecker.OnAfterExpandType(primaryDiffTypeProfile);
#endif

            }
        }

        // [WMR 20160720] NEW
        private void fixExtensionUrl(ElementDefinitionNavigator nav)
        {
            var extElem = nav.Current;
            if (extElem.IsExtension() && nav.HasChildren)
            {
                // Resolve the canonical url of the extension definition from type[0]/profile[0]
                var profile = extElem.PrimaryTypeProfile();
                if (profile != null)
                {
                    var snapExtPos = nav.Bookmark();
                    try
                    {
                        if (nav.MoveToChild("url"))
                        {
                            var urlElem = nav.Current;
                            if (urlElem != null && urlElem.Fixed == null)
                            {
                                urlElem.Fixed = new FhirUri(profile);
                            }
                        }
                    }
                    finally
                    {
                        nav.ReturnToBookmark(snapExtPos);
                    }
                }
            }
        }

        private void makeSlice(ElementDefinitionNavigator snap, ElementDefinitionNavigator diff)
        {
            // diff is now located at the first repeat of a slice, which is normally the slice entry (Extension slices need
            // not have a slicing entry)
            // snap is located at the base definition of the element that will become sliced. But snap is not yet sliced.

            // Before we start, is the base element sliceable?
            if (!snap.Current.IsRepeating() && !snap.Current.IsChoice())
                throw Error.InvalidOperation("The slicing entry in the differential at '{0}' indicates an slice, but the base element is not a repeating or choice element",
                   diff.Current.Path);

            ElementDefinition slicingEntry = diff.Current;

            //Mmmm....no slicing entry in the differential. This is only alloweable for extension slices, as a shorthand notation.
            if (slicingEntry.Slicing == null)
            {
                if (slicingEntry.IsExtension())
                {
                    // In this case we create a "prefab" extension slice (with just slicing info)
                    // that's simply merged with the original element in base
                    slicingEntry = createExtensionSlicingEntry();
                }
                else
                {
                    throw Error.InvalidOperation("The slice group at '{0}' does not start with a slice entry element", diff.Current.Path);
                }
            }

            mergeElementDefinition(snap.Current, slicingEntry);

            ////TODO: update / check the slice entry's min/max property to match what we've found in the slice group
        }


        private static ElementDefinition createExtensionSlicingEntry()
        {
            // Create a pre-fab extension slice, filled with sensible defaults
            return new ElementDefinition()
            {
                Slicing = new ElementDefinition.SlicingComponent()
                {
                    Discriminator = new[] { "url" },
                    Ordered = false,
                    Rules = ElementDefinition.SlicingRules.Open
                }
            };
        }

        /// <summary>
        /// Verify that the specified structure has a snapshot component.
        /// If not, then check the value of the <see cref="SnapshotGeneratorSettings.ExpandExternalProfiles"/> setting.
        /// If <c>true</c>, then expand the snapshot.
        /// Otherwise, if <paramref name="isRequired"/> equals <c>true</c> or if
        /// <see cref="SnapshotGeneratorSettings.IgnoreUnresolvedProfiles"/> equals <c>false</c>,
        /// then throw an <see cref="NotSupportedException"/>.
        /// </summary>
        /// <returns>
        /// <c>true if the structure now has a snapshot component, or <c>false</c> otherwise (i.e. ignore and continue).</c>
        /// </returns>
        private bool ensureSnapshot(StructureDefinition structure, bool isRequired = false)
        {
            Debug.Assert(structure != null);
            Debug.Assert(!string.IsNullOrEmpty(structure.Url));

            if (structure.Snapshot == null)
            {
                if (_settings.ExpandExternalProfiles)
                {
                    // Automatically expand external profiles on demand
                    Debug.Print("Recursively expand snapshot of external profile with url: '{0}' ...".FormatWith(structure.Url));
                    // Clone().Generate(baseStructure);
                    updateExternalProfile(structure);
                }
                else if (isRequired || !_settings.IgnoreUnresolvedProfiles)
                {
                    throw Error.NotSupported("Resolved the external profile with url '{0}', but it does not contain a snapshot representation.".FormatWith(structure));
                }
                else
                {
                    _invalidProfiles.Add(structure.Url, SnapshotProfileStatus.NoSnapshot);

                }
            }
            return structure.Snapshot != null;
        }

        /// <summary>Expand the snapshot of a referenced external profile.</summary>
        private void updateExternalProfile(StructureDefinition structure)
        {
            Debug.Assert(structure != null);
            Debug.Assert(structure.Snapshot == null);
            structure.Snapshot = new StructureDefinition.SnapshotComponent()
            {
                Element = generate(structure)
            };
        }

        /// <summary>
        /// Expand the differential component of the specified structure and return the expanded element list.
        /// The given structure is not modified.
        /// </summary>
        private List<ElementDefinition> generate(StructureDefinition structure)
        {
            List<ElementDefinition> result;
            var differential = structure.Differential;
            if (differential == null)
            {
                throw Error.Argument("structure", "structure does not contain a differential specification");
            }

            // [WMR 20160718] Also accept extension definitions (IsConstraint == false)
            if (!structure.IsConstraint && !structure.IsExtension)
            {
                throw Error.Argument("structure", "structure is not a constraint or extension");
            }

            if (structure.Base == null)
            {
                throw Error.Argument("structure", "structure is a constraint, but no base has been specified");
            }

            var baseStructure = _resolver.GetStructureDefinition(structure.Base);

            if (baseStructure == null)
            {
                // throw Error.InvalidOperation("Could not locate the base StructureDefinition for url " + structure.Base);
                throw Error.ResourceReferenceNotFoundException(
                    structure.Base,
                    "Unresolved profile reference. Cannot locate the base profile with url '{0}'".FormatWith(structure.Base)
                );
            }

            // Base profile must have a valid snapshot component
            ensureSnapshot(baseStructure, true);
            Debug.Assert(baseStructure.Snapshot != null);
            Debug.Assert(baseStructure.Snapshot.Element != null);
            Debug.Assert(baseStructure.Snapshot.Element.Count > 0);

            // [WMR 20160817] Notify client about the resolved, expanded base profile
            OnPrepareBaseProfile(structure, baseStructure);

            var snapshot = (StructureDefinition.SnapshotComponent)baseStructure.Snapshot.DeepCopy();
            generateBaseElements(snapshot.Element);
<<<<<<< HEAD
            var snapNav = new ElementDefinitionNavigator(snapshot.Element);

            // Fill out the gaps (mostly missing parents) in the differential representation
            var fullDifferential = new DifferentialTreeConstructor(differential.Element).MakeTree();
            var diffNav = new ElementDefinitionNavigator(fullDifferential);
=======

            var snap = new ElementNavigator(snapshot.Element);

            // Fill out the gaps (mostly missing parents) in the differential representation
            var fullDifferential = new DifferentialTreeConstructor(differential.Element).MakeTree();
            var diff = new ElementNavigator(fullDifferential);
>>>>>>> 6b19fc40

            merge(snap, diff);

            result = snap.ToListOfElements();
            return result;
        }

<<<<<<< HEAD
        // internal static bool expandElement(ElementNavigator nav, ArtifactResolver resolver, SnapshotGeneratorSettings settings)
        internal bool expandElement(ElementDefinitionNavigator nav)
=======
        /// <summary>
        /// Expand the currently active element within the specified <see cref="ElementNavigator"/> instance.
        /// If the element has a name reference, then merge from the targeted element.
        /// Otherwise, if the element has a custom type profile, then merge it.
        /// </summary>
        /// <param name="nav"></param>
        /// <returns></returns>
        internal bool expandElement(ElementNavigator nav)
>>>>>>> 6b19fc40
        {
            if (nav.Current == null)
            {
                throw Error.ArgumentNull("Navigator is not positioned on an element");
            }

            if (nav.HasChildren) return true;     // already has children, we're not doing anything extra

            var defn = nav.Current;

            if (!String.IsNullOrEmpty(defn.NameReference))
            {
                var sourceNav = new ElementDefinitionNavigator(nav);
                var success = sourceNav.JumpToNameReference(defn.NameReference);

                if (!success)
                    throw Error.InvalidOperation("Trying to navigate down a node that has a nameReference of '{0}', which cannot be found in the StructureDefinition".FormatWith(defn.NameReference));

                nav.CopyChildren(sourceNav);
            }
            else if (defn.Type != null && defn.Type.Count > 0)
            {
                if (defn.Type.Count > 1)
                {
                    throw new NotSupportedException("Element at path '{0}' has a choice of types, cannot expand".FormatWith(nav.Path));
                }
                else
                {
                    // [WMR 20160720] Handle custom type profiles (GForge #9791)
                    var primaryType = defn.Type[0];
                    if (!primaryType.Code.HasValue)
                    {
                        // Element has no type code, cannot expand...
                        return false;
                    }

                    var typeCode = primaryType.Code.Value;
                    var typeProfile = primaryType.Profile.FirstOrDefault();
                    StructureDefinition baseStructure = null;
                    if (!string.IsNullOrEmpty(typeProfile) && _settings.MergeTypeProfiles && !defn.IsExtension() && !defn.IsReference())
                    {
                        // Try to resolve the custom element type profile reference
                        baseStructure = _resolver.GetStructureDefinition(typeProfile);
                        if (baseStructure == null)
                        {
                            if (_settings.IgnoreUnresolvedProfiles)
                            {
                                _invalidProfiles.Add(typeProfile, SnapshotProfileStatus.Missing);
                                // Ignore unresolved external type profile reference; expand the underlying standard core type
                                baseStructure = _resolver.GetStructureDefinitionForCoreType(typeCode);
                            }
                        }
                    }
                    else
                    {
                        baseStructure = _resolver.GetStructureDefinitionForCoreType(typeCode);
                    }

                    if (baseStructure == null)
                    {
                        // throw Error.NotSupported("Trying to navigate down a node that has a declared base type of '{0}', which is unknown".FormatWith(typeCode));
                        if (typeProfile != null)
                        {
                            throw Error.ResourceReferenceNotFoundException(
                                typeProfile,
                                "Unresolved profile reference. Cannot locate the element type profile for url '{0}'".FormatWith(typeProfile)
                            );
                        }
                        else
                        {
                            throw Error.NotSupported("Unresolved element type. Cannot locate the profile for element type '{0}'.".FormatWith(typeCode));
                        }
                    }

                    if (ensureSnapshot(baseStructure))
                    {
                        generateBaseElements(baseStructure.Snapshot.Element);
                        var sourceNav = new ElementNavigator(baseStructure.Snapshot.Element);
                        sourceNav.MoveToFirstChild();
                        nav.CopyChildren(sourceNav);
                    }
<<<<<<< HEAD

                    generateBaseElements(baseStructure.Snapshot.Element);
                    var sourceNav = new ElementDefinitionNavigator(baseStructure.Snapshot.Element);
                    sourceNav.MoveToFirstChild();
                    nav.CopyChildren(sourceNav);
=======
#if DEBUG
                    else
                    {
                        // Silently ignore missing profile and continue expansion
                        Debug.Print("Warning! Resolved profile for url '{0}' has no snapshot - continue expansion...".FormatWith(baseStructure.Url));
                    }
#endif
>>>>>>> 6b19fc40
                }
            }

            return true;
        }

        private void generateBaseElements(IEnumerable<ElementDefinition> elements)
        {
            // [WMR 20160805] NEW
            // Base path should be derived from the original profile that introduces the element definition
            // e.g. Patient.id => Base.path = "Resource.id"
            // Issue: in DSTU2, core resource definitions (in profiles-resources.xml) don't specify ANY base components
            // Suggestion: core resource definitions should specify Base component for all elements inherited from (Domain)Resource
            // For now, we could hard-code the elements derived from (Domain)Resource

            // Inspect root element to determine base type (Element/Resource/DomainResource)
            var rootElem = elements.FirstOrDefault();
            var primaryTypeCode = rootElem.PrimaryTypeCode();
            var baseTypeDefs = getBaseTypeDefs(primaryTypeCode);

            foreach (var element in elements)
            {
                if (_settings.RewriteElementBase || element.Base == null)
                {
                    var baseElem = element;
                    if (_settings.NormalizeElementBase)
                    {
                        var elemName = element.GetNameFromPath();
                        baseElem = baseTypeDefs.SelectMany(sd => sd.Snapshot.Element).FirstOrDefault(e => e.GetNameFromPath() == elemName) ?? element;
                    }
                    element.Base = new ElementDefinition.BaseComponent()
                    {
                        MaxElement = (FhirString)baseElem.MaxElement.DeepCopy(),
                        MinElement = (Integer)baseElem.MinElement.DeepCopy(),
                        PathElement = (FhirString)baseElem.PathElement.DeepCopy()
                    };

                }
                // Notify clients about resolved base element
                OnPrepareBaseElement(element);
            }
        }

        private StructureDefinition[] getBaseTypeDefs(FHIRDefinedType? type)
        {
            var result = new Stack<StructureDefinition>();
            while (type.HasValue)
            {
                var sd = _resolver.GetStructureDefinitionForCoreType(type.Value);
                if (sd == null)
                {
                    throw Error.InvalidOperation("Cannot resolve core profile for type '{0}'".FormatWith(type.Value));
                }
                result.Push(sd);
                type = sd.Snapshot.Element.FirstOrDefault().PrimaryTypeCode();
            }
            return result.ToArray();
        }

    }
}<|MERGE_RESOLUTION|>--- conflicted
+++ resolved
@@ -25,22 +25,13 @@
         /// <summary>The canonical url of the extension definition that marks snapshot elements with associated differential constraints.</summary>
         public static readonly string CHANGED_BY_DIFF_EXT = "http://hl7.org/fhir/StructureDefinition/changedByDifferential";
 
-<<<<<<< HEAD
-        private IArtifactSource _resolver;
-        private SnapshotGeneratorSettings _settings;
-=======
         private readonly ArtifactResolver _resolver;
         private readonly SnapshotGeneratorSettings _settings;
->>>>>>> 6b19fc40
 #if DETECT_RECURSION
         private readonly SnapshotRecursionChecker _recursionChecker = new SnapshotRecursionChecker();
 #endif
 
-<<<<<<< HEAD
-        public SnapshotGenerator(IArtifactSource resolver, SnapshotGeneratorSettings settings)
-=======
         public SnapshotGenerator(ArtifactResolver resolver, SnapshotGeneratorSettings settings) : this()
->>>>>>> 6b19fc40
         {
             if (resolver == null) throw Error.ArgumentNull("resolver");
             if (settings == null) throw Error.ArgumentNull("settings");
@@ -48,13 +39,7 @@
             _settings = settings;
         }
 
-<<<<<<< HEAD
-        public SnapshotGenerator(IArtifactSource resolver) : this(resolver, SnapshotGeneratorSettings.Default) { }
-
-        private SnapshotGenerator Clone()
-=======
         public SnapshotGenerator(ArtifactResolver resolver) : this(resolver, SnapshotGeneratorSettings.Default)
->>>>>>> 6b19fc40
         {
             // ...
         }
@@ -149,11 +134,7 @@
             return nav.Elements;
         }
 
-<<<<<<< HEAD
-        private void merge(ElementDefinitionNavigator snapNav, ElementDefinitionNavigator diffNav)
-=======
         private void merge(ElementNavigator snap, ElementNavigator diff)
->>>>>>> 6b19fc40
         {
             var snapPos = snap.Bookmark();
             var diffPos = diff.Bookmark();
@@ -303,13 +284,8 @@
         //
         // Following logic is configurable
         // By default, use strategy (A): ignore custom type profile, merge from base
-<<<<<<< HEAD
-        // If ExpandTypeProfiles is enabled, then first merge custom type profile before merging base
-        private void ExpandTypeProfiles(ElementDefinitionNavigator snap, ElementDefinitionNavigator diff)
-=======
         // If mergeTypeProfiles is enabled, then first merge custom type profile before merging base
         private void mergeTypeProfiles(ElementNavigator snap, ElementNavigator diff)
->>>>>>> 6b19fc40
         {
             var primaryDiffType = diff.Current.Type.FirstOrDefault();
             if (primaryDiffType == null || primaryDiffType.Code == FHIRDefinedType.Reference)
@@ -595,20 +571,12 @@
 
             var snapshot = (StructureDefinition.SnapshotComponent)baseStructure.Snapshot.DeepCopy();
             generateBaseElements(snapshot.Element);
-<<<<<<< HEAD
-            var snapNav = new ElementDefinitionNavigator(snapshot.Element);
-
-            // Fill out the gaps (mostly missing parents) in the differential representation
-            var fullDifferential = new DifferentialTreeConstructor(differential.Element).MakeTree();
-            var diffNav = new ElementDefinitionNavigator(fullDifferential);
-=======
 
             var snap = new ElementNavigator(snapshot.Element);
 
             // Fill out the gaps (mostly missing parents) in the differential representation
             var fullDifferential = new DifferentialTreeConstructor(differential.Element).MakeTree();
             var diff = new ElementNavigator(fullDifferential);
->>>>>>> 6b19fc40
 
             merge(snap, diff);
 
@@ -616,10 +584,6 @@
             return result;
         }
 
-<<<<<<< HEAD
-        // internal static bool expandElement(ElementNavigator nav, ArtifactResolver resolver, SnapshotGeneratorSettings settings)
-        internal bool expandElement(ElementDefinitionNavigator nav)
-=======
         /// <summary>
         /// Expand the currently active element within the specified <see cref="ElementNavigator"/> instance.
         /// If the element has a name reference, then merge from the targeted element.
@@ -628,7 +592,6 @@
         /// <param name="nav"></param>
         /// <returns></returns>
         internal bool expandElement(ElementNavigator nav)
->>>>>>> 6b19fc40
         {
             if (nav.Current == null)
             {
@@ -710,13 +673,6 @@
                         sourceNav.MoveToFirstChild();
                         nav.CopyChildren(sourceNav);
                     }
-<<<<<<< HEAD
-
-                    generateBaseElements(baseStructure.Snapshot.Element);
-                    var sourceNav = new ElementDefinitionNavigator(baseStructure.Snapshot.Element);
-                    sourceNav.MoveToFirstChild();
-                    nav.CopyChildren(sourceNav);
-=======
 #if DEBUG
                     else
                     {
@@ -724,7 +680,6 @@
                         Debug.Print("Warning! Resolved profile for url '{0}' has no snapshot - continue expansion...".FormatWith(baseStructure.Url));
                     }
 #endif
->>>>>>> 6b19fc40
                 }
             }
 
