﻿/* 
 * Copyright (c) 2017, Firely (info@fire.ly) and contributors
 * See the file CONTRIBUTORS for details.
 * 
 * This file is licensed under the BSD 3-Clause license
 * available at https://raw.githubusercontent.com/ewoutkramer/fhir-net-api/master/LICENSE
 */

// #define DUMPOUTPUT

<<<<<<< HEAD
// EXPERIMENTAL
//
// #define CGNAMING
//
// Handle Chris Grenz element naming system
// Name children of slices: [sliceName].[elementName]
// Example:
//   Path                       Name        Description
//   -------------------------------------------------------------
//   Patient.identifier                     slicing intro
//   Patient.identifier         bsn         first slice
//   Patient.identifier.use     bsn.use     child of first slice
//   Patient.identifier         bsn/1       first reslice
//   Patient.identifier.use     bsn/1.use   child of first reslice


// * spec: slices MUST have names - but don't expect this for extensions
//   => Reject non-extension slices without a name; emit OperationOutcome issue
//
// * Reslicing: name = "slice/reslice"
//   => "/" is illegal character in slice name!
//   No other special rules on names, so e.g. "." is allowed and has no special meaning...
//
// * Sibling
//   - If name equals previous element name (also both empty) => error! duplicate constraint => remove, emit OperationOutcome issue
//   - If no match, then this represents a new (re)slice; we already ensured that the previous sibling element has a parent => no action
// * Direct child
//   - Parent already exists, by definition => no action
//   - If the child has a name, then it represents a nested slice => no special action necessary
// * Otherwise we are moving to a grand child or into a separate disjoint subtree
//   - Usual rules apply, cf. direct child
//   - Compare parent path with previous element; if match, then no action; otherwise emit parent
//
// * change exceptions to operation issues...?

=======
>>>>>>> 94ed989c
using Hl7.Fhir.Model;
using Hl7.Fhir.Specification.Navigation;
using Hl7.Fhir.Utility;
using System;
using System.Collections.Generic;
using System.Diagnostics;
<<<<<<< HEAD
using System.Linq;
=======
>>>>>>> 94ed989c

namespace Hl7.Fhir.Specification.Snapshot
{
    /// <summary>
    /// Differential structures may contain paths that "skip" over parents. For our profile expansion logic,
    /// it's easier to have the skipped parents present. This class will insert these missing parents.
    /// Notice that these parent are just "stand ins", there's no
    /// slicing or ElementDefn information associated with them, so they should not have any 
    /// influence on the final snapshot form.
    /// </summary>
    public static class DifferentialTreeConstructor
    {
        // [WMR 20180816] NEW: Expose public extension method on DifferentialComponent
        // Suggested by Brendan Kowitz (https://github.com/brendankowitz)

        /// <summary>Create a valid tree structure from a sparse differential element list by adding missing parent element definitions.</summary>
        /// <returns>A list of <see cref="ElementDefinition"/> instances that represent a tree structure.</returns>
        /// <remarks>This method returns a new list of element definitions. The input elements list is not modified.</remarks>
        public static List<ElementDefinition> MakeTree(this StructureDefinition.DifferentialComponent diff)
        {
            return MakeTree(diff.Element);
        }

        /// <summary>Create a valid tree structure from a sparse differential element list by adding missing parent element definitions.</summary>
        /// <returns>A list of <see cref="ElementDefinition"/> instances that represent a tree structure.</returns>
        /// <remarks>This method returns a new list of element definitions. The input elements list is not modified.</remarks>
        public static List<ElementDefinition> MakeTree(List<ElementDefinition> elements)
        {
            var diff = new List<ElementDefinition>(elements.DeepCopy());   // We're going to modify the differential

            if (diff.Count == 0 ) return diff;        // nothing to do

            var index = 0;

            while (index < diff.Count)
            {
                var thisPath = diff[index].Path;
                var prevPath = index > 0 ? diff[index - 1].Path : String.Empty;

                if (ElementDefinitionNavigator.IsRootPath(thisPath))
                {
                    // Root node must be the first element
                    if (index != 0)
                    {
                        // TODO: Emit OperationOutcome Issue, abort
                        throw Error.InvalidOperation($"Error in snapshot generator. Differential has multiple roots at '{thisPath}'");
                    }
                    // OK, proceed to next element
                    index++;
                }
                else if (ElementDefinitionNavigator.IsSibling(thisPath, prevPath))
                {
                    // The current element represents a sibling of the previous element
                    // Note: don't catch here, let the Snapshot Generator handle this
                    Debug.WriteLineIf(index > 0 && diff[index].SliceName != null && diff[index].SliceName == diff[index - 1].SliceName && diff[index - 1].Slicing == null, $"Warning! Duplicate constraint at index {index}: '{thisPath}'");

                    // So we have already ensured that the parent node exists while processing the previous element
                    // OK, proceed to the next element
                    index++;
                }
                else if (ElementDefinitionNavigator.IsDirectChildPath(prevPath, thisPath))
                {
                    // The previous element is our parent
                    // OK, proceed to the next element
                    index++;
                }
                else
                {
                    // - (Grand) parent element => OK, no action
                    // - Grand child of prev => add parent
                    // - (Grand) child of a sibling => add parent

                    var parentPath = ElementDefinitionNavigator.GetParentPath(thisPath);
                    if (prevPath != null && ElementDefinitionNavigator.IsChildPath(parentPath, prevPath))
                    {
                        // Current element and previous element share common ancestry
                        // Our parent element is also a (grand) parent of the previous element
                        // So we have already ensured that the parent exists.

                        // Verify: if the previous element is a child of the current element, then
                        // we are going up in the hierarchy to a parent path that we have already processed
                        // Note: don't catch here, let the Snapshot Generator handle this
                        // => Must be a slice
                        Debug.WriteLineIf(ElementDefinitionNavigator.IsChildPath(thisPath, prevPath) && diff[index].SliceName == null, $"Warning: unnamed slice for element {index} : '{thisPath}'");

                        // OK, proceed to next element
                        index++;
                    }
                    else
                    {
                        // Current element is a grand child of the previous element, or a grand child of a sibling element
                        // In both cases we have to add the missing parent element

                        // We're missing a path part, insert an empty parent                    
                        var parentElement = new ElementDefinition() { Path = parentPath };
                        diff.Insert(index, parentElement);
                        // Now process the newly added parent element and ensure it has a parent (=> don't increase index!)
                    }
                }
            }

#if DEBUG && DUMPOUTPUT
            Debug.WriteLine($"[{nameof(DifferentialTreeConstructor)}] results:\r\n" + string.Join(Environment.NewLine, diff.Select(e => $"  {e.Path} : {e.SliceName}")));
#endif

            return diff;
        }

    }     
}<|MERGE_RESOLUTION|>--- conflicted
+++ resolved
@@ -8,54 +8,12 @@
 
 // #define DUMPOUTPUT
 
-<<<<<<< HEAD
-// EXPERIMENTAL
-//
-// #define CGNAMING
-//
-// Handle Chris Grenz element naming system
-// Name children of slices: [sliceName].[elementName]
-// Example:
-//   Path                       Name        Description
-//   -------------------------------------------------------------
-//   Patient.identifier                     slicing intro
-//   Patient.identifier         bsn         first slice
-//   Patient.identifier.use     bsn.use     child of first slice
-//   Patient.identifier         bsn/1       first reslice
-//   Patient.identifier.use     bsn/1.use   child of first reslice
-
-
-// * spec: slices MUST have names - but don't expect this for extensions
-//   => Reject non-extension slices without a name; emit OperationOutcome issue
-//
-// * Reslicing: name = "slice/reslice"
-//   => "/" is illegal character in slice name!
-//   No other special rules on names, so e.g. "." is allowed and has no special meaning...
-//
-// * Sibling
-//   - If name equals previous element name (also both empty) => error! duplicate constraint => remove, emit OperationOutcome issue
-//   - If no match, then this represents a new (re)slice; we already ensured that the previous sibling element has a parent => no action
-// * Direct child
-//   - Parent already exists, by definition => no action
-//   - If the child has a name, then it represents a nested slice => no special action necessary
-// * Otherwise we are moving to a grand child or into a separate disjoint subtree
-//   - Usual rules apply, cf. direct child
-//   - Compare parent path with previous element; if match, then no action; otherwise emit parent
-//
-// * change exceptions to operation issues...?
-
-=======
->>>>>>> 94ed989c
 using Hl7.Fhir.Model;
 using Hl7.Fhir.Specification.Navigation;
 using Hl7.Fhir.Utility;
 using System;
 using System.Collections.Generic;
 using System.Diagnostics;
-<<<<<<< HEAD
-using System.Linq;
-=======
->>>>>>> 94ed989c
 
 namespace Hl7.Fhir.Specification.Snapshot
 {
