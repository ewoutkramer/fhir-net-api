--- conflicted
+++ resolved
@@ -58,10 +58,6 @@
                 // to one. The name can then be changed to choiceXXXX, where XXXX is the name of the type.
 
                 // [WMR 20171004] Determine *distinct* type codes
-<<<<<<< HEAD
-=======
-                // if (snap.Path != diff.Path && snap.IsChoice() && diff.Type.Count() == 1)
->>>>>>> 16c8ded8
                 if (snap.Path != diff.Path && snap.IsChoice())
                 {
                     var distinctTypeCodes = diff.DistinctTypeCodes();
@@ -73,11 +69,7 @@
                         {
                             throw Error.InvalidOperation($"Invalid operation in snapshot generator. Path cannot be changed from '{snap.Path}' to '{diff.Path}', since the type is sliced to '{diff.Type.First().Code}'");
                         }
-<<<<<<< HEAD
                         snap.PathElement = mergePrimitiveElement(snap.PathElement, diff.PathElement);
-=======
-                        snap.PathElement = mergePrimitiveAttribute(snap.PathElement, diff.PathElement);
->>>>>>> 16c8ded8
                     }
                 }
 
@@ -85,7 +77,6 @@
                 snap.RepresentationElement = mergeCollection(snap.RepresentationElement, diff.RepresentationElement, matchExactly);
 
                 // [EK 20170301] This used to be ambiguous, now (STU3) split in contentReference and sliceName
-<<<<<<< HEAD
                 snap.SliceNameElement = mergePrimitiveElement(snap.SliceNameElement, diff.SliceNameElement);
                 // [WMR 20181211] R4: Also merge ElementDefinition.SliceIsConstraining
                 snap.SliceIsConstrainingElement = mergePrimitiveElement(snap.SliceIsConstrainingElement, diff.SliceIsConstrainingElement);
@@ -95,33 +86,6 @@
                 // Codes are cumulative based on the code value
                 // [WMR 20180611] Use custom matching
                 snap.Code = mergeCollection(snap.Code, diff.Code, matchCoding);
-=======
-                snap.SliceNameElement = mergePrimitiveAttribute(snap.SliceNameElement, diff.SliceNameElement);
-
-                // Codes are cumulative based on the code value
-                // [WMR 20180611] WRONG! Invalid elementComparer
-                // snap.Code = mergeCollection(snap.Code, diff.Code, (a, b) => a.Code == b.Code);
-                snap.Code = mergeCollection(snap.Code, diff.Code, isEqualCoding);
-
-                // For extensions, the base definition is irrelevant since they describe infrastructure, and the diff should contain the real meaning for the elements
-                // In case the diff doesn't have these, give some generic defaults.
-                // [WMR 20160906] Wrong! Merge extension element properties from base extension element
-                //if (isExtensionConstraint)
-                //{
-                //    snap.Short = "Extension"; OnConstraint(snap.ShortElement);
-                //    snap.Definition = "An Extension"; OnConstraint(snap.DefinitionElement);
-                //    snap.Comments = null;
-                //    snap.Requirements = null;
-                //    snap.AliasElement = new List<FhirString>();
-                //    snap.Mapping = new List<ElementDefinition.MappingComponent>();
-                //}
-
-                snap.ShortElement = mergePrimitiveAttribute(snap.ShortElement, diff.ShortElement);
-                snap.DefinitionElement = mergePrimitiveAttribute(snap.DefinitionElement, diff.DefinitionElement, allowAppend: true);
-                snap.CommentElement = mergePrimitiveAttribute(snap.CommentElement, diff.CommentElement, allowAppend: true);
-                snap.RequirementsElement = mergePrimitiveAttribute(snap.RequirementsElement, diff.RequirementsElement, allowAppend: true);
-                snap.LabelElement = mergePrimitiveAttribute(snap.LabelElement, diff.LabelElement);
->>>>>>> 16c8ded8
 
                 snap.Slicing = mergeComplexAttribute(snap.Slicing, diff.Slicing);
 
@@ -144,7 +108,6 @@
                 // Exclude all snap types w/o matching diff type
                 snap.Type = mergeElementTypes(snap.Type, diff.Type);
 
-<<<<<<< HEAD
                 snap.DefaultValue = mergeComplexAttribute(snap.DefaultValue, diff.DefaultValue);
                 snap.MeaningWhenMissing = mergePrimitiveElement(snap.MeaningWhenMissing, diff.MeaningWhenMissing);
                 // [EK 20170301] Added this new STU3 element
@@ -156,36 +119,15 @@
                 // Examples are cumulative based on the full value
                 // [EK 20170301] In STU3, this was turned into a collection
                 snap.Example = mergeCollection(snap.Example, diff.Example, matchExactly);
-=======
-                // ElementDefinition.contentReference cannot be overridden by a derived profile                
-
-                snap.Fixed = mergeComplexAttribute(snap.Fixed, diff.Fixed);
-                snap.Pattern = mergeComplexAttribute(snap.Pattern, diff.Pattern);
-
-                // Examples are cumulative based on the full value
-                snap.MaxLengthElement = mergePrimitiveAttribute(snap.MaxLengthElement, diff.MaxLengthElement);
-
-                // [EK 20170301] In STU3, this was turned into a collection
-                snap.Example = mergeCollection(snap.Example, diff.Example, (a, b) => a.IsExactly(b));
->>>>>>> 16c8ded8
 
                 snap.MinValue = mergeComplexAttribute(snap.MinValue, diff.MinValue);
                 snap.MaxValue = mergeComplexAttribute(snap.MaxValue, diff.MaxValue);
                 
                 // [WMR 20160909] merge defaultValue and meaningWhenMissing, to handle core definitions; validator can detect invalid constraints
-<<<<<<< HEAD
                 snap.MaxLengthElement = mergePrimitiveElement(snap.MaxLengthElement, diff.MaxLengthElement);
 
                 // [WMR 20160907] merge conditions
                 snap.ConditionElement = mergePrimitiveCollection(snap.ConditionElement, diff.ConditionElement, matchStringValues);
-=======
-                snap.DefaultValue = mergeComplexAttribute(snap.DefaultValue, diff.DefaultValue);
-                snap.MeaningWhenMissingElement = mergePrimitiveAttribute(snap.MeaningWhenMissingElement, diff.MeaningWhenMissingElement);
-                snap.MaxLengthElement = mergePrimitiveAttribute(snap.MaxLengthElement, diff.MaxLengthElement);
->>>>>>> 16c8ded8
-
-                // [EK 20170301] Added this new STU3 element
-                snap.OrderMeaningElement = mergePrimitiveAttribute(snap.OrderMeaningElement, diff.OrderMeaningElement);
 
                 // TODO: [GG] what to do about conditions?  [EK] We have key, so merge Constraint and condition based on that?
                 // Constraints are cumulative, so they are always "new" (hence a constant false for the comparer)
@@ -207,22 +149,8 @@
 
                 snap.Binding = mergeComplexAttribute(snap.Binding, diff.Binding);
 
-<<<<<<< HEAD
                 // Mappings are cumulative, but keep unique on full contents
                 snap.Mapping = mergeCollection(snap.Mapping, diff.Mapping, matchExactly);
-=======
-                snap.Slicing = mergeComplexAttribute(snap.Slicing, diff.Slicing);
-
-                // [WMR 20160817] TODO: Merge extensions
-                // Debug.WriteLineIf(diff.Extension != null && diff.GetChangedByDiff() == null, "[ElementDefnMerger] Warning: Extension merging is not supported yet...");
-
-                // TODO: What happens to extensions present on an ElementDefinition that is overriding another?
-                // [WMR 20160907] Merge extensions... match on url, diff completely overrides snapshot
-                snap.Extension = mergeCollection(snap.Extension, diff.Extension, (s, d) => s.Url == d.Url);
-
-                // [EK 20170301] Added this after comparison with Java generated snapshot
-                snap.RepresentationElement = mergeCollection(snap.RepresentationElement, diff.RepresentationElement, (s, d) => s.IsExactly(d));
->>>>>>> 16c8ded8
             }
 
             /// <summary>Notify clients about a snapshot element with differential constraints.</summary>
@@ -246,7 +174,6 @@
                 List<ElementDefinition.TypeRefComponent> snap,
                 List<ElementDefinition.TypeRefComponent> diff)
             {
-<<<<<<< HEAD
                 // Type collection has different semantics; any change replaces the inherited type (no item merging)
                 // i.e. derived profiles can remove inherited types
                 var result = snap;
@@ -259,14 +186,6 @@
                     }
                     else if (!diff.IsExactly(snap))
                     {
-=======
-                // [WMR 20160718] Handle snap == null
-                // if (!diff.IsNullOrEmpty() && !diff.IsExactly(snap))
-                // if (!diff.IsNullOrEmpty() && (snap == null || !diff.IsExactly(snap)))
-                if (!diff.IsNullOrEmpty() && (snap.IsNullOrEmpty() || !diff.IsExactly(snap)))
-                {
-                    var result = (T)diff.DeepCopy();
->>>>>>> 16c8ded8
 
                         // [WMR 20190121] FIX - Issue #827
                         // diff can constraint the list of allowed types
@@ -481,14 +400,7 @@
                 var result = snap;
                 if (!diff.IsNullOrEmpty())
                 {
-<<<<<<< HEAD
                     if (snap.IsNullOrEmpty())
-=======
-                    var result = snap == null ? new List<T>() : new List<T>(snap.DeepCopy());
-
-                    // Just add new elements to the result, never replace existing ones
-                    foreach (var element in diff)
->>>>>>> 16c8ded8
                     {
                         result = (T)diff?.DeepCopy();
                         onConstraint(result);
@@ -542,11 +454,7 @@
                     }
                     // Newly introduced named slices NEVER inherit element id
                     // Must always regenerate new unique identifier for named slices
-<<<<<<< HEAD
                     else if (!IsEqualName(diff.SliceName, snap.SliceName))
-=======
-                    else if (diff.SliceName != snap.SliceName)
->>>>>>> 16c8ded8
                     {
                         // Regenerate; don't inherit from snap
                         return null;
