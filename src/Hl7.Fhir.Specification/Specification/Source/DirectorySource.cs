﻿/* 
 * Copyright (c) 2017, Firely (info@fire.ly) and contributors
 * See the file CONTRIBUTORS for details.
 * 
 * This file is licensed under the BSD 3-Clause license
 * available at https://github.com/ewoutkramer/fhir-net-api/blob/master/LICENSE
 */

// [WMR 20171023] TODO
// - Allow configuration of duplicate canonical url handling strategy

#if NET_FILESYSTEM

using Hl7.Fhir.Model;
using Hl7.Fhir.Rest;
using Hl7.Fhir.Serialization;
using Hl7.Fhir.Specification.Summary;
using Hl7.Fhir.Support;
using Hl7.Fhir.Utility;
using System;
using System.Collections.Generic;
using System.Diagnostics;
using System.Linq;
using System.IO;
using System.Threading;
using System.Threading.Tasks;
using System.Runtime.CompilerServices;

namespace Hl7.Fhir.Specification.Source
{
    /// <summary>Reads FHIR artifacts (Profiles, ValueSets, ...) from a directory on disk. Thread-safe.</summary>
    [DebuggerDisplay(@"\{{DebuggerDisplay,nq}}")]
    public class DirectorySource : ISummarySource, IConformanceSource, IArtifactSource
    {
        // netstandard has no CurrentCultureIgnoreCase comparer
#if DOTNETFW
        private static readonly StringComparer PathComparer = StringComparer.InvariantCultureIgnoreCase;
        private static readonly StringComparison PathComparison = StringComparison.InvariantCultureIgnoreCase;
#else
        private static readonly StringComparer PathComparer = StringComparer.OrdinalIgnoreCase;
        private static readonly StringComparison PathComparison = StringComparison.OrdinalIgnoreCase;
#endif
        // Files with following extensions are ALWAYS excluded from the result
        private static readonly string[] ExecutableExtensions = { ".exe", ".dll", ".cpl", ".scr" };

        // Instance fields
        private readonly DirectorySourceSettings _settings;
        private readonly ArtifactSummaryGenerator _summaryGenerator;

        // [WMR 20180813] NEW
        // Use Lazy<T> to synchronize collection (re-)loading (=> lock-free reading)
        private Lazy<List<ArtifactSummary>> _lazyArtifactSummaries;

        /// <summary>
        /// Create a new <see cref="DirectorySource"/> instance to browse and resolve resources
        /// from the default <see cref="SpecificationDirectory"/>
        /// and using the default <see cref="DirectorySourceSettings"/>.
        /// <para>
        /// Initialization is thread-safe. The source ensures that only a single thread will
        /// collect the artifact summaries, while any other threads will block.
        /// </para>
        /// </summary>
        public DirectorySource() : this(SpecificationDirectory) { }

        /// <summary>
        /// Create a new <see cref="DirectorySource"/> instance to browse and resolve resources
        /// from the specified <paramref name="contentDirectory"/>
        /// and using the default <see cref="DirectorySourceSettings"/>.
        /// </summary>
        /// <para>
        /// Initialization is thread-safe. The source ensures that only a single thread will
        /// collect the artifact summaries, while any other threads will block.
        /// </para>
        /// <param name="contentDirectory">The file path of the target directory.</param>
        public DirectorySource(string contentDirectory)
        {
            ContentDirectory = contentDirectory ?? throw Error.ArgumentNull(nameof(contentDirectory));
            _settings = new DirectorySourceSettings();
            _summaryGenerator = new ArtifactSummaryGenerator(_settings.ExcludeSummariesForUnknownArtifacts);
            // Initialize Lazy
            Refresh();
        }

        /// <summary>
        /// Create a new <see cref="DirectorySource"/> instance to browse and resolve resources
        /// from the specified <paramref name="contentDirectory"/>
        /// and using the specified <see cref="DirectorySourceSettings"/>.
        /// <para>
        /// Initialization is thread-safe. The source ensures that only a single thread will
        /// collect the artifact summaries, while any other threads will block.
        /// </para>
        /// </summary>
        /// <param name="contentDirectory">The file path of the target directory.</param>
        /// <param name="settings">Configuration settings that control the behavior of the <see cref="DirectorySource"/>.</param>
        public DirectorySource(string contentDirectory, DirectorySourceSettings settings)
        {
            ContentDirectory = contentDirectory ?? throw Error.ArgumentNull(nameof(contentDirectory));
            // [WMR 20171023] Always copy the specified settings, to prevent shared state
            _settings = new DirectorySourceSettings(settings);
            _summaryGenerator = new ArtifactSummaryGenerator(_settings.ExcludeSummariesForUnknownArtifacts);
            // Initialize Lazy
            Refresh();
        }

        /// <summary>
        /// Create a new <see cref="DirectorySource"/> instance to browse and resolve resources
        /// using the specified <see cref="DirectorySourceSettings"/>.
        /// </summary>
        /// <param name="settings">Configuration settings that control the behavior of the <see cref="DirectorySource"/>.</param>
        /// <exception cref="ArgumentNullException">One of the specified arguments is <c>null</c>.</exception>
        public DirectorySource(DirectorySourceSettings settings) : this(SpecificationDirectory, settings)
        {
            //
        }


        /// <summary>
        /// Create a new <see cref="DirectorySource"/> instance to browse and resolve resources
        /// from the specified content directory and optionally also from subdirectories.
        /// </summary>
        /// <param name="includeSubdirectories">
        /// Determines wether the <see cref="DirectorySource"/> should also
        /// recursively scan all subdirectories of the specified content directory.
        /// </param>
        [Obsolete("Instead, use DirectorySource(DirectorySourceSettings settings)")]
        public DirectorySource(bool includeSubdirectories) : this(SpecificationDirectory, includeSubdirectories)
        {
            //
        }

        /// <summary>
        /// Create a new <see cref="DirectorySource"/> instance to browse and resolve resources
        /// from the specified <paramref name="contentDirectory"/> and optionally also from subdirectories.
        /// </summary>
        /// <param name="contentDirectory">The file path of the target directory.</param>
        /// <param name="includeSubdirectories">
        /// Determines wether the <see cref="DirectorySource"/> should also
        /// recursively scan all subdirectories of the specified content directory.
        /// </param>
        [Obsolete("Instead, use DirectorySource(string contentDirectory, DirectorySourceSettings settings)")]
        public DirectorySource(string contentDirectory, bool includeSubdirectories)
            : this(contentDirectory,
                  new DirectorySourceSettings() { IncludeSubDirectories = includeSubdirectories })
        {
            //
        }

        /// <summary>Returns the content directory as specified to the constructor.</summary>
        public string ContentDirectory { get; }

        /// <summary>
        /// The default directory this artifact source will access for its files.
        /// </summary>
        public static string SpecificationDirectory => DirectorySourceSettings.SpecificationDirectory;

        /// <summary>
        /// Gets or sets a value that determines wether the <see cref="DirectorySource"/> should
        /// also include artifacts from (nested) subdirectories of the specified content directory.
        /// <para>
        /// Returns <c>false</c> by default.
        /// </para>
        /// </summary>
        /// <remarks>
        /// Enabling this setting requires the <see cref="DirectorySource"/> instance
        /// to recursively scan all xml and json files that exist in the target directory
        /// structure, which could unexpectedly turn into a long running operation.
        /// Therefore, consumers should usually try to avoid to enable this setting when
        /// the DirectorySource is targeting:
        /// <list type="bullet">
        /// <item>
        /// <description>Directories with many deeply nested subdirectories</description>
        /// </item>
        /// <item>
        /// <description>Common folders such as Desktop, My Documents etc.</description>
        /// </item>
        /// <item>
        /// <description>Drive root folders such as C:\</description>
        /// </item>
        /// </list>
        /// </remarks>
        public bool IncludeSubDirectories
        {
            get { return _settings.IncludeSubDirectories; }
            set { _settings.IncludeSubDirectories = value; Refresh(); }
        }

        /// <summary>
        /// Gets or sets the search string to match against the names of files in the content directory.
        /// The source will only provide resources from files that match the specified mask.
        /// The source will ignore all files that don't match the specified mask.
        /// Multiple masks can be split by '|'.
        /// </summary>
        /// <remarks>
        /// Mask filters are applied first, before any <see cref="Includes"/> and <see cref="Excludes"/> filters.
        /// </remarks>
        /// <value>
        /// Supported wildcards:
        /// <list type="table">
        /// <item>
        /// <term>*</term>
        /// <description>Matches zero or more characters within a file or directory name.</description>
        /// </item>
        /// <item>
        /// <term>?</term>
        /// <description>Matches any single character</description>
        /// </item>
        /// </list>
        /// </value>
        /// <example>
        /// <code>Mask = "v2*.*|*.StructureDefinition.*";</code>
        /// </example>
        public string Mask
        {
            get { return _settings.Mask; }
            set { _settings.Mask = value; Refresh(); }
        }

        /// <summary>
        /// Gets or sets an array of search strings to match against the names of files in the content directory.
        /// The source will only provide resources from files that match the specified mask.
        /// The source will ignore all files that don't match the specified mask.
        /// </summary>
        /// <remarks>
        /// Mask filters are applied first, before <see cref="Includes"/> and <see cref="Excludes"/> filters.
        /// </remarks>
        /// <value>
        /// Supported wildcards:
        /// <list type="table">
        /// <item>
        /// <term>*</term>
        /// <description>Matches zero or more characters within a file or directory name.</description>
        /// </item>
        /// <item>
        /// <term>?</term>
        /// <description>Matches any single character</description>
        /// </item>
        /// </list>
        /// </value>
        /// <example>
        /// <code>Masks = new string[] { "v2*.*", "*.StructureDefinition.*" };</code>
        /// </example>
        public string[] Masks
        {
            get { return _settings.Masks; }
            set { _settings.Masks = value; Refresh(); }
        }

        /// <summary>
        /// Gets or sets an array of search strings to match against the names of subdirectories of the content directory.
        /// The source will only provide resources from subdirectories that match the specified include mask(s).
        /// The source will ignore all subdirectories that don't match the specified include mask(s).
        /// </summary>
        /// <remarks>
        /// Include filters are applied after <see cref="Mask"/> filters and before <see cref="Excludes"/> filters.
        /// </remarks>
        /// <value>
        /// Supported wildcards:
        /// <list type="table">
        /// <item>
        /// <term>*</term>
        /// <description>Matches zero or more characters within a directory name.</description>
        /// </item>
        /// <item>
        /// <term>**</term>
        /// <description>
        /// Recursive wildcard.
        /// For example, <c>/hello/**/*</c> matches all descendants of <c>/hello</c>.
        /// </description>
        /// </item>
        /// </list>
        /// </value>
        /// <example>
        /// <code>Includes = new string[] { "profiles/**/*", "**/valuesets" };</code>
        /// </example>
        public string[] Includes
        {
            get { return _settings.Includes; }
            set { _settings.Includes = value; Refresh(); }
        }

        /// <summary>
        /// Gets or sets an array of search strings to match against the names of subdirectories of the content directory.
        /// The source will ignore all subdirectories that match the specified exclude mask(s).
        /// The source will only provide resources from subdirectories that don't match the specified exclude mask(s).
        /// </summary>
        /// <remarks>
        /// Exclude filters are applied last, after any <see cref="Mask"/> and <see cref="Includes"/> filters.
        /// </remarks>
        /// <value>
        /// Supported wildcards:
        /// <list type="table">
        /// <item>
        /// <term>*</term>
        /// <description>Matches zero or more characters within a directory name.</description>
        /// </item>
        /// <item>
        /// <term>**</term>
        /// <description>
        /// Recursive wildcard.
        /// For example, <c>/hello/**/*</c> matches all descendants of <c>/hello</c>.
        /// </description>
        /// </item>
        /// </list>
        /// </value>
        /// <example>
        /// <code>Excludes = new string[] { "profiles/**/old", "temp/**/*" };</code>
        /// </example>
        public string[] Excludes
        {
            get { return _settings.Excludes; }
            set { _settings.Excludes = value; Refresh(); }
        }

        // Note: DuplicateFilenameResolution must be in sync with FhirSerializationFormats

        /// <summary>
        /// Specifies how the <see cref="DirectorySource"/> should process duplicate files with multiple serialization formats.
        /// </summary>
        public enum DuplicateFilenameResolution
        {
            /// <summary>Prefer file with ".xml" extension over duplicate file with ".json" extension.</summary>
            PreferXml,
            /// <summary>Prefer file with ".json" extension over duplicate file with ".xml" extension.</summary>
            PreferJson,
            /// <summary>Return all files, do not filter duplicates.</summary>
            KeepBoth
        }

        /// <summary>Gets or sets a value that determines how to process duplicate files with multiple serialization formats.</summary>
        /// <remarks>The default value is <see cref="DirectorySource.DuplicateFilenameResolution.PreferXml"/>.</remarks>
        public DuplicateFilenameResolution FormatPreference
        {
            get { return _settings.FormatPreference; }
            set { _settings.FormatPreference = value; Refresh(); }
        }

        /// <summary>
        /// Determines if the <see cref="DirectorySource"/> instance should harvest artifact
        /// summary information in parallel on the thread pool.
        /// </summary>
        /// <remarks>
        /// By default, the <see cref="DirectorySource"/> harvests artifact summaries serially
        /// on the calling thread. However if this option is enabled, then the DirectorySource
        /// performs summary harvesting in parallel on the thread pool, in order to speed up
        /// the process. This is especially effective when the content directory contains many
        /// (nested) subfolders and files.
        /// </remarks>
        public bool MultiThreaded
        {
            get { return _settings.MultiThreaded; }
            set { _settings.MultiThreaded = value; } // Refresh();
        }

        /// <summary>
        /// Determines wether the <see cref="DirectorySource"/> should exclude
        /// artifact summaries for non-parseable (invalid or non-FHIR) content files.
        /// <para>
        /// By default (<c>false</c>), the source will generate summaries for all files
        /// that exist in the specified content directory and match the specified mask,
        /// including files that cannot be parsed (e.g. invalid or non-FHIR content).
        /// </para>
        /// <para>
        /// If <c>true</c>, then the source will only generate summaries for valid
        /// FHIR artifacts that exist in the specified content directory and match the
        /// specified mask. Unparseable files are ignored and excluded from the list
        /// of artifact summaries.
        /// </para>
        /// </summary>
        public bool ExcludeSummariesForUnknownArtifacts
        {
            get { return _settings.ExcludeSummariesForUnknownArtifacts; }
            set {
                _settings.ExcludeSummariesForUnknownArtifacts = value;
                _summaryGenerator.ExcludeSummariesForUnknownArtifacts = value;
                Refresh();
            }
        }

        #region Refresh

        /// <summary>
        /// Re-index the specified content directory.
        /// <para>
        /// Clears the internal artifact summary cache.
        /// Re-indexes the current <see cref="ContentDirectory"/> and generates new summaries on demand,
        /// during the next resolving call.
        /// </para>
        /// </summary>
        public void Refresh()
        {
            Refresh(false);
        }

        /// <summary>
        /// Re-index the specified content directory.
        /// <para>
        /// Clears the internal artifact summary cache.
        /// Re-indexes the current <see cref="ContentDirectory"/> and generates new summaries.
        /// </para>
        /// <para>
        /// If <paramref name="force"/> equals <c>true</c>, then the source performs the re-indexing immediately.
        /// Otherwise, if <paramref name="force"/> equals <c>false</c>, then re-indexing is performed on demand
        /// during the next resolving request.
        /// </para>
        /// </summary>
        /// <param name="force">
        /// Determines if the source should perform re-indexing immediately (<c>true</c>) or on demand (<c>false</c>).
        /// </param>
        public void Refresh(bool force)
        {
            // Re-create lazy collection
            // Assignment is atomic, no locking necessary
            // Only single thread can call loadSummaries, any other threads will block
            // Runtime exceptions during initialization are promoted to Value property getter
            _lazyArtifactSummaries = new Lazy<List<ArtifactSummary>>(loadSummaries, LazyThreadSafetyMode.ExecutionAndPublication);
            if (force)
            {
                // [WMR 20180813] Verified: compiler does NOT remove this call in Release build
                var dummy = _lazyArtifactSummaries.Value;
            }
        }

        /// <summary>
        /// Re-index one or more specific artifact file(s).
        /// This method is NOT thread-safe!
        /// <para>
        /// Notifies the <see cref="DirectorySource"/> that specific files in the current
        /// <see cref="ContentDirectory"/> have been created, updated or deleted.
        /// The <paramref name="filePaths"/> argument should specify an array of artifact
        /// file paths that (may) have been deleted, modified or created.
        /// </para>
        /// <para>
        /// The source will:
        /// <list type="number">
        /// <item>remove any existing summary information for the specified artifacts, if available;</item>
        /// <item>try to harvest updated summary information from the specified artifacts, if they still exist.</item>
        /// </list>
        /// </para>
        /// </summary>
        /// <param name="filePaths">An array of artifact file path(s).</param>
        /// <returns>
        /// <c>true</c> if any summary information was updated, or <c>false</c> otherwise.
        /// </returns>
        public bool Refresh(params string[] filePaths)
        {
            if (filePaths == null || filePaths.Length == 0)
            {
                // throw Error.ArgumentNullOrEmpty(nameof(filePaths));
                return true; // NOP
            }

            bool result = false;

            // [WMR 20180814] Possible protection:
            // - Save current thread id in ctor
            // - In this method, compare current thread id with saved id; throw if mismatch
            // However this won't detect Refresh on main tread while bg threads are reading

            var summaries = GetSummaries();
            foreach (var filePath in filePaths)
            {
                bool exists = File.Exists(filePath);
                if (!exists)
                {
                    // File was deleted; remove associated summaries
                    result |= summaries.RemoveAll(s => PathComparer.Equals(filePath, s.Origin)) > 0;
                }
                else if (!summaries.Any(s => PathComparer.Equals(filePath, s.Origin)))
                {
                    // File was added; generate and add new summary
                    var newSummaries = _summaryGenerator.Generate(filePath, _settings.SummaryDetailsHarvesters);
                    summaries.AddRange(newSummaries);
                    result |= newSummaries.Count > 0;
                }
            }
            return result;
        }

        #endregion

        #region IArtifactSource

<<<<<<< HEAD
        /// <summary>Gets a list of artifact filenames.</summary>
        public IEnumerable<string> ListArtifactNames() => GetFilePaths().Select(path => Path.GetFileName(path));

        /// <summary>Load the artifact with the specified filename.</summary>
        /// <param name="name">The filename of the artifact.</param>
=======
        /// <summary>Returns a list of artifact filenames.</summary>
        public IEnumerable<string> ListArtifactNames()
        {
            return GetFileNames();
        }

        /// <summary>
        /// Load the artifact with the specified file name.
        /// Also accepts relative file paths.
        /// </summary>
        /// <exception cref="InvalidOperationException">More than one file exists with the specified name.</exception>
>>>>>>> 539caf95
        public Stream LoadArtifactByName(string name)
        {
            if (name == null) throw Error.ArgumentNull(nameof(name));
            var fullFileName = GetFilePaths().SingleOrDefault(path => path.EndsWith(Path.DirectorySeparatorChar + name, PathComparison));
            return fullFileName == null ? null : File.OpenRead(fullFileName);
        }

        #endregion

        #region IConformanceSource

        /// <summary>List all resource uris, optionally filtered by type.</summary>
        /// <param name="filter">A <see cref="ResourceType"/> enum value.</param>
        /// <returns>A <see cref="IEnumerable{T}"/> sequence of uri strings.</returns>
        public IEnumerable<string> ListResourceUris(ResourceType? filter = null)
        {
            // [WMR 20180813] Do not return null values from non-FHIR artifacts (ResourceUri = null)
            // => OfResourceType filters valid FHIR artifacts (ResourceUri != null)
            return GetSummaries().OfResourceType(filter).Select(dsi => dsi.ResourceUri);
        }

        /// <summary>
        /// Find a <see cref="CodeSystem"/> resource by a <see cref="ValueSet"/> canonical url that contains all codes from that codesystem.
        /// </summary>
        /// <param name="valueSetUri">The canonical uri of a <see cref="ValueSet"/> resource.</param>
        /// <returns>A <see cref="CodeSystem"/> resource, or <c>null</c>.</returns>
        /// <remarks>
        /// It is very common for valuesets to represent all codes from a specific/smaller code system.
        /// These are indicated by he CodeSystem.valueSet element, which is searched here.
        /// </remarks>
        public CodeSystem FindCodeSystemByValueSet(string valueSetUri)
        {
            if (valueSetUri == null) throw Error.ArgumentNull(nameof(valueSetUri));
            var summary = GetSummaries().ResolveCodeSystem(valueSetUri);
            return loadResourceInternal<CodeSystem>(summary);
        }

        /// <summary>Find <see cref="ConceptMap"/> resources which map from the given source to the given target.</summary>
        /// <param name="sourceUri">An uri that is either the source uri, source ValueSet system or source StructureDefinition canonical url for the map.</param>
        /// <param name="targetUri">An uri that is either the target uri, target ValueSet system or target StructureDefinition canonical url for the map.</param>
        /// <returns>A sequence of <see cref="ConceptMap"/> resources.</returns>
        /// <remarks>Either sourceUri may be null, or targetUri, but not both</remarks>
        public IEnumerable<ConceptMap> FindConceptMaps(string sourceUri = null, string targetUri = null)
        {
            if (sourceUri == null && targetUri == null)
            {
                throw Error.ArgumentNull(nameof(targetUri), $"{nameof(sourceUri)} and {nameof(targetUri)} cannot both be null.");
            }
            var summaries = GetSummaries().FindConceptMaps(sourceUri, targetUri);
            return summaries.Select(summary => loadResourceInternal<ConceptMap>(summary)).Where(r => r != null);
        }

        /// <summary>Finds a <see cref="NamingSystem"/> resource by matching any of a system's UniqueIds.</summary>
        /// <param name="uniqueId">The unique id of a <see cref="NamingSystem"/> resource.</param>
        /// <returns>A <see cref="NamingSystem"/> resource, or <c>null</c>.</returns>
        public NamingSystem FindNamingSystem(string uniqueId)
        {
            if (uniqueId == null) throw Error.ArgumentNull(nameof(uniqueId));
            var summary = GetSummaries().ResolveNamingSystem(uniqueId);
            return loadResourceInternal<NamingSystem>(summary);
        }


        #endregion

        #region ISummarySource

        /// <summary>Returns a list of <see cref="ArtifactSummary"/> instances with key information about each FHIR artifact provided by the source.</summary>
        public IEnumerable<ArtifactSummary> ListSummaries()
        {
            return GetSummaries();
        }

        /// <summary>
        /// Load the resource from which the specified summary was generated.
        /// <para>
        /// This implementation annotates returned resource instances with an <seealso cref="OriginAnnotation"/>
        /// that captures the value of the <see cref="ArtifactSummary.Origin"/> property.
        /// The <seealso cref="OriginAnnotationExtensions.GetOrigin(Resource)"/> extension method 
        /// provides access to the annotated location.
        /// </para>
        /// </summary>
        /// <param name="summary">An <see cref="ArtifactSummary"/> instance generated by this source.</param>
        /// <returns>A new <see cref="Resource"/> instance, or <c>null</c>.</returns>
        /// <remarks>
        /// The <see cref="ArtifactSummary.Origin"/> and <see cref="ArtifactSummary.Position"/>
        /// summary properties allow the source to identify and resolve the artifact.
        /// </remarks>
        public Resource LoadBySummary(ArtifactSummary summary)
        {
            if (summary == null) { throw Error.ArgumentNull(nameof(summary)); }
            return loadResourceInternal<Resource>(summary);

        }

        #endregion

        #region IResourceResolver

        /// <summary>Find a resource based on its relative or absolute uri.</summary>
        /// <param name="uri">A resource uri.</param>
        public Resource ResolveByUri(string uri)
        {
            if (uri == null) throw Error.ArgumentNull(nameof(uri));
            var summary = GetSummaries().ResolveByUri(uri);
            return loadResourceInternal<Resource>(summary);
        }

        /// <summary>Find a (conformance) resource based on its canonical uri.</summary>
        /// <param name="uri">The canonical url of a (conformance) resource.</param>
        public Resource ResolveByCanonicalUri(string uri)
        {
            if (uri == null) throw Error.ArgumentNull(nameof(uri));
            var summary = GetSummaries().ResolveByCanonicalUri(uri);
            return loadResourceInternal<Resource>(summary);
        }

        #endregion

        #region Private members

        /// <summary>
        /// List all files present in the directory (matching the mask, if given)
        /// </summary>
        private List<string> discoverFiles()
        {
            var masks = _settings.Masks ?? DirectorySourceSettings.DefaultMasks; // (new[] { "*.*" });

            var contentDirectory = ContentDirectory;

            // Add files present in the content directory
            var filePaths = new List<string>();

            // [WMR 20170817] NEW
            // Safely enumerate files in specified path and subfolders, recursively
            filePaths.AddRange(safeGetFiles(contentDirectory, masks, _settings.IncludeSubDirectories));

            var includes = Includes;
            if (includes?.Length > 0)
            {
                var includeFilter = new FilePatternFilter(includes);
                filePaths = includeFilter.Filter(contentDirectory, filePaths).ToList();
            }

            var excludes = Excludes;
            if (excludes?.Length > 0)
            {
                var excludeFilter = new FilePatternFilter(excludes, negate: true);
                filePaths = excludeFilter.Filter(contentDirectory, filePaths).ToList();
            }

            return filePaths;
        }

        // [WMR 20170817]
        // Safely enumerate files in specified path and subfolders, recursively
        // Ignore files & folders with Hidden and/or System attributes
        // Ignore subfolders with insufficient access permissions
        // https://stackoverflow.com/a/38959208
        // https://docs.microsoft.com/en-us/dotnet/standard/io/how-to-enumerate-directories-and-files

        private static IEnumerable<string> safeGetFiles(string path, IEnumerable<string> masks, bool searchSubfolders)
        {
            if (File.Exists(path))
            {
                return new string[] { path };
            }

            if (!Directory.Exists(path))
            {
                return Enumerable.Empty<string>();
            }

            // Not necessary; caller prepareFiles() validates the mask
            //if (!masks.Any())
            //{
            //    return Enumerable.Empty<string>();
            //}

            Queue<string> folders = new Queue<string>();
            // Use HashSet to remove duplicates; different masks could match same file(s)
            HashSet<string> files = new HashSet<string>();
            folders.Enqueue(path);

            while (folders.Count != 0)
            {
                string currentFolder = folders.Dequeue();
                var currentDirInfo = new DirectoryInfo(currentFolder);

                // local helper function to validate file/folder attributes, exclude system and/or hidden
                bool isValid(FileAttributes attr) => (attr & (FileAttributes.System | FileAttributes.Hidden)) == 0;
                
                // local helper function to filter executables (*.exe, *.dll)
                bool isExtensionSafe(string extension) => !ExecutableExtensions.Contains(extension, PathComparer);

                foreach (var mask in masks)
                {
                    try
                    {
                        // https://docs.microsoft.com/en-us/dotnet/standard/io/how-to-enumerate-directories-and-files
                        // "Although you can immediately enumerate all the files in the subdirectories of a
                        // parent directory by using the AllDirectories search option provided by the SearchOption
                        // enumeration, unauthorized access exceptions (UnauthorizedAccessException) may cause the
                        // enumeration to be incomplete. If these exceptions are possible, you can catch them and
                        // continue by first enumerating directories and then enumerating files."

                        // Explicitly ignore system & hidden files
                        var curFiles = currentDirInfo.EnumerateFiles(mask, SearchOption.TopDirectoryOnly);
                        foreach (var file in curFiles)
                        {
                            // Skip system & hidden files
                            // Exclude executables (*.exe, *.dll)
                            if (isValid(file.Attributes) && isExtensionSafe(file.Extension))
                            {
                                files.Add(file.FullName);
                            }
                        }
                    }
#if DEBUG
                    catch (Exception ex)
                    {
                        // Do Nothing
                        Debug.WriteLine($"[{nameof(DirectorySource)}.{nameof(harvestSummaries)}] {ex.GetType().Name} while enumerating files in '{currentFolder}':\r\n{ex.Message}");
                    }
#else
                    catch { }
#endif
                }

                if (searchSubfolders)
                {
                    try
                    {
                        var subFolders = currentDirInfo.EnumerateDirectories("*", SearchOption.TopDirectoryOnly);
                        foreach (var subFolder in subFolders)
                        {
                            // Skip system & hidden folders
                            if (isValid(subFolder.Attributes))
                            {
                                folders.Enqueue(subFolder.FullName);
                            }
                        }
                    }
#if DEBUG
                    catch (Exception ex)
                    {
                        // Do Nothing
                        Debug.WriteLine($"Error enumerating subfolders of '{currentFolder}': {ex.Message}");
                    }
#else
                    catch { }
#endif

                }
            }

            return files.AsEnumerable();
        }

        // Internal for unit testing purposes
        internal static List<string> ResolveDuplicateFilenames(List<string> allFilenames, DuplicateFilenameResolution preference)
        {
            var result = new List<string>();
            var xmlOrJson = new List<string>();

            foreach (var filename in allFilenames.Distinct())
            {
                if (FhirFileFormats.HasXmlOrJsonExtension(filename))
                    xmlOrJson.Add(filename);
                else
                    result.Add(filename);
            }

            var groups = xmlOrJson.GroupBy(path => fullPathWithoutExtension(path));

            foreach (var group in groups)
            {
                if (group.Count() == 1 || preference == DuplicateFilenameResolution.KeepBoth)
                    result.AddRange(group);
                else
                {
                    // count must be 2
                    var first = group.First();
                    if (preference == DuplicateFilenameResolution.PreferXml && FhirFileFormats.HasXmlExtension(first))
                        result.Add(first);
                    else if (preference == DuplicateFilenameResolution.PreferJson && FhirFileFormats.HasJsonExtension(first))
                        result.Add(first);
                    else
                        result.Add(group.Skip(1).First());
                }
            }

            return result;

        }

        private static string fullPathWithoutExtension(string fullPath) => Path.ChangeExtension(fullPath, null);

        /// <summary>Scan all xml files found by prepareFiles and find conformance resources and their id.</summary>
        private List<ArtifactSummary> loadSummaries()
        {
            var files = discoverFiles();

            var settings = _settings;
            var uniqueArtifacts = ResolveDuplicateFilenames(files, settings.FormatPreference);
            var summaries = harvestSummaries(uniqueArtifacts);

            // Check for duplicate canonical urls, this is forbidden within a single source (and actually, universally,
            // but if another source has the same url, the order of polling in the MultiArtifactSource matters)
            var duplicates =
                from cr in summaries.ConformanceResources()
                let canonical = cr.GetConformanceCanonicalUrl()
                where canonical != null
                group cr by canonical into g
                where g.Count() > 1 // g.Skip(1).Any()
                select g;

            if (duplicates.Any())
            {
                // [WMR 20171023] TODO: Allow configuration, e.g. optional callback delegate
                throw new CanonicalUrlConflictException(duplicates.Select(d => new CanonicalUrlConflictException.CanonicalUrlConflict(d.Key, d.Select(ci => ci.Origin))));
            }

            return summaries;
        }

        private List<ArtifactSummary> harvestSummaries(List<string> paths)
        {
            // [WMR 20171023] Note: some files may no longer exist

            var cnt = paths.Count;
            var scanResult = new List<ArtifactSummary>(cnt);
            var harvesters = _settings.SummaryDetailsHarvesters;

            if (!_settings.MultiThreaded)
            {
                foreach (var filePath in paths)
                {
                    var summaries = _summaryGenerator.Generate(filePath, harvesters);

                    // [WMR 20180423] Generate may return null, e.g. if specified file has unknown extension
                    if (summaries != null)
                    {
                        scanResult.AddRange(summaries);
                    }
                }
            }
            else
            {
                // Optimization: use Task.Parallel.ForEach to process files in parallel
                // More efficient then creating task per file (esp. if many files)
                //
                // For netstandard13, add NuGet package System.Threading.Tasks.Parallel
                //
                //   <ItemGroup Condition=" '$(TargetFramework)' != 'net45' ">
                //    <PackageReference Include="System.Threading.Tasks.Parallel" Version="4.3.0" />
                //   </ItemGroup>
                //
                // TODO:
                // - Support TimeOut
                // - Support CancellationToken (how to inject?)

                // Pre-allocate results array, one entry per file
                // Each entry receives a list with summaries harvested from a single file (Bundles return 0..*)
                var summaries = new List<ArtifactSummary>[cnt];
                try
                {
                    // Process files in parallel
                    var loopResult = Parallel.For(0, cnt,
                        // new ParallelOptions() { MaxDegreeOfParallelism = Environment.ProcessorCount },
                        i =>
                        {
                            // Harvest summaries from single file
                            // Save each result to a separate array entry (no locking required)
                            summaries[i] = _summaryGenerator.Generate(paths[i], harvesters);
                        });
                }
                catch (AggregateException aex)
                {
                    // ArtifactSummaryHarvester.HarvestAll catches and returns exceptions using ArtifactSummary.FromException
                    // However Parallel.For may still throw, e.g. due to time out or cancel

                    // var isCanceled = ex.InnerExceptions.OfType<TaskCanceledException>().Any();
                    Debug.WriteLine($"[{nameof(DirectorySource)}.{nameof(harvestSummaries)}] {aex.GetType().Name}: {aex.Message}"
                        + aex.InnerExceptions?.Select(ix => $"\r\n\t{ix.GetType().Name}: {ix.Message}"));

                    // [WMR 20171023] Return exceptions via ArtifactSummary.FromException
                    // Or unwrap all inner exceptions?
                    // scanResult.Add(ArtifactSummary.FromException(aex));
                    scanResult.AddRange(aex.InnerExceptions.Select(ArtifactSummary.FromException));
                }
                // Aggregate completed results into single list
                scanResult.AddRange(summaries.SelectMany(r => r ?? Enumerable.Empty<ArtifactSummary>()));
            }

            return scanResult;
        }

        /// <summary>Returns <c>null</c> if the specified <paramref name="summary"/> equals <c>null</c>.</summary>
        T loadResourceInternal<T>(ArtifactSummary summary) where T : Resource
        {
            if (summary == null) { return null; }

            // File path of the containing resource file (could be a Bundle)
            var origin = summary.Origin;
            if (string.IsNullOrEmpty(origin))
            {
                throw Error.Argument($"Cannot load resource from summary. The {nameof(ArtifactSummary.Origin)} information is empty or missing.");
            }

            var pos = summary.Position;
            if (string.IsNullOrEmpty(pos))
            {
                throw Error.Argument($"Cannot load resource from summary. The {nameof(ArtifactSummary.Position)} information is empty or missing.");
            }

            T result = null;
            using (var navStream = DefaultNavigatorStreamFactory.Create(origin))
            {

                // Handle exceptions & null return values?
                // e.g. file may have been deleted/renamed since last scan

                // Advance stream to the target resource (e.g. specific Bundle entry)
                if (navStream != null && navStream.Seek(pos))
                {
                    // Create navigator for the target resource
                    var nav = navStream.Current;
                    if (nav != null)
                    {
                        // Parse target resource from navigator
                        var parser = new BaseFhirParser();
                        result = parser.Parse<T>(nav);
                        // Add origin annotation
                        result?.SetOrigin(origin);
                    }
                }
            }

            return result;
        }

        #endregion

        #region Protected members

        /// <summary>
        /// Gets a list of <see cref="ArtifactSummary"/> instances for files in the specified <see cref="ContentDirectory"/>.
        /// The artifact summaries are loaded on demand.
        /// </summary>
        protected List<ArtifactSummary> GetSummaries() => _lazyArtifactSummaries.Value;

        // Note: Need distinct for bundled resources

        /// <summary>
        /// Enumerate distinct file paths in the specified <see cref="ContentDirectory"/>.
        /// The underlying artifact summaries are loaded on demand.
        /// </summary>
        protected IEnumerable<string> GetFilePaths() => GetSummaries().Select(s => s.Origin).Distinct();

        /// <summary>
        /// Enumerate distinct file names in the specified <see cref="ContentDirectory"/>.
        /// The underlying artifact summaries are loaded on demand.
        /// </summary>
        protected IEnumerable<string> GetFileNames() => GetSummaries().Select(s => Path.GetFileName(s.Origin)).Distinct();

        #endregion

        // Allow derived classes to override
        // http://blogs.msdn.com/b/jaredpar/archive/2011/03/18/debuggerdisplay-attribute-best-practices.aspx
        [DebuggerBrowsable(DebuggerBrowsableState.Never)]
        internal protected virtual string DebuggerDisplay
            => $"{GetType().Name} for '{ContentDirectory}' : '{Mask}'"
            + (IncludeSubDirectories ? " (with subdirs)" : null)
            + (_lazyArtifactSummaries.IsValueCreated ? $" {_lazyArtifactSummaries.Value.Count} resources" : " (summaries not yet loaded)");
    }

}

#endif<|MERGE_RESOLUTION|>--- conflicted
+++ resolved
@@ -480,13 +480,6 @@
 
         #region IArtifactSource
 
-<<<<<<< HEAD
-        /// <summary>Gets a list of artifact filenames.</summary>
-        public IEnumerable<string> ListArtifactNames() => GetFilePaths().Select(path => Path.GetFileName(path));
-
-        /// <summary>Load the artifact with the specified filename.</summary>
-        /// <param name="name">The filename of the artifact.</param>
-=======
         /// <summary>Returns a list of artifact filenames.</summary>
         public IEnumerable<string> ListArtifactNames()
         {
@@ -498,7 +491,6 @@
         /// Also accepts relative file paths.
         /// </summary>
         /// <exception cref="InvalidOperationException">More than one file exists with the specified name.</exception>
->>>>>>> 539caf95
         public Stream LoadArtifactByName(string name)
         {
             if (name == null) throw Error.ArgumentNull(nameof(name));
