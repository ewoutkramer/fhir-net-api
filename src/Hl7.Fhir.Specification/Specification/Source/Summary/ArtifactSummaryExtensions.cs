--- conflicted
+++ resolved
@@ -91,16 +91,10 @@
         public static ArtifactSummary ResolveNamingSystem(this IEnumerable<ArtifactSummary> summaries, string uniqueId)
             => summaries.FindNamingSystems(uniqueId).SingleOrDefault(NamingSystemUrlConflictExceptionFactory);
 
-<<<<<<< HEAD
-        /// <summary>Resolve the <see cref="ArtifactSummary"/> for the <see cref="CodeSystem"/> resource with the specified ValueSet uri.</summary>
+/// <summary>Resolve the <see cref="ArtifactSummary"/> for the <see cref="CodeSystem"/> resource with the specified ValueSet uri.</summary>
         public static ArtifactSummary ResolveCodeSystem(this IEnumerable<ArtifactSummary> summaries, string uri)
-            => summaries.FindCodeSystems(uri).SingleOrDefault();
-=======
-        /// <summary>Resolve the <see cref="ArtifactSummary"/> for the ValueSet resource with the specified codeSystem system.</summary>
-        public static ArtifactSummary ResolveValueSet(this IEnumerable<ArtifactSummary> summaries, string system)
-            => summaries.FindValueSets(system).SingleOrDefault(ValueSetSystemConflictExceptionFactory);
->>>>>>> b2925d8e
-
+            => summaries.FindCodeSystems(uri).SingleOrDefault(CodeSystemConflictExceptionFactory);
+            
         /// <summary>Resolve the <see cref="ArtifactSummary"/> for the <see cref="ConceptMap"/> resource with the specified source and/or target uri(s).</summary>
         public static ArtifactSummary ResolveConceptMap(this IEnumerable<ArtifactSummary> summaries, string sourceUri = null, string targetUri = null)
             => summaries.FindConceptMaps(sourceUri, targetUri).SingleOrDefault(ConceptMapUrlConflictExceptionFactory);
@@ -161,22 +155,22 @@
             return ResolvingConflictException.NamingSystemUniqueIdConflict(conflicts);
         }
 
-        static readonly Func<IEnumerable<ArtifactSummary>, Exception> ValueSetSystemConflictExceptionFactory
-            = new Func<IEnumerable<ArtifactSummary>, Exception>(ToValueSetSystemConflictException);
-
-        static ResolvingConflictException ToValueSetSystemConflictException(this IEnumerable<ArtifactSummary> summaries)
-        {
-            // Check for duplicate ValueSet.system values
-            var duplicates =
-                from ns in summaries.OfResourceType(ResourceType.ValueSet)
-                let system = ns.GetValueSetSystem()
+        static readonly Func<IEnumerable<ArtifactSummary>, Exception> CodeSystemConflictExceptionFactory
+                 = new Func<IEnumerable<ArtifactSummary>, Exception>(ToCodeSystemConflictException);
+
+        static ResolvingConflictException ToCodeSystemConflictException(this IEnumerable<ArtifactSummary> summaries)
+        {
+            // Check for duplicate CodeSystem.valueSet values
+            var duplicates =
+                from cs in summaries.OfResourceType(ResourceType.CodeSystem)
+                let system = cs.GetCodeSystemValueSet()
                 where system != null
-                group ns by system into g
-                where g.Count() > 1 // g.Skip(1).Any()
-                select g;
-
-            var conflicts = ToConflicts(duplicates);
-            return ResolvingConflictException.ValueSetSystemConflict(conflicts);
+                group cs by system into g
+                where g.Count() > 1 // g.Skip(1).Any()
+                select g;
+
+            var conflicts = ToConflicts(duplicates);
+            return ResolvingConflictException.CodeSystemConflict(conflicts);
         }
 
         static readonly Func<IEnumerable<ArtifactSummary>, Exception> ConceptMapUrlConflictExceptionFactory
