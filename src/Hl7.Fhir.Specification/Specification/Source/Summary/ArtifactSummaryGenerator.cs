﻿/* 
 * Copyright (c) 2017, Firely (info@fire.ly) and contributors
 * See the file CONTRIBUTORS for details.
 * 
 * This file is licensed under the BSD 3-Clause license
 * available at https://github.com/FirelyTeam/fhir-net-api/blob/master/LICENSE
 */

using Hl7.Fhir.ElementModel;
using Hl7.Fhir.Model;
using Hl7.Fhir.Serialization;
using Hl7.Fhir.Specification.Source;
using System;
using System.Collections.Generic;
using System.Diagnostics;
using System.IO;
using System.Linq;

// Expose low-level interfaces from a separate child namespace, to prevent pollution
namespace Hl7.Fhir.Specification.Summary
{
    /// <summary>Represents a method that tries to harvest specific summary information from an artifact.</summary>
    /// <param name="nav">An <see cref="ISourceNode"/> instance to navigate the artifact.</param>
    /// <param name="properties">A dictionary for storing the harvested summary information.</param>
    /// <returns>
    /// Returns <c>true </c> to indicate that all relevant properties have been harvested from the artifact and the summary is ready to be generated.
    /// Returns <c>false</c> to try and continue harvesting additional summary information.
    /// </returns>
    /// <remarks>
    /// The specified <see cref="ISourceNode"/> is positioned on the first child element level (e.g. <c>StructureDefinition.url</c>).
    /// The target method can fetch summary information starting from the current position in a forward direction.
    /// When finished, the navigator should again be positioned on the first nesting level, so any remaining
    /// delegates can continue harvesting additional information from there.
    /// </remarks>
    public delegate bool ArtifactSummaryHarvester(ISourceNode nav, ArtifactSummaryPropertyBag properties);

    /// <summary>
    /// For generating artifact summary information from a file path or <see cref="INavigatorStream"/>,
    /// independent of the underlying resource serialization format.
    /// </summary>
    public class ArtifactSummaryGenerator
    {
        /// <summary>
        /// A list of default <see cref="ArtifactSummaryHarvester"/> delegates that the
        /// <see cref="ArtifactSummaryGenerator"/> uses to harvest specific summary
        /// information from different types of conformance resources.
        /// <para>
        /// Each harvester extracts summary information from a specific type of resource(s).
        /// The generator executes the harvesters in the specified order,
        /// until one of the harvester delegates returns <c>true</c>.
        /// The generator then skips any remaining harvesters and continues
        /// processing the next resource.
        /// </para>
        /// </summary>
        public static readonly ArtifactSummaryHarvester[] ConformanceHarvesters
            = new ArtifactSummaryHarvester[]
            {
                NamingSystemSummaryProperties.Harvest,
                // Specific conformance resources first
                StructureDefinitionSummaryProperties.Harvest,
                CodeSystemSummaryProperties.Harvest,
                ConceptMapSummaryProperties.Harvest,
                // Fall back for all other conformance resources
                ConformanceSummaryProperties.Harvest
            };

        /// <summary>Singleton. Returns a global default instance.</summary>
        public static ArtifactSummaryGenerator Default { get; } = new ArtifactSummaryGenerator();

        /// <summary>Default constructor. Creates a new instance of the <see cref="ArtifactSummaryGenerator"/>.</summary>
        public ArtifactSummaryGenerator() { }

        /// <summary>Constructor. Creates a new instance of the <see cref="ArtifactSummaryGenerator"/>.</summary>
        /// <param name="excludeSummariesForUnknownArtifacts">
        /// If <c>true</c>, then the generator will ignore non-parseable (invalid or non-FHIR)
        /// content files and exclude the summary from the result.
        /// </param>
        public ArtifactSummaryGenerator(bool excludeSummariesForUnknownArtifacts)
        {
            ExcludeSummariesForUnknownArtifacts = excludeSummariesForUnknownArtifacts;
        }

        /// <summary>
        /// Determines wether the <see cref="ArtifactSummaryGenerator"/> should exclude
        /// artifact summaries for non-parseable (invalid or non-FHIR) content files.
        /// <para>
        /// By default (<c>false</c>), the generator will harvest summaries from all files
        /// that exist in the specified content directory and match the specified mask,
        /// including files that cannot be parsed (e.g. invalid or non-FHIR content).
        /// </para>
        /// <para>
        /// If <c>true</c>, then the generator will only harvest summaries from valid
        /// FHIR artifacts that exist in the specified content directory and match the
        /// specified mask. Unparseable files are ignored and excluded from the result.
        /// </para>
        /// </summary>
        public bool ExcludeSummariesForUnknownArtifacts { get; set; } // = false;

        /// <summary>
        /// Generate a list of artifact summary information for a resource file on disk,
        /// using the default <see cref="ConformanceHarvesters"/>.
        /// <para>
        /// If the target resource represents a <see cref="Bundle"/> instance, then the generator
        /// returns a list of summaries for all resource entries contained in the bundle.
        /// </para>
        /// </summary>
        /// <param name="filePath">The file path of the target artifact (or the containing Bundle).</param>
        /// <returns>A list of new <see cref="ArtifactSummary"/> instances.</returns>
        /// <remarks>
        /// The generator catches all runtime exceptions that occur during harvesting and returns
        /// them as <see cref="ArtifactSummary"/> instances with <see cref="ArtifactSummary.IsFaulted"/>
        /// equal to <c>true</c> and <see cref="ArtifactSummary.Error"/> returning the exception.
        /// </remarks>
        public List<ArtifactSummary> Generate(string filePath)
        {
            return Generate(filePath, ConformanceHarvesters);
        }

        // [WMR 20190304] For backwards compatibility

        /// <summary>
        /// Generate a list of artifact summary information for a resource file on disk,
        /// using the specified list of <see cref="ArtifactSummaryHarvester"/> instances.
        /// <para>
        /// If the target resource represents a <see cref="Bundle"/> instance, then the generator
        /// returns a list of summaries for all resource entries contained in the bundle.
        /// </para>
        /// </summary>
        /// <param name="filePath">The file path of the target artifact (or the containing Bundle).</param>
        /// <param name="harvesters">
        /// A list of <see cref="ArtifactSummaryHarvester"/> delegates that the
        /// generator calls to harvest summary information from each artifact.
        /// If the harvester list equals <c>null</c> or empty, then the generator will
        /// harvest only the common default summary properties.
        /// </param>
        /// <returns>A list of new <see cref="ArtifactSummary"/> instances.</returns>
        /// <remarks>
        /// The generator catches all runtime exceptions that occur during harvesting and returns
        /// them as <see cref="ArtifactSummary"/> instances with <see cref="ArtifactSummary.IsFaulted"/>
        /// equal to <c>true</c> and <see cref="ArtifactSummary.Error"/> returning the exception.
        /// </remarks>
        public List<ArtifactSummary> Generate(string filePath, params ArtifactSummaryHarvester[] harvesters)
        {
            return Generate(filePath, DefaultNavigatorStreamFactory.Create, harvesters);
        }

        /// <summary>
        /// Generate a list of artifact summary information for a resource file on disk,
        /// using the specified list of <see cref="ArtifactSummaryHarvester"/> instances.
        /// <para>
        /// If the target resource represents a <see cref="Bundle"/> instance, then the generator
        /// returns a list of summaries for all resource entries contained in the bundle.
        /// </para>
        /// </summary>
        /// <param name="filePath">The file path of the target artifact (or the containing Bundle).</param>
        /// <param name="navigatorStreamFactory">Function to create an <see cref="INavigatorStream"/> instance for the specified file path.</param>
        /// <param name="harvesters">
        /// A list of <see cref="ArtifactSummaryHarvester"/> delegates that the
        /// generator calls to harvest summary information from each artifact.
        /// If the harvester list equals <c>null</c> or empty, then the generator will
        /// harvest only the common default summary properties.
        /// </param>
        /// <returns>A list of new <see cref="ArtifactSummary"/> instances.</returns>
        /// <remarks>
        /// The generator catches all runtime exceptions that occur during harvesting and returns
        /// them as <see cref="ArtifactSummary"/> instances with <see cref="ArtifactSummary.IsFaulted"/>
        /// equal to <c>true</c> and <see cref="ArtifactSummary.Error"/> returning the exception.
        /// </remarks>
        public List<ArtifactSummary> Generate(
            string filePath,
            NavigatorStreamFactory navigatorStreamFactory,
            params ArtifactSummaryHarvester[] harvesters)
            => Generate(filePath, DefaultNavigatorStreamFactory.Create, harvesters);

        /// <summary>
        /// Generate a list of artifact summary information for a resource file on disk,
        /// using the specified list of <see cref="ArtifactSummaryHarvester"/> instances.
        /// <para>
        /// If the target resource represents a <see cref="Bundle"/> instance, then the generator
        /// returns a list of summaries for all resource entries contained in the bundle.
        /// </para>
        /// </summary>
        /// <param name="filePath">The file path of the target artifact (or the containing Bundle).</param>
        /// <param name="navigatorStreamFactory">Function to create an <see cref="INavigatorStream"/> instance for the specified file path.</param>
        /// <param name="harvesters">
        /// A list of <see cref="ArtifactSummaryHarvester"/> delegates that the
        /// generator calls to harvest summary information from each artifact.
        /// If the harvester list equals <c>null</c> or empty, then the generator will
        /// harvest only the common default summary properties.
        /// </param>
        /// <returns>A list of new <see cref="ArtifactSummary"/> instances.</returns>
        /// <remarks>
        /// The generator catches all runtime exceptions that occur during harvesting and returns
        /// them as <see cref="ArtifactSummary"/> instances with <see cref="ArtifactSummary.IsFaulted"/>
        /// equal to <c>true</c> and <see cref="ArtifactSummary.Error"/> returning the exception.
        /// </remarks>
        public List<ArtifactSummary> Generate(
            string filePath,
            NavigatorStreamFactory navigatorStreamFactory,
            params ArtifactSummaryHarvester[] harvesters)
        {
            List<ArtifactSummary> result = null;
            try
            {
                // Get some source file properties
                var fi = new FileInfo(filePath);
<<<<<<< HEAD

                // Local helper method to initialize origin-specific summary properties
                // All resources from common origin share common property values
                void InitializeSummaryFromOrigin(ArtifactSummaryPropertyBag properties)
                {
                    properties.SetOrigin(filePath);
                    properties.SetFileSize(fi.Length);
                    // implicit conversion to DateTimeOffet. This is allowed, because LastWriteTimeUtc is of DateTimeKind.Utc
                    properties.SetLastModified(fi.LastWriteTimeUtc);
                    switch (fi.Extension)
                    {
                        case FhirFileFormats.XmlFileExtension:
                            properties.SetSerializationFormat(FhirSerializationFormats.Xml);
                            break;
                        case FhirFileFormats.JsonFileExtension:
                            properties.SetSerializationFormat(FhirSerializationFormats.Json);
                            break;
                    }
                }

                // Factory returns null for unknown file formats
                // [WMR 20190304] Allow DirectorySource to inject ConfigurableNavigatorStreamFactory instance
                //navStream = DefaultNavigatorStreamFactory.Create(filePath);
                navStream = navigatorStreamFactory?.Invoke(filePath)
                         ?? DefaultNavigatorStreamFactory.Create(filePath);

                result = Generate(navStream, InitializeSummaryFromOrigin, harvesters);
=======
                result = Generate(fi, navigatorStreamFactory, harvesters);
>>>>>>> 515e11ea
            }
            catch (Exception ex)
            {
                result = new List<ArtifactSummary>
                {
                    ArtifactSummary.FromException(ex, filePath)
                };
            }
            return result;
        }

        /// <summary>
        /// Generate a list of artifact summary information from a resource input stream,
        /// using the default <see cref="ConformanceHarvesters"/>.
        /// <para>
        /// If the target resource represents a <see cref="Bundle"/> instance, then the generator
        /// returns a list of summaries for all resource entries contained in the bundle.
        /// </para>
        /// </summary>
        /// <param name="navStream">An <see cref="INavigatorStream"/> instance.</param>
        /// <returns>A list of new <see cref="ArtifactSummary"/> instances.</returns>
        /// <remarks>
        /// The generator catches all runtime exceptions that occur during harvesting and returns
        /// them as <see cref="ArtifactSummary"/> instances with <see cref="ArtifactSummary.IsFaulted"/>
        /// equal to <c>true</c> and <see cref="ArtifactSummary.Error"/> returning the exception.
        /// </remarks>
        public List<ArtifactSummary> Generate(INavigatorStream navStream)
        {
            return Generate(navStream, null, ConformanceHarvesters);
        }

        /// <summary>
        /// Generate a list of artifact summary information from a resource input stream,
        /// using the default <see cref="ConformanceHarvesters"/>.
        /// <para>
        /// If the target resource represents a <see cref="Bundle"/> instance, then the generator
        /// returns a list of summaries for all resource entries contained in the bundle.
        /// </para>
        /// </summary>
        /// <param name="navStream">An <see cref="INavigatorStream"/> instance.</param>
        /// <param name="customPropertyInitializer">
        /// An optional summary properties initialization method, or <c>null</c>.
        /// If specified, the generator will call this method for each generated summary,
        /// allowing the caller to modify or enrich the set of generated summary properties.
        /// </param>
        /// <returns>A list of new <see cref="ArtifactSummary"/> instances.</returns>
        /// <remarks>
        /// The generator catches all runtime exceptions that occur during harvesting and returns
        /// them as <see cref="ArtifactSummary"/> instances with <see cref="ArtifactSummary.IsFaulted"/>
        /// equal to <c>true</c> and <see cref="ArtifactSummary.Error"/> returning the exception.
        /// </remarks>
        public List<ArtifactSummary> Generate(
            INavigatorStream navStream,
            Action<ArtifactSummaryPropertyBag> customPropertyInitializer)
        {
            return Generate(navStream, customPropertyInitializer, ConformanceHarvesters);
        }

        /// <summary>
        /// Generate a list of artifact summary information from a resource input stream,
        /// using the specified list of <see cref="ArtifactSummaryHarvester"/> instances.
        /// <para>
        /// If the target resource represents a <see cref="Bundle"/> instance, then the generator
        /// returns a list of summaries for all resource entries contained in the bundle.
        /// </para>
        /// </summary>
        /// <param name="navStream">An <see cref="INavigatorStream"/> instance.</param>
        /// <param name="customPropertyInitializer">
        /// An optional summary properties initialization method, or <c>null</c>.
        /// If specified, the generator will call this method for each generated summary,
        /// allowing the caller to modify or enrich the set of generated summary properties.
        /// </param>
        /// <param name="harvesters">
        /// A list of <see cref="ArtifactSummaryHarvester"/> delegates that the
        /// generator calls to harvest summary information from each artifact.
        /// If the harvester list equals <c>null</c> or empty, then the generator will
        /// harvest only the common default summary properties.
        /// </param>
        /// <returns>A list of new <see cref="ArtifactSummary"/> instances.</returns>
        /// <remarks>
        /// The generator catches all runtime exceptions that occur during harvesting and returns
        /// them as <see cref="ArtifactSummary"/> instances with <see cref="ArtifactSummary.IsFaulted"/>
        /// equal to <c>true</c> and <see cref="ArtifactSummary.Error"/> returning the exception.
        /// </remarks>
        public List<ArtifactSummary> Generate(
            INavigatorStream navStream,
            Action<ArtifactSummaryPropertyBag> customPropertyInitializer,
            params ArtifactSummaryHarvester[] harvesters)
        {
            var result = new List<ArtifactSummary>();

            // Factory returns null for unknown file formats
            if (navStream != null)
            {
                try
                {
                    // Run default or specified (custom) harvesters
                    if (harvesters == null || harvesters.Length == 0)
                    {
                        harvesters = ConformanceHarvesters;
                    }

                    while (navStream.MoveNext())
                    {
                        var current = navStream.Current;
                        if (current != null)
                        {
                            var properties = new ArtifactSummaryPropertyBag();

                            // Allow caller to modify/enrich harvested properties
                            customPropertyInitializer?.Invoke(properties);

                            // Initialize default summary information
                            // Note: not exposed by IElementNavigator, cannot use harvester
                            properties.SetPosition(navStream.Position);
                            properties.SetTypeName(current.GetResourceTypeIndicator());
                            properties.SetResourceUri(navStream.Position);
                            properties.SetIsBundleEntry(navStream.IsBundle);

                            // Generate the final (immutable) ArtifactSummary instance
                            var summary = generate(properties, current, harvesters);

                            result.Add(summary);
                        }
                    }
                }
                // TODO Catch specific exceptions
                // catch (System.IO.FileNotFoundException)
                // catch (UnauthorizedAccessException)
                // catch (System.Security.SecurityException)
                // catch (FormatException)
                catch (Exception ex)
                {
                    // [WMR 20190305] Inject general file properties (Origin, FileSize, LastModified)
                    ArtifactSummary summary;
                    if (customPropertyInitializer is null)
                    {
                        summary = ArtifactSummary.FromException(ex);
                    }
                    else
                    {
                        var properties = new ArtifactSummaryPropertyBag();
                        // Allow caller to modify/enrich harvested properties
                        customPropertyInitializer?.Invoke(properties);
                        summary = new ArtifactSummary(properties, ex);
                    }
                    result.Add(summary);
                }
                finally
                {
                    navStream?.Dispose();
                }
            }

            // [WMR 20180813] Initialize a basic summary for invalid/non-FHIR artifacts
            if (result.Count == 0 && !ExcludeSummariesForUnknownArtifacts && customPropertyInitializer != null)
            {
                var properties = new ArtifactSummaryPropertyBag();

                // Initialize default summary information
                customPropertyInitializer.Invoke(properties);

                // Generate the final (immutable) ArtifactSummary instance
                var summary = new ArtifactSummary(properties);
                result.Add(summary);
            }

            return result;
        }

        // ---------- Private Members ----------

        // Generate summaries for the specified FileInfo
        List<ArtifactSummary> Generate(
            FileInfo fi,
            NavigatorStreamFactory navigatorStreamFactory,
            params ArtifactSummaryHarvester[] harvesters)
        {
            List<ArtifactSummary> result = null;

            // Local helper method to initialize origin-specific summary properties
            // All resources from common origin share common property values
            void InitializeSummaryFromOrigin(ArtifactSummaryPropertyBag properties)
            {
                properties.SetOrigin(fi.FullName);
                properties.SetFileSize(fi.Length);
                // implicit conversion to DateTimeOffet. This is allowed, because LastWriteTimeUtc is of DateTimeKind.Utc
                properties.SetLastModified(fi.LastWriteTimeUtc);
                switch (fi.Extension)
                {
                    case FhirFileFormats.XmlFileExtension:
                        properties.SetSerializationFormat(FhirSerializationFormats.Xml);
                        break;
                    case FhirFileFormats.JsonFileExtension:
                        properties.SetSerializationFormat(FhirSerializationFormats.Json);
                        break;
                }
            }

            // Try to create navigator stream factory
            // May fail if the specified input is invalid => return error summary
            INavigatorStream navStream = null;
            try
            {
                // Factory returns null for unknown file formats
                // [WMR 20190304] Allow DirectorySource to inject ConfigurableNavigatorStreamFactory instance
                //navStream = DefaultNavigatorStreamFactory.Create(filePath);
                navStream = navigatorStreamFactory?.Invoke(fi.FullName)
                         ?? DefaultNavigatorStreamFactory.Create(fi.FullName);

                result = Generate(navStream, InitializeSummaryFromOrigin, harvesters);
            }
            catch (Exception ex)
            {
                // [WMR 20190305] Initialize general file properties (FileName, FileSize, LastModified)
                var properties = new ArtifactSummaryPropertyBag();
                InitializeSummaryFromOrigin(properties);
                result = new List<ArtifactSummary>
                {
                    new ArtifactSummary(properties, ex)
                };
            }

            return result;
        }


        // Generate summary for a single artifact
        static ArtifactSummary generate(
            ArtifactSummaryPropertyBag props,
            ISourceNode nav,
            ArtifactSummaryHarvester[] harvesters)
        {
            Exception error = null;

            // [WMR 20180419] Support empty harvester list (harvest only default props, no custom props)
            if (harvesters != null && harvesters.Length > 0)
            {
                try
                {
                    // Harvest summary information via specified harvesters
                    // Top-level harvesters receive navigator positioned on the first child element level

                    // Catch individual exceptions inside loop, return as AggregateException
                    var errors = new List<Exception>();
                    if (nav.Children().Any())
                    {
                        foreach (var harvester in harvesters)
                        {
                            try
                            {
                                if (harvester != null && harvester.Invoke(nav, props))
                                {
                                    break;
                                }
                            }
                            // TODO Catch specific exceptions
                            // catch (FormatException)
                            catch (Exception ex)
                            {
                                errors.Add(ex);
                            }
                        }
                    }

                    // Combine all errors into single AggregateException
                    error = errors.Count > 0 ? new AggregateException(errors) : null;
                }
                // TODO Catch specific exceptions
                // catch (FormatException)
                // catch (NotSupportedException)
                catch (Exception ex)
                {
                    // Error in summary factory?
                    // Make sure we always return a valid summary
                    error = ex;
                }
            }

            // Create final summary from harvested properties and optional error
            return new ArtifactSummary(props, error);
        }

    }
}<|MERGE_RESOLUTION|>--- conflicted
+++ resolved
@@ -1,10 +1,10 @@
 ﻿/* 
  * Copyright (c) 2017, Firely (info@fire.ly) and contributors
- * See the file CONTRIBUTORS for details.
- * 
+* See the file CONTRIBUTORS for details.
+* 
  * This file is licensed under the BSD 3-Clause license
- * available at https://github.com/FirelyTeam/fhir-net-api/blob/master/LICENSE
- */
+* available at https://github.com/FirelyTeam/fhir-net-api/blob/master/LICENSE
+*/
 
 using Hl7.Fhir.ElementModel;
 using Hl7.Fhir.Model;
@@ -12,7 +12,6 @@
 using Hl7.Fhir.Specification.Source;
 using System;
 using System.Collections.Generic;
-using System.Diagnostics;
 using System.IO;
 using System.Linq;
 
@@ -61,7 +60,7 @@
                 CodeSystemSummaryProperties.Harvest,
                 ConceptMapSummaryProperties.Harvest,
                 // Fall back for all other conformance resources
-                ConformanceSummaryProperties.Harvest
+                ConformanceSummaryProperties.Harvest,
             };
 
         /// <summary>Singleton. Returns a global default instance.</summary>
@@ -115,8 +114,6 @@
         {
             return Generate(filePath, ConformanceHarvesters);
         }
-
-        // [WMR 20190304] For backwards compatibility
 
         /// <summary>
         /// Generate a list of artifact summary information for a resource file on disk,
@@ -170,18 +167,87 @@
             string filePath,
             NavigatorStreamFactory navigatorStreamFactory,
             params ArtifactSummaryHarvester[] harvesters)
-            => Generate(filePath, DefaultNavigatorStreamFactory.Create, harvesters);
-
-        /// <summary>
-        /// Generate a list of artifact summary information for a resource file on disk,
+        {
+            List<ArtifactSummary> result = null;
+            try
+            {
+                // Get some source file properties
+                var fi = new FileInfo(filePath);
+                // [WMR 20190403] Fall back to default factory
+                var factory = navigatorStreamFactory ?? DefaultNavigatorStreamFactory.FactoryDelegate;
+                result = Generate(fi, factory, harvesters);
+            }
+            catch (Exception ex)
+            {
+                result = new List<ArtifactSummary>
+                {
+                    ArtifactSummary.FromException(ex, filePath)
+                };
+            }
+            return result;
+        }
+
+        /// <summary>
+        /// Generate a list of artifact summary information from a resource input stream,
+        /// using the default <see cref="ConformanceHarvesters"/>.
+        /// <para>
+        /// If the target resource represents a <see cref="Bundle"/> instance, then the generator
+        /// returns a list of summaries for all resource entries contained in the bundle.
+        /// </para>
+        /// </summary>
+        /// <param name="navStream">An <see cref="INavigatorStream"/> instance.</param>
+        /// <returns>A list of new <see cref="ArtifactSummary"/> instances.</returns>
+        /// <remarks>
+        /// The generator catches all runtime exceptions that occur during harvesting and returns
+        /// them as <see cref="ArtifactSummary"/> instances with <see cref="ArtifactSummary.IsFaulted"/>
+        /// equal to <c>true</c> and <see cref="ArtifactSummary.Error"/> returning the exception.
+        /// </remarks>
+        public List<ArtifactSummary> Generate(INavigatorStream navStream)
+        {
+            return Generate(navStream, null, ConformanceHarvesters);
+        }
+
+        /// <summary>
+        /// Generate a list of artifact summary information from a resource input stream,
+        /// using the default <see cref="ConformanceHarvesters"/>.
+        /// <para>
+        /// If the target resource represents a <see cref="Bundle"/> instance, then the generator
+        /// returns a list of summaries for all resource entries contained in the bundle.
+        /// </para>
+        /// </summary>
+        /// <param name="navStream">An <see cref="INavigatorStream"/> instance.</param>
+        /// <param name="customPropertyInitializer">
+        /// An optional summary properties initialization method, or <c>null</c>.
+        /// If specified, the generator will call this method for each generated summary,
+        /// allowing the caller to modify or enrich the set of generated summary properties.
+        /// </param>
+        /// <returns>A list of new <see cref="ArtifactSummary"/> instances.</returns>
+        /// <remarks>
+        /// The generator catches all runtime exceptions that occur during harvesting and returns
+        /// them as <see cref="ArtifactSummary"/> instances with <see cref="ArtifactSummary.IsFaulted"/>
+        /// equal to <c>true</c> and <see cref="ArtifactSummary.Error"/> returning the exception.
+        /// </remarks>
+        public List<ArtifactSummary> Generate(
+            INavigatorStream navStream,
+            Action<ArtifactSummaryPropertyBag> customPropertyInitializer)
+        {
+            return Generate(navStream, customPropertyInitializer, ConformanceHarvesters);
+        }
+
+        /// <summary>
+        /// Generate a list of artifact summary information from a resource input stream,
         /// using the specified list of <see cref="ArtifactSummaryHarvester"/> instances.
         /// <para>
         /// If the target resource represents a <see cref="Bundle"/> instance, then the generator
         /// returns a list of summaries for all resource entries contained in the bundle.
         /// </para>
         /// </summary>
-        /// <param name="filePath">The file path of the target artifact (or the containing Bundle).</param>
-        /// <param name="navigatorStreamFactory">Function to create an <see cref="INavigatorStream"/> instance for the specified file path.</param>
+        /// <param name="navStream">An <see cref="INavigatorStream"/> instance.</param>
+        /// <param name="customPropertyInitializer">
+        /// An optional summary properties initialization method, or <c>null</c>.
+        /// If specified, the generator will call this method for each generated summary,
+        /// allowing the caller to modify or enrich the set of generated summary properties.
+        /// </param>
         /// <param name="harvesters">
         /// A list of <see cref="ArtifactSummaryHarvester"/> delegates that the
         /// generator calls to harvest summary information from each artifact.
@@ -195,131 +261,6 @@
         /// equal to <c>true</c> and <see cref="ArtifactSummary.Error"/> returning the exception.
         /// </remarks>
         public List<ArtifactSummary> Generate(
-            string filePath,
-            NavigatorStreamFactory navigatorStreamFactory,
-            params ArtifactSummaryHarvester[] harvesters)
-        {
-            List<ArtifactSummary> result = null;
-            try
-            {
-                // Get some source file properties
-                var fi = new FileInfo(filePath);
-<<<<<<< HEAD
-
-                // Local helper method to initialize origin-specific summary properties
-                // All resources from common origin share common property values
-                void InitializeSummaryFromOrigin(ArtifactSummaryPropertyBag properties)
-                {
-                    properties.SetOrigin(filePath);
-                    properties.SetFileSize(fi.Length);
-                    // implicit conversion to DateTimeOffet. This is allowed, because LastWriteTimeUtc is of DateTimeKind.Utc
-                    properties.SetLastModified(fi.LastWriteTimeUtc);
-                    switch (fi.Extension)
-                    {
-                        case FhirFileFormats.XmlFileExtension:
-                            properties.SetSerializationFormat(FhirSerializationFormats.Xml);
-                            break;
-                        case FhirFileFormats.JsonFileExtension:
-                            properties.SetSerializationFormat(FhirSerializationFormats.Json);
-                            break;
-                    }
-                }
-
-                // Factory returns null for unknown file formats
-                // [WMR 20190304] Allow DirectorySource to inject ConfigurableNavigatorStreamFactory instance
-                //navStream = DefaultNavigatorStreamFactory.Create(filePath);
-                navStream = navigatorStreamFactory?.Invoke(filePath)
-                         ?? DefaultNavigatorStreamFactory.Create(filePath);
-
-                result = Generate(navStream, InitializeSummaryFromOrigin, harvesters);
-=======
-                result = Generate(fi, navigatorStreamFactory, harvesters);
->>>>>>> 515e11ea
-            }
-            catch (Exception ex)
-            {
-                result = new List<ArtifactSummary>
-                {
-                    ArtifactSummary.FromException(ex, filePath)
-                };
-            }
-            return result;
-        }
-
-        /// <summary>
-        /// Generate a list of artifact summary information from a resource input stream,
-        /// using the default <see cref="ConformanceHarvesters"/>.
-        /// <para>
-        /// If the target resource represents a <see cref="Bundle"/> instance, then the generator
-        /// returns a list of summaries for all resource entries contained in the bundle.
-        /// </para>
-        /// </summary>
-        /// <param name="navStream">An <see cref="INavigatorStream"/> instance.</param>
-        /// <returns>A list of new <see cref="ArtifactSummary"/> instances.</returns>
-        /// <remarks>
-        /// The generator catches all runtime exceptions that occur during harvesting and returns
-        /// them as <see cref="ArtifactSummary"/> instances with <see cref="ArtifactSummary.IsFaulted"/>
-        /// equal to <c>true</c> and <see cref="ArtifactSummary.Error"/> returning the exception.
-        /// </remarks>
-        public List<ArtifactSummary> Generate(INavigatorStream navStream)
-        {
-            return Generate(navStream, null, ConformanceHarvesters);
-        }
-
-        /// <summary>
-        /// Generate a list of artifact summary information from a resource input stream,
-        /// using the default <see cref="ConformanceHarvesters"/>.
-        /// <para>
-        /// If the target resource represents a <see cref="Bundle"/> instance, then the generator
-        /// returns a list of summaries for all resource entries contained in the bundle.
-        /// </para>
-        /// </summary>
-        /// <param name="navStream">An <see cref="INavigatorStream"/> instance.</param>
-        /// <param name="customPropertyInitializer">
-        /// An optional summary properties initialization method, or <c>null</c>.
-        /// If specified, the generator will call this method for each generated summary,
-        /// allowing the caller to modify or enrich the set of generated summary properties.
-        /// </param>
-        /// <returns>A list of new <see cref="ArtifactSummary"/> instances.</returns>
-        /// <remarks>
-        /// The generator catches all runtime exceptions that occur during harvesting and returns
-        /// them as <see cref="ArtifactSummary"/> instances with <see cref="ArtifactSummary.IsFaulted"/>
-        /// equal to <c>true</c> and <see cref="ArtifactSummary.Error"/> returning the exception.
-        /// </remarks>
-        public List<ArtifactSummary> Generate(
-            INavigatorStream navStream,
-            Action<ArtifactSummaryPropertyBag> customPropertyInitializer)
-        {
-            return Generate(navStream, customPropertyInitializer, ConformanceHarvesters);
-        }
-
-        /// <summary>
-        /// Generate a list of artifact summary information from a resource input stream,
-        /// using the specified list of <see cref="ArtifactSummaryHarvester"/> instances.
-        /// <para>
-        /// If the target resource represents a <see cref="Bundle"/> instance, then the generator
-        /// returns a list of summaries for all resource entries contained in the bundle.
-        /// </para>
-        /// </summary>
-        /// <param name="navStream">An <see cref="INavigatorStream"/> instance.</param>
-        /// <param name="customPropertyInitializer">
-        /// An optional summary properties initialization method, or <c>null</c>.
-        /// If specified, the generator will call this method for each generated summary,
-        /// allowing the caller to modify or enrich the set of generated summary properties.
-        /// </param>
-        /// <param name="harvesters">
-        /// A list of <see cref="ArtifactSummaryHarvester"/> delegates that the
-        /// generator calls to harvest summary information from each artifact.
-        /// If the harvester list equals <c>null</c> or empty, then the generator will
-        /// harvest only the common default summary properties.
-        /// </param>
-        /// <returns>A list of new <see cref="ArtifactSummary"/> instances.</returns>
-        /// <remarks>
-        /// The generator catches all runtime exceptions that occur during harvesting and returns
-        /// them as <see cref="ArtifactSummary"/> instances with <see cref="ArtifactSummary.IsFaulted"/>
-        /// equal to <c>true</c> and <see cref="ArtifactSummary.Error"/> returning the exception.
-        /// </remarks>
-        public List<ArtifactSummary> Generate(
             INavigatorStream navStream,
             Action<ArtifactSummaryPropertyBag> customPropertyInitializer,
             params ArtifactSummaryHarvester[] harvesters)
@@ -327,7 +268,7 @@
             var result = new List<ArtifactSummary>();
 
             // Factory returns null for unknown file formats
-            if (navStream != null)
+            if (!(navStream is null))
             {
                 try
                 {
@@ -442,8 +383,12 @@
                 // Factory returns null for unknown file formats
                 // [WMR 20190304] Allow DirectorySource to inject ConfigurableNavigatorStreamFactory instance
                 //navStream = DefaultNavigatorStreamFactory.Create(filePath);
-                navStream = navigatorStreamFactory?.Invoke(fi.FullName)
-                         ?? DefaultNavigatorStreamFactory.Create(fi.FullName);
+
+                // [WMR 20190403] WRONG!
+                // ConfigurableNavigatorStreamFactory returns null for unknown file extensions
+                // No need to call DefaultNavigatorStreamFactory (redundant)
+                navStream = navigatorStreamFactory?.Invoke(fi.FullName);
+                // ?? DefaultNavigatorStreamFactory.Create(fi.FullName);
 
                 result = Generate(navStream, InitializeSummaryFromOrigin, harvesters);
             }
