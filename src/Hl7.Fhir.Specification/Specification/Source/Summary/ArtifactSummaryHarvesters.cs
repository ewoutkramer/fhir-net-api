--- conflicted
+++ resolved
@@ -228,12 +228,8 @@
         public static readonly string TypeKey = "StructureDefinition.type";
         public static readonly string ContextTypeKey = "StructureDefinition.contextType";
         public static readonly string ContextKey = "StructureDefinition.context";
-<<<<<<< HEAD
         public static readonly string BaseDefinitionKey = "StructureDefinition.baseDefinition";
         public static readonly string DerivationKey = "StructureDefinition.derivation";
-=======
-        public static readonly string BaseKey = "StructureDefinition.base";
->>>>>>> 88d429a9
 
         public static readonly string FmmExtensionUrl = @"http://hl7.org/fhir/StructureDefinition/structuredefinition-fmm";
         public static readonly string MaturityLevelKey = "StructureDefinition.maturityLevel";
@@ -263,17 +259,11 @@
                     nav.HarvestValue(properties, FhirVersionKey, "fhirVersion");
                     nav.HarvestValue(properties, KindKey, "kind");
                     nav.HarvestValue(properties, ContextTypeKey, "contextType");
-<<<<<<< HEAD
                     // [WMR 20180919] NEW: Extension context
                     nav.HarvestValues(properties, ContextKey, "context");
                     nav.HarvestValue(properties, TypeKey, "type");
                     nav.HarvestValue(properties, BaseDefinitionKey, "baseDefinition");
                     nav.HarvestValue(properties, DerivationKey, "derivation");
-=======
-                    // [WMR 20180919] NEW: Extension Context
-                    nav.HarvestValues(properties, ContextKey, "context");
-                    nav.HarvestValue(properties, BaseKey, "base");
->>>>>>> 88d429a9
 
                     // [WMR 20180725] Also harvest definition property from (first) root element in snapshot/differential
                     // HL7 FHIR website displays this text as introduction on top of each resource/datatype page
@@ -334,16 +324,12 @@
         public static string[] GetStructureDefinitionContext(this IArtifactSummaryPropertyBag properties)
             => properties.GetValueOrDefault<string[]>(ContextKey);
 
-<<<<<<< HEAD
         /// <summary>Get the <c>StructureDefinition.type</c> property value from the specified artifact summary property bag, if available.</summary>
         /// <remarks>Only applies to summaries of <see cref="StructureDefinition"/> resources.</remarks>
         public static string GetStructureDefinitionType(this IArtifactSummaryPropertyBag properties)
             => properties.GetValueOrDefault<string>(TypeKey);
 
         /// <summary>Get the <c>StructureDefinition.baseDefinition</c> property value from the specified artifact summary property bag, if available.</summary>
-=======
-        /// <summary>Get the <c>StructureDefinition.base</c> property value from the specified artifact summary property bag, if available.</summary>
->>>>>>> 88d429a9
         /// <remarks>Only applies to summaries of <see cref="StructureDefinition"/> resources.</remarks>
         public static string GetStructureDefinitionBaseDefinition(this IArtifactSummaryPropertyBag properties)
             => properties.GetValueOrDefault<string>(BaseDefinitionKey);
