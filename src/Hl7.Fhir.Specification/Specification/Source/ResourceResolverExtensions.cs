--- conflicted
+++ resolved
@@ -93,10 +93,6 @@
             {
                 var resourceType = EnumUtility.ParseLiteral<ResourceType>(type);
                 var uris = source.ListResourceUris(resourceType);
-<<<<<<< HEAD
-                return uris.Select(u => source.ResolveByUri(u) as T).Where(r => r != null);
-                
-=======
                 // [WMR 20180914] OBSOLETE
                 // For some reason there is an issue with this StructureDefinition (needs fixing)
                 // .Where(u => u != "http://hl7.org/fhir/us/sdc/StructureDefinition/sdc-questionnaire");
@@ -104,7 +100,6 @@
                 // [WMR 20180824] FIXED
                 //return uris.Select(u => source.ResolveByCanonicalUri(u) as T).Where(r => r != null);
                 return uris.Select(u => source.ResolveByUri(u) as T).Where(r => r != null);
->>>>>>> 863ad2a1
             }
             else
                 return null;
