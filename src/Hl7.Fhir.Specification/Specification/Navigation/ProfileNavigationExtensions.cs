--- conflicted
+++ resolved
@@ -266,8 +266,6 @@
         public static ElementDefinition GetRootElement(this IElementList elements)
         {
             return elements?.Element.GetRootElement();
-<<<<<<< HEAD
-=======
         }
 
         /// <summary>Returns the root element from the specified element list, if available, or <c>null</c>.</summary>
@@ -322,15 +320,7 @@
             }
 
             return false;
->>>>>>> d26387ad
-        }
-
-        /// <summary>Returns the root element from the specified element list, if available, or <c>null</c>.</summary>
-        internal static ElementDefinition GetRootElement(this List<ElementDefinition> elements)
-        {
-            return elements?.FirstOrDefault(e => e.IsRootElement());
-        }
-
+        }
     }
 }
 
