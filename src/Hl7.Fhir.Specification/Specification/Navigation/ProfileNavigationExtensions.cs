--- conflicted
+++ resolved
@@ -159,14 +159,8 @@
 
         public static string GetParentNameFromPath(this ElementDefinition element)
         {
-<<<<<<< HEAD
             return ElementDefinitionNavigator.GetParentPath(element.Path);
-        }      
-=======
-            return ElementNavigator.GetParentPath(element.Path);
         }
-
->>>>>>> a8fc92a0
     }
 }
     
