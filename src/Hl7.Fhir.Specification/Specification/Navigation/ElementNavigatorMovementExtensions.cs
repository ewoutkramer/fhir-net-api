--- conflicted
+++ resolved
@@ -53,107 +53,6 @@
 
         // [WMR 20160802] NEW
 
-<<<<<<< HEAD
-        /// <summary>Move the navigator to the next type slice of the (choice) element with the specified name, if it exists.</summary>
-        /// <returns><c>true</c> if succesful, <c>false</c> otherwise.</returns>
-        public static bool MoveToNextTypeSlice(this ElementDefinitionNavigator nav, string name)
-        {
-            if (nav == null) { throw Error.ArgumentNull("nav"); }
-            var bm = nav.Bookmark();
-
-            while (nav.MoveToNext())
-            {
-                if (ElementDefinitionNavigator.IsRenamedChoiceElement(name, nav.PathName)) return true;
-            }
-
-            nav.ReturnToBookmark(bm);
-            return false;
-        }
-
-        /// <summary>Determines if the element with the specified name represents a type slice for the current (choice) element.</summary>
-        /// <returns><c>true</c> if the element name represents a type slice of the current element, <c>false</c> otherwise.</returns>
-        internal static bool IsCandidateTypeSlice(this ElementDefinitionNavigator nav, string diffName)
-        {
-            if (nav == null) { throw Error.ArgumentNull("nav"); }
-            return ElementDefinitionNavigator.IsRenamedChoiceElement(nav.PathName, diffName);
-        }
-
-        /// <summary>Move to last direct child element with same path as current element.</summary>
-        /// <param name="nav">An <see cref="ElementDefinitionNavigator"/> instance.</param>
-        /// <param name="sliceName">The optional target slice name, or <c>null</c>. Used for reslicing.</param>
-        /// <returns><c>true</c> if the cursor has moved at least a single element, <c>false</c> otherwise</returns>
-        internal static bool MoveToLastSlice(this ElementDefinitionNavigator nav, string sliceName)
-        {
-            if (nav == null) { throw Error.ArgumentNull("nav"); }
-            if (nav.Current == null) { throw Error.Argument("nav", "Cannot move to last slice. Current node is not set."); }
-            // if (nav.Current.Base == null) { throw Error.Argument("nav", "Cannot move to last slice. Current node has no Base.path component (path '{0}').".FormatWith(nav.Path)); }
-
-            var bm = nav.Bookmark();
-            var basePath = nav.Current.Base != null ? nav.Current.Base.Path : nav.Path;
-            // if (string.IsNullOrEmpty(basePath)) { throw Error.Argument("nav", "Cannot move to last slice. Current node has no Base.path component (path '{0}').".FormatWith(nav.Path)); }
-
-            var result = false;
-            // while (nav.MoveToNext())
-            do
-            {
-                var baseComp = nav.Current.Base != null ? nav.Current.Base.Path : nav.Path;
-                if (baseComp != null && (baseComp == basePath || ElementDefinitionNavigator.IsRenamedChoiceElement(basePath, baseComp)))
-                {
-                    if (sliceName == null || nav.Current.SliceName == sliceName)
-                    {
-                        // Match, advance cursor
-                        bm = nav.Bookmark();
-                        result = true;
-                    }
-                    // Otherwise advance to next slice entry
-                }
-                else
-                {
-                    // Mismatch, back up to previous element and exit
-                    nav.ReturnToBookmark(bm);
-                    break;
-                }
-            } while (nav.MoveToNext());
-            return result;
-        }
-
-        /// <summary>
-        /// If the current element has the specified name, then maintain position and return true.
-        /// Otherwise move to the next sibling element with the specified slice name, if it exists.
-        /// </summary>
-        /// <returns><c>true</c> if succesful, <c>false</c> otherwise.</returns>
-        internal static bool MoveToNextSlice(this ElementDefinitionNavigator nav, string sliceName)
-        {
-            if (nav == null) { throw Error.ArgumentNull("nav"); }
-            if (nav.Current == null) { throw Error.Argument("nav", "Cannot move to next slice. Current node is not set."); }
-
-            var bm = nav.Bookmark();
-            var basePath = nav.Current.Base != null ? nav.Current.Base.Path : nav.Path;
-
-            var result = false;
-            do
-            {
-                var baseComp = nav.Current.Base != null ? nav.Current.Base.Path : nav.Path;
-                if (baseComp != null && (baseComp == basePath || ElementDefinitionNavigator.IsRenamedChoiceElement(basePath, baseComp)))
-                {
-                    if (nav.Current.SliceName == sliceName)
-                    {
-                        // Match!
-                        result = true;
-                        break;
-                    }
-                }
-                else
-                {
-                    // Mismatch, back up to previous element and exit
-                    nav.ReturnToBookmark(bm);
-                    break;
-                }
-            } while (nav.MoveToNext());
-            return result;
-        }
-=======
->>>>>>> 56c7db10
 
         /// <summary>Move the navigator to the first preceding sibling element with the specified name, if it exists.</summary>
         /// <returns><c>true</c> if succesful, <c>false</c> otherwise.</returns>
