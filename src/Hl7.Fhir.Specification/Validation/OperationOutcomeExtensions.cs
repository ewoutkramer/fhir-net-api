--- conflicted
+++ resolved
@@ -61,7 +61,6 @@
 
         private static OperationOutcome.IssueSeverity ConvertToSeverity(IssueSeverity? severity)
         {
-<<<<<<< HEAD
             switch (severity)
             {
                 case IssueSeverity.Fatal:
@@ -74,16 +73,6 @@
                 default:
                     return OperationOutcome.IssueSeverity.Information;
             }
-=======
-            if (x is null && y is null)
-                return true;
-            else if (x is null || y is null)
-                return false;
-            else if (x.Location?.FirstOrDefault() == y.Location?.FirstOrDefault() && x.Details?.Text == y.Details?.Text)
-                return true;
-            else
-                return false;
->>>>>>> c0664461
         }
 
         private static IssueSeverity? ConvertToSeverity(OperationOutcome.IssueSeverity? severity)
@@ -125,7 +114,7 @@
                     return true;
                 else if (x is null || y is null)
                     return false;
-                else if (x.Location?.FirstOrDefault() == x.Location?.FirstOrDefault() && x.Details?.Text == y.Details?.Text)
+                else if (x.Location?.FirstOrDefault() == y.Location?.FirstOrDefault() && x.Details?.Text == y.Details?.Text)
                     return true;
                 else
                     return false;
