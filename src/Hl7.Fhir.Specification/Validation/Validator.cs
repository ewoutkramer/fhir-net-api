--- conflicted
+++ resolved
@@ -190,28 +190,15 @@
                     return outcome;
                 }
 
-<<<<<<< HEAD
-            if (elementConstraints.IsPrimitiveConstraint())
-            {
-                // The "value" property of a FHIR Primitive and Extension.url are the bottom of our recursion chain, 
-                // they don't have a nameReference nor a <type>, the only thing left to do to validate the content is
-                // to validate the string representation of the primitive against the regex given in the core definition
-                var regexOutcome = validateRegexExtension(elementConstraints.Type.Single(), instance, "http://hl7.org/fhir/StructureDefinition/regex");
-                outcome.Add(regexOutcome);
-            }
-            else
-            {
-                bool isInlineChildren = !definition.Current.IsRootElement();
-=======
                 var elementConstraints = definition.Current;
->>>>>>> 7b3739b5
-
-                if (elementConstraints.IsPrimitiveValueConstraint())
-                {
-                    // The "value" property of a FHIR Primitive is the bottom of our recursion chain, it does not have a nameReference
-                    // nor a <type>, the only thing left to do to validate the content is to validate the string representation of the
-                    // primitive against the regex given in the core definition
-                    outcome.Add(VerifyPrimitiveContents(elementConstraints, instance));
+
+                if (elementConstraints.IsPrimitiveConstraint())
+                {
+                    // The "value" property of a FHIR Primitive and Extension.url are the bottom of our recursion chain, 
+                    // they don't have a nameReference nor a <type>, the only thing left to do to validate the content is
+                    // to validate the string representation of the primitive against the regex given in the core definition
+                    var regexOutcome = validateRegexExtension(elementConstraints.Type.Single(), instance, "http://hl7.org/fhir/StructureDefinition/regex");
+                    outcome.Add(regexOutcome);
                 }
                 else
                 {
@@ -257,23 +244,13 @@
                 //Context is needed by some external validators in case a system is missing.
                 var context = $"{definition.StructureDefinition.Url}#{elementConstraints.Path}";
 
-<<<<<<< HEAD
-            outcome.Add(this.ValidateFixed(elementConstraints, instance));
-            outcome.Add(this.ValidatePattern(elementConstraints, instance));
-            outcome.Add(this.ValidateMinMaxValue(elementConstraints, instance));
-            outcome.Add(ValidateMaxLength(elementConstraints, instance));
-            outcome.Add(this.ValidateFp(definition.StructureDefinition.Url, elementConstraints, instance));
-            outcome.Add(validateRegexExtension(elementConstraints, instance, "http://hl7.org/fhir/StructureDefinition/regex"));
-            outcome.Add(this.ValidateBinding(elementConstraints, instance, context));
-=======
                 outcome.Add(this.ValidateFixed(elementConstraints, instance));
                 outcome.Add(this.ValidatePattern(elementConstraints, instance));
                 outcome.Add(this.ValidateMinMaxValue(elementConstraints, instance));
                 outcome.Add(ValidateMaxLength(elementConstraints, instance));
                 outcome.Add(this.ValidateFp(definition.StructureDefinition.Url, elementConstraints, instance));
-                outcome.Add(this.ValidateExtension(elementConstraints, instance, "http://hl7.org/fhir/StructureDefinition/regex"));
+                outcome.Add(this.validateRegexExtension(elementConstraints, instance, "http://hl7.org/fhir/StructureDefinition/regex"));
                 outcome.Add(this.ValidateBinding(elementConstraints, instance, context));
->>>>>>> 7b3739b5
 
                 // If the report only has partial information, no use to show the hierarchy, so flatten it.
                 if (Settings.Trace == false) outcome.Flatten();
