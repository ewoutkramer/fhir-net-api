﻿/* 
 * Copyright (c) 2016, Firely (info@fire.ly) and contributors
 * See the file CONTRIBUTORS for details.
 * 
 * This file is licensed under the BSD 3-Clause license
 * available at https://raw.githubusercontent.com/FirelyTeam/firely-net-sdk/master/LICENSE
 */

// [WMR 20161219] Save and reuse existing instance, so generator can detect & handle recursion
#define REUSE_SNAPSHOT_GENERATOR

using Hl7.Fhir.ElementModel;
using Hl7.Fhir.FhirPath;
using Hl7.Fhir.Model;
using Hl7.Fhir.Serialization;
using Hl7.Fhir.Specification.Navigation;
using Hl7.Fhir.Specification.Schema;
using Hl7.Fhir.Specification.Snapshot;
using Hl7.Fhir.Specification.Source;
using Hl7.Fhir.Specification.Terminology;
using Hl7.Fhir.Support;
using Hl7.Fhir.Utility;
using Hl7.FhirPath;
using Hl7.FhirPath.Expressions;
using System;
using System.Collections.Generic;
using System.IO;
using System.Linq;
using System.Text.RegularExpressions;

namespace Hl7.Fhir.Validation
{
    public class Validator
    {
        public ValidationSettings Settings { get; private set; }

        public event EventHandler<OnSnapshotNeededEventArgs> OnSnapshotNeeded;
        public event EventHandler<OnResolveResourceReferenceEventArgs> OnExternalResolutionNeeded;

        private FhirPathCompiler _fpCompiler;

#if REUSE_SNAPSHOT_GENERATOR
        private SnapshotGenerator _snapshotGenerator;

        internal SnapshotGenerator SnapshotGenerator
        {
            get
            {
                if (_snapshotGenerator == null)
                {
                    var resolver = Settings.ResourceResolver;
                    if (resolver != null)
                    {
                        SnapshotGeneratorSettings settings = Settings.GenerateSnapshotSettings ?? SnapshotGeneratorSettings.CreateDefault();
                        _snapshotGenerator = new SnapshotGenerator(resolver, settings);
                    }

                }
                return _snapshotGenerator;
            }
        }
#endif

        public Validator(ValidationSettings settings)
        {
            Settings = settings.Clone();
        }

        public Validator() : this(ValidationSettings.CreateDefault())
        {
        }

        internal Validator NewInstance()
        {
            return new Validator(Settings)
            {
                OnSnapshotNeeded = this.OnSnapshotNeeded,
                OnExternalResolutionNeeded = this.OnExternalResolutionNeeded,

#if REUSE_SNAPSHOT_GENERATOR
                _snapshotGenerator = this._snapshotGenerator
#endif
            };
        }


        public OperationOutcome Validate(ITypedElement instance)
        {
            return Validate(instance, declaredTypeProfile: null, statedCanonicals: null, statedProfiles: null).RemoveDuplicateMessages();
        }

        public OperationOutcome Validate(ITypedElement instance, params string[] definitionUris)
        {
            return Validate(instance, (IEnumerable<string>)definitionUris).RemoveDuplicateMessages(); ;
        }

        public OperationOutcome Validate(ITypedElement instance, IEnumerable<string> definitionUris)
        {
            return Validate(instance, declaredTypeProfile: null, statedCanonicals: definitionUris, statedProfiles: null).RemoveDuplicateMessages(); ;
        }

        public OperationOutcome Validate(ITypedElement instance, params StructureDefinition[] structureDefinitions)
        {
            return Validate(instance, (IEnumerable<StructureDefinition>)structureDefinitions).RemoveDuplicateMessages();
        }

        public OperationOutcome Validate(ITypedElement instance, IEnumerable<StructureDefinition> structureDefinitions)
        {
            return Validate(instance, declaredTypeProfile: null, statedCanonicals: null, statedProfiles: structureDefinitions).RemoveDuplicateMessages(); ;
        }

        // This is the one and only main entry point for all external validation calls (i.e. invoked by the user of the API)
        internal OperationOutcome Validate(ITypedElement instance, string declaredTypeProfile, IEnumerable<string> statedCanonicals, IEnumerable<StructureDefinition> statedProfiles)
        {
            var processor = new ProfilePreprocessor(profileResolutionNeeded, snapshotGenerationNeeded, instance, declaredTypeProfile, statedProfiles, statedCanonicals, Settings.ResourceMapping);
            var outcome = processor.Process();

            // Note: only start validating if the profiles are complete and consistent
            if (outcome.Success)
                outcome.Add(Validate(instance, processor.Result));

            return outcome;

            StructureDefinition profileResolutionNeeded(string canonical) =>
                //TODO: Need to make everything async in 2.x validator
#pragma warning disable CS0618 // Type or member is obsolete
                Settings.ResourceResolver?.FindStructureDefinition(canonical);
#pragma warning restore CS0618 // Type or member is obsolete
        }

        internal OperationOutcome Validate(ITypedElement instance, ElementDefinitionNavigator definition)
        {
            return Validate(instance, new[] { definition }).RemoveDuplicateMessages(); ;
        }


        // This is the one and only main internal entry point for all validations, which in its term
        // will call step 1 in the validator, the function validateElement
        internal OperationOutcome Validate(ITypedElement elementNav, IEnumerable<ElementDefinitionNavigator> definitions)
        {
            var outcome = new OperationOutcome();

            var instance = elementNav as ScopedNode ?? new ScopedNode(elementNav);

            try
            {
                var allDefinitions = definitions.ToList();

                if (allDefinitions.Count() == 1)
                    outcome.Add(validateElement(allDefinitions.Single(), instance));
                else
                {
                    var validators = allDefinitions.Select(nav => createValidator(nav));
                    outcome.Add(this.Combine(BatchValidationMode.All, instance, validators));
                }
            }
            catch (Exception e)
            {
                outcome.AddIssue($"Internal logic failure: {e.Message}", Issue.PROCESSING_CATASTROPHIC_FAILURE, instance);
            }

            return outcome;

            Func<OperationOutcome> createValidator(ElementDefinitionNavigator nav) =>
                () => validateElement(nav, instance);

        }

        private OperationOutcome validateElement(ElementDefinitionNavigator definition, ScopedNode instance)
        {
            var outcome = new OperationOutcome();

            // If navigator cannot be moved to content, there's really nothing to validate against.
            if (definition.AtRoot && !definition.MoveToFirstChild())
            {
                outcome.AddIssue($"Snapshot component of profile '{definition.StructureDefinition?.Url}' has no content.", Issue.PROFILE_ELEMENTDEF_IS_EMPTY, instance);
                return outcome;
            }

            Trace(outcome, $"Start validation of ElementDefinition at path '{definition.CanonicalPath()}'", Issue.PROCESSING_PROGRESS, instance);

            // This does not work, since the children might still be empty, we need something better
            //// Any node must either have a value, or children, or both (e.g. extensions on primitives)
            if (instance.Value == null && !instance.Children().Any())
            {
                outcome.AddIssue("Element must not be empty", Issue.CONTENT_ELEMENT_MUST_HAVE_VALUE_OR_CHILDREN, instance);
                return outcome;
            }

            var elementConstraints = definition.Current;

            if (elementConstraints.IsPrimitiveConstraint())
            {
                // The "value" property of a FHIR Primitive and Extension.url are the bottom of our recursion chain, 
                // they don't have a nameReference nor a <type>, the only thing left to do to validate the content is
                // to validate the string representation of the primitive against the regex given in the core definition
                var regexOutcome = validateRegexExtension(elementConstraints.Type.Single(), instance, "http://hl7.org/fhir/StructureDefinition/regex");
                outcome.Add(regexOutcome);
            }
            else
            {
                bool isInlineChildren = !definition.Current.IsRootElement();

                // Now, validate the children
                if (definition.HasChildren)
                {
                    // If we are at the root of an abstract type (e.g. is this instance a Resource)?
                    // or we are at a nested resource, we may expect more children in the instance than
                    // we know about
                    bool allowAdditionalChildren = (isInlineChildren && elementConstraints.IsResourcePlaceholder()) ||
                                      (!isInlineChildren && definition.StructureDefinition.Abstract == true);

                    // Handle in-lined constraints on children. In a snapshot, these children should be exhaustive,
                    // so there's no point in also validating the <type> or <nameReference>
                    // TODO: Check whether this is even true when the <type> has a profile?
                    // Note: the snapshot is *not* exhaustive if the declared type is a base FHIR type (like Resource),
                    // in which case there may be additional children (verified in the next step)
                    outcome.Add(this.ValidateChildConstraints(definition, instance, allowAdditionalChildren: allowAdditionalChildren));

                    // Special case: if we are located at a nested resource (i.e. contained or Bundle.entry.resource),
                    // we need to validate based on the actual type of the instance
                    if (isInlineChildren && elementConstraints.IsResourcePlaceholder())
                    {
                        outcome.Add(this.ValidateType(elementConstraints, instance));
                    }
                }

                if (!definition.HasChildren)
                {
                    // No inline-children, so validation depends on the presence of a <type> or <contentReference>
                    if (elementConstraints.Type != null || elementConstraints.ContentReference != null)
                    {
                        outcome.Add(this.ValidateType(elementConstraints, instance));
                        outcome.Add(ValidateNameReference(elementConstraints, definition, instance));
                    }
                    else
                        Trace(outcome, "ElementDefinition has no child, nor does it specify a type or contentReference to validate the instance data against", Issue.PROFILE_ELEMENTDEF_CONTAINS_NO_TYPE_OR_NAMEREF, instance);
                }
            }

            //Context is needed by some external validators in case a system is missing.
<<<<<<< HEAD
            var context = $"{definition.StructureDefinition.Url}#{elementConstraints.Path}";
=======
            var context = $"{definition.StructureDefinition.Url}#{elementConstraints.Path}"; 
>>>>>>> 4757bfe2

            outcome.Add(this.ValidateFixed(elementConstraints, instance));
            outcome.Add(this.ValidatePattern(elementConstraints, instance));
            outcome.Add(this.ValidateMinMaxValue(elementConstraints, instance));
            outcome.Add(ValidateMaxLength(elementConstraints, instance));
            outcome.Add(this.ValidateFp(definition.StructureDefinition.Url, elementConstraints, instance));
            outcome.Add(validateRegexExtension(elementConstraints, instance, "http://hl7.org/fhir/StructureDefinition/regex"));
            outcome.Add(this.ValidateBinding(elementConstraints, instance, context));

            // If the report only has partial information, no use to show the hierarchy, so flatten it.
            if (Settings.Trace == false) outcome.Flatten();

            return outcome;
        }

        private OperationOutcome validateRegexExtension(IExtendable elementDef, ITypedElement instance, string uri)
        {
            var outcome = new OperationOutcome();

            var pattern = elementDef.GetStringExtension(uri);
            if (pattern != null)
            {
                // See issue https://github.com/FirelyTeam/firely-net-sdk/issues/1563 and https://hl7.org/fhir/datatypes.html#string 
                // the regex provided by the Fhir standard is not sufficient enough. The regex [\r\n\t\u0020-\uFFFF]* is more recommended
                // The regex defined for string also applies to markdown
                if ((instance?.InstanceType == FHIRAllTypes.String.GetLiteral() || instance?.InstanceType == FHIRAllTypes.Markdown.GetLiteral()) && pattern == @"[ \r\n\t\S]+")
                {
                    pattern = @"[\r\n\t\u0020-\uFFFF]*";
                }
                var regex = new Regex(pattern);
                var value = toStringRepresentation(instance);
                var success = Regex.Match(value, "^" + regex + "$").Success;

                if (!success)
                {
                    Trace(outcome, $"Value '{value}' does not match regex '{regex}'", Issue.CONTENT_ELEMENT_INVALID_PRIMITIVE_VALUE, instance);
                }
            }

            return outcome;
        }

        internal FhirPathCompiler FpCompiler
        {
            get
            {
                // Use a provided compiler
                if (Settings?.FhirPathCompiler != null)
                    return Settings.FhirPathCompiler;

                if (_fpCompiler == null)
                {
                    var symbolTable = new SymbolTable();
                    symbolTable.AddStandardFP();
                    symbolTable.AddFhirExtensions();

                    _fpCompiler = new FhirPathCompiler(symbolTable);

                    Settings.FhirPathCompiler = _fpCompiler;
                }

                return _fpCompiler;
            }
        }

        internal OperationOutcome ValidateBinding(ElementDefinition definition, ITypedElement instance, string context) =>
            definition.Binding != null ? ValidateBinding(definition.Binding, instance, definition.Path, context) : new OperationOutcome();

        internal OperationOutcome ValidateBinding(ElementDefinition.ElementDefinitionBindingComponent binding, ITypedElement instance, string defPath, string context)
        {
            var outcome = new OperationOutcome();

            // new style validator - has a configure and then execute step.
            // will be separated when all logic has been converted.
            var ts = Settings.TerminologyService;
            if (ts == null)
            {
                if (Settings.ResourceResolver == null)
                {
                    Trace(outcome, $"Cannot resolve binding references since neither TerminologyService nor ResourceResolver is given in the settings",
                        Issue.UNAVAILABLE_TERMINOLOGY_SERVER, instance);
                    return outcome;
                }

                ts = new LocalTerminologyService(Settings.ResourceResolver.AsAsync());
            }

            ValidationContext vc = new ValidationContext() { TerminologyService = ts };

            try
            {
                Binding b = binding.ToValidatable(context);
                outcome.Add(b.Validate(instance, vc));
            }
            catch (IncorrectElementDefinitionException iede)
            {
                Trace(outcome, "Incorrect binding spec: " + iede.Message, Issue.PROFILE_ELEMENTDEF_INCORRECT, defPath);
            }

            return outcome;
        }

        internal OperationOutcome ValidateNameReference(ElementDefinition definition, ElementDefinitionNavigator allDefinitions, ScopedNode instance)
        {
            var outcome = new OperationOutcome();

            if (definition.ContentReference != null)
            {
                Trace(outcome, "Start validation of constraints referred to by nameReference '{0}'".FormatWith(definition.ContentReference), Issue.PROCESSING_PROGRESS, instance);

                var referencedPositionNav = allDefinitions.ShallowCopy();

                if (referencedPositionNav.JumpToNameReference(definition.ContentReference))
                    outcome.Include(Validate(instance, referencedPositionNav));
                else
                    Trace(outcome, $"ElementDefinition uses a non-existing nameReference '{definition.ContentReference}'", Issue.PROFILE_ELEMENTDEF_INVALID_NAMEREFERENCE, instance);

            }

            return outcome;
        }

        internal OperationOutcome ValidateMaxLength(ElementDefinition definition, ITypedElement instance)
        {
            var outcome = new OperationOutcome();

            if (definition.MaxLength != null)
            {
                var maxLength = definition.MaxLength.Value;

                if (maxLength > 0)
                {
                    if (instance.Value != null)
                    {
                        //TODO: Is ToString() really the right way to turn (Fhir?) Primitives back into their original representation?
                        //If the source is POCO, hopefully FHIR types have all overloaded ToString() 
                        var serializedValue = instance.Value.ToString();

                        if (serializedValue.Length > maxLength)
                            Trace(outcome, $"Value '{serializedValue}' is too long (maximum length is {maxLength})", Issue.CONTENT_ELEMENT_VALUE_TOO_LONG, instance);
                    }
                }
                else
                    Trace(outcome, $"MaxLength was given in ElementDefinition, but it has a negative value ({maxLength})", Issue.PROFILE_ELEMENTDEF_MAXLENGTH_NEGATIVE, instance);
            }

            return outcome;
        }


        internal OperationOutcome.IssueComponent Trace(OperationOutcome outcome, string message, Issue issue, string location)
        {
            return Settings.Trace || issue.Severity != OperationOutcome.IssueSeverity.Information
                ? outcome.AddIssue(message, issue, location)
                : null;
        }

        internal OperationOutcome.IssueComponent Trace(OperationOutcome outcome, string message, Issue issue, ITypedElement location)
        {
            return Settings.Trace || issue.Severity != OperationOutcome.IssueSeverity.Information
                ? Trace(outcome, message, issue, location.Location)
                : null;
        }

        private string toStringRepresentation(ITypedElement vp)
        {
            return vp == null || vp.Value == null ?
                null :
                PrimitiveTypeConverter.ConvertTo<string>(vp.Value);
        }

        internal ITypedElement ExternalReferenceResolutionNeeded(string reference, OperationOutcome outcome, string path)
        {
            if (!Settings.ResolveExternalReferences) return null;

            try
            {
                // Default implementation: call event
                if (OnExternalResolutionNeeded != null)
                {
                    var args = new OnResolveResourceReferenceEventArgs(reference);
                    OnExternalResolutionNeeded(this, args);
                    return args.Result;
                }
            }
            catch (Exception e)
            {
                Trace(outcome, "External resolution of '{reference}' caused an error: " + e.Message, Issue.UNAVAILABLE_REFERENCED_RESOURCE, path);
            }

            // Else, try to resolve using the given ResourceResolver 
            // (note: this also happens when the external resolution above threw an exception)
            if (Settings.ResourceResolver != null)
            {
                try
                {
                    var poco = Settings.ResourceResolver.ResolveByUri(reference);
                    if (poco != null)
                        return poco.ToTypedElement();
                }
                catch (Exception e)
                {
                    Trace(outcome, $"Resolution of reference '{reference}' using the Resolver SDK failed: " + e.Message, Issue.UNAVAILABLE_REFERENCED_RESOURCE, path);
                }
            }

            return null;        // Sorry, nothing worked
        }


        // Note: this modifies an SD that is passed to us and will alter a possibly cached
        // object shared amongst other threads. This is generally useful and saves considerable
        // time when the same snapshot is needed again, but may result in side-effects
        private OperationOutcome snapshotGenerationNeeded(StructureDefinition definition)
        {
            if (!Settings.GenerateSnapshot) return new OperationOutcome();

            // Default implementation: call event
            if (OnSnapshotNeeded != null)
            {
                var eventData = new OnSnapshotNeededEventArgs(definition, Settings.ResourceResolver);
                OnSnapshotNeeded(this, eventData);
                return eventData.Result;
            }

            // Else, expand, depending on our configuration
#if REUSE_SNAPSHOT_GENERATOR
            var generator = this.SnapshotGenerator;
            if (generator != null)
            {
                //TODO: make everything async in 2.x validator
#pragma warning disable CS0618 // Type or member is obsolete
                generator.Update(definition);
#pragma warning restore CS0618 // Type or member is obsolete

#if DEBUG
                string xml = (new FhirXmlSerializer()).SerializeToString(definition);
                string name = definition.Id ?? definition.Name.Replace(" ", "").Replace("/", "");
                var dir = Path.Combine(Path.GetTempPath(), "validation");

                if (!Directory.Exists(dir))
                    Directory.CreateDirectory(dir);

                File.WriteAllText(Path.Combine(dir, name) + ".StructureDefinition.xml", xml);
#endif


                return generator.Outcome ?? new OperationOutcome();
#else
            if (Settings.ResourceResolver != null)
            {

                SnapshotGeneratorSettings settings = Settings.GenerateSnapshotSettings ?? SnapshotGeneratorSettings.Default;
                (new SnapshotGenerator(Settings.ResourceResolver, settings)).Update(definition);

#endif
            }

            return new OperationOutcome();
        }
    }



    internal static class TypeExtensions
    {
        // This is allowed for the types date, dateTime, instant, time, decimal, integer, and Quantity. string? why not?
        public static bool IsOrderedFhirType(this Type t)
        {
            return t == typeof(FhirDateTime) ||
                   t == typeof(Date) ||
                   t == typeof(Instant) ||
                   t == typeof(Model.Time) ||
                   t == typeof(FhirDecimal) ||
                   t == typeof(Integer) ||
                   t == typeof(PositiveInt) ||
                   t == typeof(UnsignedInt) ||
                   t == typeof(Model.Quantity) ||
                   t == typeof(FhirString);
        }

        public static bool IsBindeableFhirType(this FHIRAllTypes t)
        {
            return t == FHIRAllTypes.Code ||
                   t == FHIRAllTypes.Coding ||
                   t == FHIRAllTypes.CodeableConcept ||
                   t == FHIRAllTypes.Quantity ||
                   t == FHIRAllTypes.Extension ||
                   t == FHIRAllTypes.String ||
                   t == FHIRAllTypes.Uri;
        }
    }


    public class OnSnapshotNeededEventArgs : EventArgs
    {
        public OnSnapshotNeededEventArgs(StructureDefinition definition, IResourceResolver resolver)
        {
            Definition = definition;
            Resolver = resolver;
        }

        public StructureDefinition Definition { get; }

        public IResourceResolver Resolver { get; }

        public OperationOutcome Result { get; set; }
    }

    public class OnResolveResourceReferenceEventArgs : EventArgs
    {
        public OnResolveResourceReferenceEventArgs(string reference)
        {
            Reference = reference;
        }

        public string Reference { get; }

        public ITypedElement Result { get; set; }
    }


    public enum BatchValidationMode
    {
        All,
        Any,
        Once
    }
}<|MERGE_RESOLUTION|>--- conflicted
+++ resolved
@@ -239,11 +239,7 @@
             }
 
             //Context is needed by some external validators in case a system is missing.
-<<<<<<< HEAD
-            var context = $"{definition.StructureDefinition.Url}#{elementConstraints.Path}";
-=======
             var context = $"{definition.StructureDefinition.Url}#{elementConstraints.Path}"; 
->>>>>>> 4757bfe2
 
             outcome.Add(this.ValidateFixed(elementConstraints, instance));
             outcome.Add(this.ValidatePattern(elementConstraints, instance));
