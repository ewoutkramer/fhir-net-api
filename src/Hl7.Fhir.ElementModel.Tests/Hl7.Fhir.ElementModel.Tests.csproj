﻿<Project Sdk="Microsoft.NET.Sdk">
  <PropertyGroup>
    <TargetFramework>netcoreapp2.1</TargetFramework>
  </PropertyGroup>

  <Import Project="..\fhir-net-api.props" />
  <Import Project="..\fhir-net-api.targets" />

  <PropertyGroup>
    <AssemblyName>Hl7.Fhir.ElementModel.Tests</AssemblyName>
    <ContainsTests>true</ContainsTests>
  </PropertyGroup>

  <ItemGroup>
    <ProjectReference Include="..\Hl7.Fhir.Core\Hl7.Fhir.Core.csproj" />
    <ProjectReference Include="..\Hl7.Fhir.Specification\Hl7.Fhir.Specification.csproj" />
    <ProjectReference Include="..\Hl7.Fhir.Support.Tests\Hl7.Fhir.Support.Tests.csproj" />
    <ProjectReference Include="..\Hl7.Fhir.Support\Hl7.Fhir.Support.csproj" />
  </ItemGroup>

  <ItemGroup>
    <PackageReference Include="Microsoft.NET.Test.Sdk" Version="15.8.0" />
    <PackageReference Include="MSTest.TestAdapter" Version="1.3.2" />
    <PackageReference Include="MSTest.TestFramework" Version="1.3.2" />
    <PackageReference Include="System.IO.Compression" Version="4.3.0" />
    <PackageReference Include="System.ValueTuple" Version="4.5.0" />
    <PackageReference Include="xunit" Version="2.4.0" />
    <PackageReference Include="xunit.runner.visualstudio" Version="2.4.0" />
<<<<<<< HEAD
    <PackageReference Include="System.AppContext" Version="4.3.0" />
    <PackageReference Include="System.Drawing.Common" Version="4.5.0" />
=======
>>>>>>> 8d4008dd
  </ItemGroup>

  <ItemGroup>
    <Content Include="TestData\**\*.xml;TestData\**\*.json">
      <CopyToOutputDirectory>PreserveNewest</CopyToOutputDirectory>
    </Content>
  </ItemGroup>

  <ItemGroup>
    <Reference Include="System.IO.Compression" />
  </ItemGroup>

  <ItemGroup>
    <Service Include="{82a7f48d-3b50-4b1e-b82e-3ada8210c358}" />
  </ItemGroup>
</Project><|MERGE_RESOLUTION|>--- conflicted
+++ resolved
@@ -26,11 +26,8 @@
     <PackageReference Include="System.ValueTuple" Version="4.5.0" />
     <PackageReference Include="xunit" Version="2.4.0" />
     <PackageReference Include="xunit.runner.visualstudio" Version="2.4.0" />
-<<<<<<< HEAD
     <PackageReference Include="System.AppContext" Version="4.3.0" />
     <PackageReference Include="System.Drawing.Common" Version="4.5.0" />
-=======
->>>>>>> 8d4008dd
   </ItemGroup>
 
   <ItemGroup>
