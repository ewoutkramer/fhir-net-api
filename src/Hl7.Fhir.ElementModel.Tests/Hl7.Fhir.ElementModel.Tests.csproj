﻿<Project Sdk="Microsoft.NET.Sdk">
	
  <Import Project="..\firely-net-sdk.props" />
  <Import Project="..\firely-net-sdk.targets" />
  <Import Project="..\firely-net-sdk-tests.props" />

  <PropertyGroup>
    <AssemblyName>Hl7.Fhir.ElementModel.Tests</AssemblyName>
  </PropertyGroup>

  <ItemGroup>
    <ProjectReference Include="..\Hl7.Fhir.Core\Hl7.Fhir.Core.csproj" />
    <ProjectReference Include="..\Hl7.Fhir.Specification\Hl7.Fhir.Specification.csproj" />
    <ProjectReference Include="..\..\common\src\Hl7.Fhir.Support.Tests\Hl7.Fhir.Support.Tests.csproj" />
    <ProjectReference Include="..\..\common\src\Hl7.Fhir.Support\Hl7.Fhir.Support.csproj" />
  </ItemGroup>

  <ItemGroup Condition="'$(TargetFramework)' != 'net40'">   
    <PackageReference Include="System.IO.Compression" Version="4.3.0" />
<<<<<<< HEAD
    <PackageReference Include="System.ValueTuple" Version="4.5.0" />
=======
    <PackageReference Include="System.ValueTuple" Version="4.5.0" />  
>>>>>>> 7b3739b5
    <PackageReference Include="System.AppContext" Version="4.3.0" />
  </ItemGroup>

  <ItemGroup Condition="'$(TargetFramework)' == 'net40'">
    <Reference Include="Microsoft.VisualStudio.QualityTools.UnitTestFramework, Version=10.0.0.0, Culture=neutral, PublicKeyToken=b03f5f7f11d50a3a, processorArchitecture=MSIL">
      <HintPath>..\..\lib\Microsoft.VisualStudio.QualityTools.UnitTestFramework.dll</HintPath>
    </Reference>
  </ItemGroup>

  <ItemGroup>
    <Content Include="TestData\**\*.xml;TestData\**\*.json">
      <CopyToOutputDirectory>PreserveNewest</CopyToOutputDirectory>
    </Content>
  </ItemGroup>

  <ItemGroup>
    <Service Include="{82a7f48d-3b50-4b1e-b82e-3ada8210c358}" />
  </ItemGroup>
  <ItemGroup>
    <Folder Include="TestData\TestSd\" />
  </ItemGroup>
</Project><|MERGE_RESOLUTION|>--- conflicted
+++ resolved
@@ -17,11 +17,8 @@
 
   <ItemGroup Condition="'$(TargetFramework)' != 'net40'">   
     <PackageReference Include="System.IO.Compression" Version="4.3.0" />
-<<<<<<< HEAD
     <PackageReference Include="System.ValueTuple" Version="4.5.0" />
-=======
     <PackageReference Include="System.ValueTuple" Version="4.5.0" />  
->>>>>>> 7b3739b5
     <PackageReference Include="System.AppContext" Version="4.3.0" />
   </ItemGroup>
 
