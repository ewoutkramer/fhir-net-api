--- conflicted
+++ resolved
@@ -51,12 +51,8 @@
             return evaluator.Scalar(instance, new BaseEvaluationContext());
         }
 
-<<<<<<< HEAD
+        // For predicates, Empty is considered false (?)
         public static bool Predicate(this Evaluator evaluator, IValueProvider instance, IEvaluationContext context)
-=======
-        // For predicates, Empty is considered false (?)
-        public static bool Predicate(this Evaluator evaluator, IFluentPathValue instance, IEvaluationContext context)
->>>>>>> 85039309
         {
             var res = evaluator.Select(instance, context).BooleanEval();
             return res != null && (bool)res.Value == true;
