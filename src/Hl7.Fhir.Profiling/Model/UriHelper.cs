﻿using System;
using System.Collections.Generic;
using System.Linq;
using System.Text;
using System.Threading.Tasks;

namespace Fhir.Profiling
{
    public static class UriHelper
    {
        public static Uri TypeUri(string type)
        {
<<<<<<< HEAD
            //string name = type.ToLower(); // todo: this is a temporary fix!!!
            return new Uri("http://hl7.org/fhir/Profile/" + type);
=======
            string name = type.ToLower(); // todo: this is a temporary fix!!!
            return new Uri("http://hl7.org/fhir/Profile/" + name);
>>>>>>> 2e77a1f7
        }

        public static Uri ResolvingUri(TypeRef typeref)
        {
            if (typeref.ProfileUri == null)
            {
                return UriHelper.TypeUri(typeref.Code);
            }
            else
            {
                try
                {
                    return new Uri(typeref.ProfileUri);
                }
                catch
                {
                    return null;
                }
            }
        }

        public static Uri ResolvingUri(this Structure structure)
        {
            return TypeUri(structure.Type);
        }


    }


}<|MERGE_RESOLUTION|>--- conflicted
+++ resolved
@@ -10,13 +10,8 @@
     {
         public static Uri TypeUri(string type)
         {
-<<<<<<< HEAD
-            //string name = type.ToLower(); // todo: this is a temporary fix!!!
-            return new Uri("http://hl7.org/fhir/Profile/" + type);
-=======
             string name = type.ToLower(); // todo: this is a temporary fix!!!
             return new Uri("http://hl7.org/fhir/Profile/" + name);
->>>>>>> 2e77a1f7
         }
 
         public static Uri ResolvingUri(TypeRef typeref)
