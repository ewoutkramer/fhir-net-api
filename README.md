This is the support API for working with the DSTU version of [HL7 FHIR][1] on the Microsoft .NET (dotnet) platform. The API deals with the HTTP and wire format, so you can write code like this to manipulate a patient's data: 

	var client = new FhirClient("http://spark.furore.com/fhir");

	var pat = client.Read<Patient>("Patient/1");
	pat.Resource.Name.Add(HumanName.ForFamily("Kramer")
    	 .WithGiven("Ewout"));

	client.Update<Patient>(pat);

This library provides:
* Class models for working with the FHIR data model using POCO's
* Xml, Json and Turtle parsers and serializers
* A REST client for working with FHIR-compliant servers
* Helper classes to work with the specification metadata, most notably `StructureDefinition` and generation of differentials
<<<<<<< HEAD
=======
DISCLAIMER: The Turtle implementation and specs are still a WIP.
>>>>>>> 858fc483

## Getting Started ##
Get started by reading the [online documentation][3] or downloading the NuGet packages:

|Spec version|Core|Specification|
|---|---|---|
|DSTU 2.1|https://www.nuget.org/packages/Hl7.Fhir.DSTU21/|https://www.nuget.org/packages/Hl7.Fhir.Specification.DSTU21/|
|DSTU2 | https://www.nuget.org/packages/Hl7.Fhir.DSTU2/ | https://www.nuget.org/packages/Hl7.Fhir.Specification.DSTU2/ |
|DSTU1| https://www.nuget.org/packages/Hl7.Fhir.DSTU/ | https://www.nuget.org/packages/Hl7.Fhir.Specification.DSTU/ |
 
**Please note that the DSTU1 release is not maintained anymore.**

<<<<<<< HEAD
## Support 
We actively monitor the issues coming in through the GitHub repository at [https://github.com/ewoutkramer/fhir-net-api/issues](https://github.com/ewoutkramer/fhir-net-api/issues). You are welcome to register your bugs and feature suggestions there!

For broader discussions, there's a ["FHIR on .NET" Google group](https://groups.google.com/forum/#!forum/fhir-dotnet).

We are also members of the FHIR Skype Implementers chat.

=======
>>>>>>> 858fc483
## Contributing ##
We are welcoming contributors!

If you want to participate in this project, we're using [Git Flow][4] for our branch management, so new development is done on (feature branches from) /develop.

[1]: http://www.hl7.org/fhir
[dstu1]: http://www.nuget.org/packages/Hl7.Fhir
[3]: http://ewoutkramer.github.io/fhir-net-api
[4]: http://nvie.com/posts/a-successful-git-branching-model/
[dstu2]: http://www.nuget.org/packages/Hl7.

### GIT branching strategy 
- [NVIE](http://nvie.com/posts/a-successful-git-branching-model/)
- Or see: [Git workflow](https://www.atlassian.com/git/workflows#!workflow-gitflow)<|MERGE_RESOLUTION|>--- conflicted
+++ resolved
@@ -13,10 +13,7 @@
 * Xml, Json and Turtle parsers and serializers
 * A REST client for working with FHIR-compliant servers
 * Helper classes to work with the specification metadata, most notably `StructureDefinition` and generation of differentials
-<<<<<<< HEAD
-=======
 DISCLAIMER: The Turtle implementation and specs are still a WIP.
->>>>>>> 858fc483
 
 ## Getting Started ##
 Get started by reading the [online documentation][3] or downloading the NuGet packages:
@@ -29,7 +26,6 @@
  
 **Please note that the DSTU1 release is not maintained anymore.**
 
-<<<<<<< HEAD
 ## Support 
 We actively monitor the issues coming in through the GitHub repository at [https://github.com/ewoutkramer/fhir-net-api/issues](https://github.com/ewoutkramer/fhir-net-api/issues). You are welcome to register your bugs and feature suggestions there!
 
@@ -37,8 +33,6 @@
 
 We are also members of the FHIR Skype Implementers chat.
 
-=======
->>>>>>> 858fc483
 ## Contributing ##
 We are welcoming contributors!
 
